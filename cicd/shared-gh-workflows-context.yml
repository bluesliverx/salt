--- conflicted
+++ resolved
@@ -1,13 +1,9 @@
 nox_version: "2022.8.7"
 python_version: "3.10.17"
-<<<<<<< HEAD
-relenv_version: "0.19.2"
+relenv_version: "0.19.3"
 release_branches:
   - "3006.x"
   - "3007.x"
-=======
-relenv_version: "0.19.3"
->>>>>>> 656e9bb7
 pr-testrun-slugs:
   - ubuntu-24.04-pkg
   - ubuntu-24.04
