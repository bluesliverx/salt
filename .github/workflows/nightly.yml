--- conflicted
+++ resolved
@@ -1613,30 +1613,6 @@
       workflow-slug: nightly
       timeout-minutes: ${{ fromJSON(needs.prepare-workflow.outputs.testrun)['type'] == 'full' && 180 || 360 }}
 
-<<<<<<< HEAD
-  archlinux-lts:
-    name: Arch Linux LTS Test
-    if: ${{ fromJSON(needs.prepare-workflow.outputs.jobs)['test'] && fromJSON(needs.prepare-workflow.outputs.runners)['self-hosted'] }}
-    needs:
-      - prepare-workflow
-      - build-ci-deps
-    uses: ./.github/workflows/test-action-linux.yml
-    with:
-      distro-slug: archlinux-lts
-      nox-session: ci-test-onedir
-      platform: linux
-      arch: x86_64
-      nox-version: 2022.8.7
-      gh-actions-python-version: "3.10"
-      testrun: ${{ needs.prepare-workflow.outputs.testrun }}
-      salt-version: "${{ needs.prepare-workflow.outputs.salt-version }}"
-      cache-prefix: ${{ needs.prepare-workflow.outputs.cache-seed }}|3.10.14
-      skip-code-coverage: false
-      workflow-slug: nightly
-      timeout-minutes: ${{ fromJSON(needs.prepare-workflow.outputs.testrun)['type'] == 'full' && 180 || 360 }}
-
-=======
->>>>>>> a9c9aa29
   debian-11:
     name: Debian 11 Test
     if: ${{ fromJSON(needs.prepare-workflow.outputs.jobs)['test'] && fromJSON(needs.prepare-workflow.outputs.runners)['self-hosted'] }}
