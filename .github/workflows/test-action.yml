--- conflicted
+++ resolved
@@ -108,15 +108,9 @@
       - self-hosted
       - linux
       - bastion
-<<<<<<< HEAD
-    # Full test runs. Each chunk should never take more than 3 hours.
-    # Partial test runs(no chunk parallelization), 5 Hours
-    timeout-minutes: ${{ fromJSON(inputs.testrun)['type'] == 'full' && 180 || 300 }}
-=======
     # Full test runs. Each chunk should never take more than 2 hours.
     # Partial test runs(no chunk parallelization), 6 Hours
     timeout-minutes: ${{ fromJSON(inputs.testrun)['type'] == 'full' && inputs.default-timeout || 360 }}
->>>>>>> 90fe04b3
     needs:
       - generate-matrix
     strategy:
