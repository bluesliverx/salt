# Do not edit these workflows directly as the changes made will be overwritten.
# Instead, edit the template '.github/workflows/templates/scheduled.yml.jinja'
---

name: Scheduled
run-name: "Scheduled (branch: ${{ github.ref_name }})"

on:
  schedule:
    # https://docs.github.com/en/actions/using-workflows/workflow-syntax-for-github-actions#onschedule
    - cron: '0 */8 * * *'  # Run every 8 hours

env:
  COLUMNS: 190
  CACHE_SEED: SEED-3  # Bump the number to invalidate all caches
  RELENV_DATA: "${{ github.workspace }}/.relenv"

permissions:
  contents: read  # for dorny/paths-filter to fetch a list of changed files
  pull-requests: read  # for dorny/paths-filter to read pull requests
  actions: write  # to trigger branch scheduled builds

concurrency:
  group: ${{ github.workflow }}-${{ github.event_name }}-${{ github.head_ref || github.run_id }}
  cancel-in-progress: false

jobs:

  workflow-requirements:
    name: Check Workflow Requirements
    runs-on: ubuntu-latest
    outputs:
      requirements-met: ${{ steps.check-requirements.outputs.requirements-met }}
    steps:
      - name: Check Requirements
        id: check-requirements
        run: |
          if [ "${{ vars.RUN_SCHEDULED_BUILDS }}" = "1" ]; then
            MSG="Running workflow because RUN_SCHEDULED_BUILDS=1"
            echo "${MSG}"
            echo "${MSG}" >> "${GITHUB_STEP_SUMMARY}"
            echo "requirements-met=true" >> "${GITHUB_OUTPUT}"
          elif [ "${{ github.event.repository.fork }}" = "true" ]; then
            MSG="Not running workflow because ${{ github.repository }} is a fork"
            echo "${MSG}"
            echo "${MSG}" >> "${GITHUB_STEP_SUMMARY}"
            echo "requirements-met=false" >> "${GITHUB_OUTPUT}"
          else
            MSG="Running workflow because ${{ github.repository }} is not a fork"
            echo "${MSG}"
            echo "${MSG}" >> "${GITHUB_STEP_SUMMARY}"
            echo "requirements-met=true" >> "${GITHUB_OUTPUT}"
          fi

  trigger-branch-scheduled-builds:
    name: Trigger Branch Workflows
    if: ${{ github.event_name == 'schedule' && fromJSON(needs.workflow-requirements.outputs.requirements-met) }}
    runs-on:
      - ubuntu-latest
    needs:
      - workflow-requirements
    steps:
      - name: Trigger 3006.x branch
        env:
          GH_TOKEN: ${{ secrets.GITHUB_TOKEN }}
        run: |
          gh workflow run scheduled.yml --repo ${{ github.repository }} --ref 3006.x

  prepare-workflow:
    name: Prepare Workflow Run
    runs-on: ubuntu-latest
    if: ${{ fromJSON(needs.workflow-requirements.outputs.requirements-met) }}
    needs:
      - workflow-requirements
    outputs:
      jobs: ${{ steps.define-jobs.outputs.jobs }}
      runners: ${{ steps.runner-types.outputs.runners }}
      changed-files: ${{ steps.process-changed-files.outputs.changed-files }}
      pull-labels: ${{ steps.get-pull-labels.outputs.labels }}
      testrun: ${{ steps.define-testrun.outputs.testrun }}
      salt-version: ${{ steps.setup-salt-version.outputs.salt-version }}
      cache-seed: ${{ steps.set-cache-seed.outputs.cache-seed }}
      latest-release: ${{ steps.get-salt-releases.outputs.latest-release }}
      releases: ${{ steps.get-salt-releases.outputs.releases }}
      release-changelog-target: ${{ steps.get-release-changelog-target.outputs.release-changelog-target }}
    steps:
      - uses: actions/checkout@v3
        with:
          fetch-depth: 0  # Full clone to also get the tags to get the right salt version

      - name: Get Changed Files
        if: ${{ github.event_name == 'pull_request'}}
        id: changed-files
        uses: dorny/paths-filter@v2
        with:
          token: ${{ github.token }}
          list-files: json
          filters: |
            repo:
              - added|modified:
                - '**'
            doc-requirements:
              - added|modified: &doc_requirements
                - requirements/static/ci/py3.*/docs.txt
            lint-requirements:
              - added|modified: &lint_requirements
                - requirements/static/ci/py3.*/lint.txt
            pkg_requirements:
              - added|modified: &pkg_requirements
                - requirements/static/pkg/py3.*/darwin.txt
                - requirements/static/pkg/py3.*/linux.txt
                - requirements/static/pkg/py3.*/freebsd.txt
                - requirements/static/pkg/py3.*/windows.txt
            test_requirements:
              - added|modified: &test_requirements
                - requirements/static/ci/py3.*/darwin.txt
                - requirements/static/ci/py3.*/linux.txt
                - requirements/static/ci/py3.*/freebsd.txt
                - requirements/static/ci/py3.*/windows.txt
                - requirements/static/ci/py3.*/darwin-crypto.txt
                - requirements/static/ci/py3.*/linux-crypto.txt
                - requirements/static/ci/py3.*/freebsd-crypto.txt
                - requirements/static/ci/py3.*/windows-crypto.txt
            deleted:
              - deleted:
                - '**'
            docs:
              - added|modified:
                - doc/**
                - *doc_requirements
            workflows:
              - added|modified:
                - cicd/shared-gh-workflows-context.yml
                - .github/actions/**/action.yml
                - .github/workflows/*.yml
                - .github/workflows/templates/*.yml.jinja2
            salt:
              - added|modified: &salt_added_modified
                - setup.py
                - noxfile.py
                - salt/**/*.py
                - tasks/**/*.py
                - tools/**/*.py
            tests:
              - added|modified: &tests_added_modified
                - tests/**/*.py
            lint:
              - added|modified:
                - .pylintrc
                - *lint_requirements
            golden_images:
              - added|modified:
                - cicd/golden-images.json
            pkg_tests:
              - added|modified: &pkg_tests_added_modified
                - pkg/**
                - *pkg_requirements
                - *salt_added_modified
            testrun:
              - added|modified:
                - *pkg_requirements
                - *test_requirements
                - *salt_added_modified
                - *tests_added_modified
                - *pkg_tests_added_modified

      - name: Set up Python 3.10
        uses: actions/setup-python@v4
        with:
          python-version: "3.10"

      - name: Setup Python Tools Scripts
        uses: ./.github/actions/setup-python-tools-scripts

      - name: Pretty Print The GH Actions Event
        run:
          tools ci print-gh-event

      - name: Setup Salt Version
        id: setup-salt-version
        uses: ./.github/actions/setup-salt-version
        with:
          salt-version: ""
          validate-version: true

      - name: Get Pull Request Test Labels
        id: get-pull-labels
        if: ${{ github.event_name == 'pull_request'}}
        env:
            GITHUB_TOKEN: ${{ secrets.GITHUB_TOKEN }}
        run: |
          tools ci get-pr-test-labels --repository ${{ github.repository }}

      - name: Write Changed Files To A Local File
        run:
          echo '${{ toJSON(steps.changed-files.outputs) }}' > changed-files.json

      - name: Check Local Changed Files Contents
        if: ${{ github.event_name == 'pull_request' }}
        run:
          cat changed-files.json

      - name: Process Changed Files
        id: process-changed-files
        run: |
          tools ci process-changed-files ${{ github.event_name }} changed-files.json

      - name: Check Collected Changed Files
        if: ${{ github.event_name == 'pull_request' }}
        run: |
          echo '${{ steps.process-changed-files.outputs.changed-files }}' | jq -C '.'

      - name: Define Runner Types
        id: runner-types
        run: |
          tools ci runner-types ${{ github.event_name }}

      - name: Check Defined Runners
        run: |
          echo '${{ steps.runner-types.outputs.runners }}' | jq -C '.'

      - name: Define Jobs
        id: define-jobs
        run: |
          tools ci define-jobs ${{ github.event_name }} changed-files.json

      - name: Check Defined Jobs
        run: |
          echo '${{ steps.define-jobs.outputs.jobs }}' | jq -C '.'

      - name: Get Salt Releases
        id: get-salt-releases
        env:
          GITHUB_TOKEN: ${{ secrets.GITHUB_TOKEN }}
        run: |
          tools ci get-releases

      - name: Check Salt Releases
        run: |
          echo '${{ steps.get-salt-releases.outputs.latest-release }}' | jq -C '.'
          echo '${{ steps.get-salt-releases.outputs.releases }}' | jq -C '.'

      - name: Define Testrun
        id: define-testrun
        run: |
          tools ci define-testrun ${{ github.event_name }} changed-files.json

      - name: Check Defined Test Run
        run: |
          echo '${{ steps.define-testrun.outputs.testrun }}' | jq -C '.'

      - name: Check Contents of generated testrun-changed-files.txt
        if: ${{ fromJSON(steps.define-testrun.outputs.testrun)['type'] != 'full' }}
        run: |
          cat testrun-changed-files.txt || true

      - name: Upload testrun-changed-files.txt
        if: ${{ fromJSON(steps.define-testrun.outputs.testrun)['type'] != 'full' }}
        uses: actions/upload-artifact@v3
        with:
          name: testrun-changed-files.txt
          path: testrun-changed-files.txt

      - name: Set Cache Seed Output
        id: set-cache-seed
        run: |
          echo "cache-seed=${{ env.CACHE_SEED }}" >> "$GITHUB_OUTPUT"

      - name: Get Release Changelog Target
        id: get-release-changelog-target
        run: |
          tools ci get-release-changelog-target ${{ github.event_name }}
  pre-commit:
    name: Pre-Commit
    if: ${{ fromJSON(needs.prepare-workflow.outputs.runners)['github-hosted'] }}
    uses: ./.github/workflows/pre-commit-action.yml
    needs:
      - prepare-workflow
    with:
      cache-seed: ${{ needs.prepare-workflow.outputs.cache-seed }}
      changed-files: ${{ needs.prepare-workflow.outputs.changed-files }}
      pre-commit-version: "3.0.4"

  lint:
    name: Lint
    if: ${{ fromJSON(needs.prepare-workflow.outputs.jobs)['lint'] && fromJSON(needs.prepare-workflow.outputs.runners)['github-hosted'] }}
    uses: ./.github/workflows/lint-action.yml
    needs:
      - prepare-workflow
    with:
      changed-files: ${{ needs.prepare-workflow.outputs.changed-files }}

  prepare-release:
    name: "Prepare Release: ${{ needs.prepare-workflow.outputs.salt-version }}"
    if: ${{ fromJSON(needs.prepare-workflow.outputs.jobs)['prepare-release'] && fromJSON(needs.prepare-workflow.outputs.runners)['github-hosted'] }}
    runs-on:
      - ubuntu-latest
    needs:
      - prepare-workflow
    steps:
      - uses: actions/checkout@v3

      - name: Get Python Version
        id: get-python-version
        uses: ./.github/actions/get-python-version
        with:
          python-binary: python3

      - name: Setup Python Tools Scripts
        id: python-tools-scripts
        uses: ./.github/actions/setup-python-tools-scripts

      - name: Cache Python Tools Docs Virtualenv
        uses: actions/cache@v3
        with:
          path: .tools-venvs/docs
          key: ${{ needs.prepare-workflow.outputs.cache-seed }}|${{ github.workflow }}|${{ github.job }}|tools-venvs|${{ steps.python-tools-scripts.outputs.version }}|docs|${{ steps.get-python-version.outputs.version }}|${{ hashFiles('requirements/**/docs.txt') }}

      - name: Cache Python Tools Changelog Virtualenv
        uses: actions/cache@v3
        with:
          path: .tools-venvs/changelog
          key: ${{ needs.prepare-workflow.outputs.cache-seed }}|${{ github.workflow }}|${{ github.job }}|tools-venvs|${{ steps.python-tools-scripts.outputs.version }}|changelog|${{ steps.get-python-version.outputs.version }}|${{ hashFiles('requirements/**/changelog.txt') }}


      - name: Setup Salt Version
        id: setup-salt-version
        uses: ./.github/actions/setup-salt-version
        with:
          salt-version: "${{ needs.prepare-workflow.outputs.salt-version }}"

      - name: Update Debian changelog
        shell: bash
        if: ${{ startsWith(github.event.ref, 'refs/tags') == false }}
        run: |
          tools changelog update-deb --draft
          tools changelog update-deb

      - name: Update RPM changelog
        shell: bash
        if: ${{ startsWith(github.event.ref, 'refs/tags') == false }}
        run: |
          tools changelog update-rpm --draft
          tools changelog update-rpm

      - name: Create Release Notes Template
        shell: bash
        if: ${{ startsWith(github.event.ref, 'refs/tags') == false }}
        run: |
          if [ "${{ needs.prepare-workflow.outputs.release-changelog-target }}" == "next-major-release" ]; then
            tools changelog update-release-notes --next-release --template-only
          else
            tools changelog update-release-notes --template-only
          fi

      - name: Update Release Notes
        shell: bash
        if: ${{ startsWith(github.event.ref, 'refs/tags') == false }}
        run: |
          if [ "${{ needs.prepare-workflow.outputs.release-changelog-target }}" == "next-major-release" ]; then
              tools changelog update-release-notes --draft --next-release
              tools changelog update-release-notes --next-release
          else
              tools changelog update-release-notes --draft
              tools changelog update-release-notes
          fi

      - name: Generate MAN Pages
        shell: bash
        if: ${{ startsWith(github.event.ref, 'refs/tags') == false }}
        env:
          LATEST_RELEASE: "${{ needs.prepare-workflow.outputs.salt-version }}"
          SALT_ON_SALTSTACK: "1"
        run: |
          tools docs man

      - name: Update Changelog
        shell: bash
        if: ${{ startsWith(github.event.ref, 'refs/tags') == false }}
        run: |
          tools changelog update-changelog-md --draft
          tools changelog update-changelog-md

      - name: Show Changes Diff
        shell: bash
        if: ${{ startsWith(github.event.ref, 'refs/tags') == false }}
        run: |
          git diff --color

      - name: Configure Git
        shell: bash
        if: ${{ startsWith(github.event.ref, 'refs/tags') == false }}
        run: |
          git config --global user.name "Salt Project Packaging"
          git config --global user.email saltproject-packaging@vmware.com

      - name: Setup Pre-Commit
        if: ${{ startsWith(github.event.ref, 'refs/tags') == false }}
        uses: ./.github/actions/setup-pre-commit
        with:
          version: "3.0.4"
          cache-seed: ${{ needs.prepare-workflow.outputs.cache-seed }}

      - name: Commit Changes
        shell: bash
        if: ${{ startsWith(github.event.ref, 'refs/tags') == false }}
        env:
          SKIP: lint-salt,lint-tests
        run: |
          # Run it twice so that pre-commit can fix anything that can be automatically fixed.
          git commit -am "Release v${{ needs.prepare-workflow.outputs.salt-version }}" || \
            git commit -am "Release v${{ needs.prepare-workflow.outputs.salt-version }}"

      - name: Create release changes patch
        shell: bash
        if: ${{ startsWith(github.event.ref, 'refs/tags') == false }}
        run: |
          git format-patch --keep-subject --binary --stdout HEAD^ > salt-${{ needs.prepare-workflow.outputs.salt-version }}.patch

      - name: Upload Changes Diff Artifact
        uses: actions/upload-artifact@v3
        if: ${{ startsWith(github.event.ref, 'refs/tags') == false }}
        with:
          name: salt-${{ needs.prepare-workflow.outputs.salt-version }}.patch
          path: salt-${{ needs.prepare-workflow.outputs.salt-version }}.patch
          retention-days: 7
          if-no-files-found: error

  build-docs:
    name: Documentation
    if: ${{ fromJSON(needs.prepare-workflow.outputs.jobs)['build-docs'] && fromJSON(needs.prepare-workflow.outputs.runners)['self-hosted'] }}
    needs:
      - prepare-workflow
      - build-source-tarball
    uses: ./.github/workflows/build-docs.yml
    with:
      cache-seed: ${{ needs.prepare-workflow.outputs.cache-seed }}
      salt-version: "${{ needs.prepare-workflow.outputs.salt-version }}"

  build-source-tarball:
    name: Build Source Tarball
    if: ${{ fromJSON(needs.prepare-workflow.outputs.jobs)['build-source-tarball'] && fromJSON(needs.prepare-workflow.outputs.runners)['github-hosted'] }}
    needs:
      - prepare-workflow
      - prepare-release
    runs-on: ubuntu-latest
    steps:
      - uses: actions/checkout@v3

      - name: Set up Python 3.10
        uses: actions/setup-python@v4
        with:
          python-version: "3.10"

      - name: Get Python Version
        id: get-python-version
        uses: ./.github/actions/get-python-version
        with:
          python-binary: python3

      - name: Setup Python Tools Scripts
        id: python-tools-scripts
        uses: ./.github/actions/setup-python-tools-scripts

      - name: Setup Salt Version
        id: setup-salt-version
        uses: ./.github/actions/setup-salt-version
        with:
          salt-version: "${{ needs.prepare-workflow.outputs.salt-version }}"

      - name: Cache Python Tools Build Virtualenv
        uses: actions/cache@v3
        with:
          path: .tools-venvs/build
          key: ${{ needs.prepare-workflow.outputs.cache-seed }}|${{ github.workflow }}|${{ github.job }}|tools-venvs|${{ steps.python-tools-scripts.outputs.version }}|build|${{ steps.get-python-version.outputs.version }}|${{ hashFiles('requirements/**/build.txt') }}

      - name: Build Source Tarball
        uses: ./.github/actions/build-source-tarball
        with:
          salt-version: "${{ needs.prepare-workflow.outputs.salt-version }}"

  build-deps-onedir:
    name: Build Dependencies Onedir
    if: ${{ fromJSON(needs.prepare-workflow.outputs.jobs)['build-deps-onedir'] && fromJSON(needs.prepare-workflow.outputs.runners)['self-hosted'] }}
    needs:
      - prepare-workflow
    uses: ./.github/workflows/build-deps-onedir.yml
    with:
      cache-seed: ${{ needs.prepare-workflow.outputs.cache-seed }}
      salt-version: "${{ needs.prepare-workflow.outputs.salt-version }}"
      self-hosted-runners: ${{ fromJSON(needs.prepare-workflow.outputs.runners)['self-hosted'] }}
      github-hosted-runners: ${{ fromJSON(needs.prepare-workflow.outputs.runners)['github-hosted'] }}
      relenv-version: "0.12.3"
      python-version: "3.11.3"

  build-salt-onedir:
    name: Build Salt Onedir
    if: ${{ fromJSON(needs.prepare-workflow.outputs.jobs)['build-salt-onedir'] }}
    needs:
      - prepare-workflow
      - build-deps-onedir
      - build-source-tarball
    uses: ./.github/workflows/build-salt-onedir.yml
    with:
      cache-seed: ${{ needs.prepare-workflow.outputs.cache-seed }}
      salt-version: "${{ needs.prepare-workflow.outputs.salt-version }}"
      self-hosted-runners: ${{ fromJSON(needs.prepare-workflow.outputs.runners)['self-hosted'] }}
      github-hosted-runners: ${{ fromJSON(needs.prepare-workflow.outputs.runners)['github-hosted'] }}
      relenv-version: "0.12.3"
      python-version: "3.11.3"

  build-rpm-pkgs:
    name: Build RPM Packages
    if: ${{ fromJSON(needs.prepare-workflow.outputs.jobs)['build-pkgs'] && fromJSON(needs.prepare-workflow.outputs.runners)['self-hosted'] }}
    needs:
      - prepare-workflow
      - build-salt-onedir
    uses: ./.github/workflows/build-rpm-packages.yml
    with:
      salt-version: "${{ needs.prepare-workflow.outputs.salt-version }}"
      relenv-version: "0.12.3"
      python-version: "3.11.3"

  build-deb-pkgs:
    name: Build DEB Packages
    if: ${{ fromJSON(needs.prepare-workflow.outputs.jobs)['build-pkgs'] && fromJSON(needs.prepare-workflow.outputs.runners)['self-hosted'] }}
    needs:
      - prepare-workflow
      - build-salt-onedir
    uses: ./.github/workflows/build-deb-packages.yml
    with:
      salt-version: "${{ needs.prepare-workflow.outputs.salt-version }}"
      relenv-version: "0.12.3"
      python-version: "3.11.3"

  build-windows-pkgs:
    name: Build Windows Packages
    if: ${{ fromJSON(needs.prepare-workflow.outputs.jobs)['build-pkgs'] && fromJSON(needs.prepare-workflow.outputs.runners)['github-hosted'] }}
    needs:
      - prepare-workflow
      - build-salt-onedir
    uses: ./.github/workflows/build-windows-packages.yml
    with:
      salt-version: "${{ needs.prepare-workflow.outputs.salt-version }}"
      relenv-version: "0.12.3"
      python-version: "3.11.3"

  build-macos-pkgs:
    name: Build macOS Packages
    if: ${{ fromJSON(needs.prepare-workflow.outputs.jobs)['build-pkgs'] && fromJSON(needs.prepare-workflow.outputs.runners)['github-hosted'] }}
    needs:
      - prepare-workflow
      - build-salt-onedir
    uses: ./.github/workflows/build-macos-packages.yml
    with:
      salt-version: "${{ needs.prepare-workflow.outputs.salt-version }}"
      relenv-version: "0.12.3"
      python-version: "3.11.3"

  amazonlinux-2-pkg-tests:
    name: Amazon Linux 2 Package Tests
    if: ${{ fromJSON(needs.prepare-workflow.outputs.jobs)['test-pkg'] && fromJSON(needs.prepare-workflow.outputs.runners)['self-hosted'] }}
    needs:
      - prepare-workflow
      - build-rpm-pkgs
    uses: ./.github/workflows/test-packages-action.yml
    with:
      distro-slug: amazonlinux-2
      platform: linux
      arch: x86_64
      salt-version: "${{ needs.prepare-workflow.outputs.salt-version }}"
      pkg-type: rpm
      cache-prefix: ${{ needs.prepare-workflow.outputs.cache-seed }}|3.11.3
      skip-code-coverage: false
      skip-junit-reports: false

  centos-7-pkg-tests:
    name: CentOS 7 Package Tests
    if: ${{ fromJSON(needs.prepare-workflow.outputs.jobs)['test-pkg'] && fromJSON(needs.prepare-workflow.outputs.runners)['self-hosted'] }}
    needs:
      - prepare-workflow
      - build-rpm-pkgs
    uses: ./.github/workflows/test-packages-action.yml
    with:
      distro-slug: centos-7
      platform: linux
      arch: x86_64
      salt-version: "${{ needs.prepare-workflow.outputs.salt-version }}"
      pkg-type: rpm
      cache-prefix: ${{ needs.prepare-workflow.outputs.cache-seed }}|3.11.3
      skip-code-coverage: false
      skip-junit-reports: false

  centosstream-8-pkg-tests:
    name: CentOS Stream 8 Package Tests
    if: ${{ fromJSON(needs.prepare-workflow.outputs.jobs)['test-pkg'] && fromJSON(needs.prepare-workflow.outputs.runners)['self-hosted'] }}
    needs:
      - prepare-workflow
      - build-rpm-pkgs
    uses: ./.github/workflows/test-packages-action.yml
    with:
      distro-slug: centosstream-8
      platform: linux
      arch: x86_64
      salt-version: "${{ needs.prepare-workflow.outputs.salt-version }}"
      pkg-type: rpm
      cache-prefix: ${{ needs.prepare-workflow.outputs.cache-seed }}|3.11.3
      skip-code-coverage: false
      skip-junit-reports: false

  centosstream-9-pkg-tests:
    name: CentOS Stream 9 Package Tests
    if: ${{ fromJSON(needs.prepare-workflow.outputs.jobs)['test-pkg'] && fromJSON(needs.prepare-workflow.outputs.runners)['self-hosted'] }}
    needs:
      - prepare-workflow
      - build-rpm-pkgs
    uses: ./.github/workflows/test-packages-action.yml
    with:
      distro-slug: centosstream-9
      platform: linux
      arch: x86_64
      salt-version: "${{ needs.prepare-workflow.outputs.salt-version }}"
      pkg-type: rpm
      cache-prefix: ${{ needs.prepare-workflow.outputs.cache-seed }}|3.11.3
      skip-code-coverage: false
      skip-junit-reports: false

  debian-10-pkg-tests:
    name: Debian 10 Package Tests
    if: ${{ fromJSON(needs.prepare-workflow.outputs.jobs)['test-pkg'] && fromJSON(needs.prepare-workflow.outputs.runners)['self-hosted'] }}
    needs:
      - prepare-workflow
      - build-deb-pkgs
    uses: ./.github/workflows/test-packages-action.yml
    with:
      distro-slug: debian-10
      platform: linux
      arch: x86_64
      salt-version: "${{ needs.prepare-workflow.outputs.salt-version }}"
      pkg-type: deb
      cache-prefix: ${{ needs.prepare-workflow.outputs.cache-seed }}|3.11.3
      skip-code-coverage: false
      skip-junit-reports: false

  debian-11-pkg-tests:
    name: Debian 11 Package Tests
    if: ${{ fromJSON(needs.prepare-workflow.outputs.jobs)['test-pkg'] && fromJSON(needs.prepare-workflow.outputs.runners)['self-hosted'] }}
    needs:
      - prepare-workflow
      - build-deb-pkgs
    uses: ./.github/workflows/test-packages-action.yml
    with:
      distro-slug: debian-11
      platform: linux
      arch: x86_64
      salt-version: "${{ needs.prepare-workflow.outputs.salt-version }}"
      pkg-type: deb
      cache-prefix: ${{ needs.prepare-workflow.outputs.cache-seed }}|3.11.3
      skip-code-coverage: false
      skip-junit-reports: false

  debian-11-arm64-pkg-tests:
    name: Debian 11 Arm64 Package Tests
    if: ${{ fromJSON(needs.prepare-workflow.outputs.jobs)['test-pkg'] && fromJSON(needs.prepare-workflow.outputs.runners)['self-hosted'] }}
    needs:
      - prepare-workflow
      - build-deb-pkgs
    uses: ./.github/workflows/test-packages-action.yml
    with:
      distro-slug: debian-11-arm64
      platform: linux
      arch: aarch64
      salt-version: "${{ needs.prepare-workflow.outputs.salt-version }}"
      pkg-type: deb
      cache-prefix: ${{ needs.prepare-workflow.outputs.cache-seed }}|3.11.3
      skip-code-coverage: false
      skip-junit-reports: false

  photonos-3-pkg-tests:
    name: Photon OS 3 Package Tests
    if: ${{ fromJSON(needs.prepare-workflow.outputs.jobs)['test-pkg'] && fromJSON(needs.prepare-workflow.outputs.runners)['self-hosted'] }}
    needs:
      - prepare-workflow
      - build-rpm-pkgs
    uses: ./.github/workflows/test-packages-action.yml
    with:
      distro-slug: photonos-3
      platform: linux
      arch: x86_64
      salt-version: "${{ needs.prepare-workflow.outputs.salt-version }}"
      pkg-type: rpm
      cache-prefix: ${{ needs.prepare-workflow.outputs.cache-seed }}|3.11.3
      skip-code-coverage: false
      skip-junit-reports: false

  photonos-4-pkg-tests:
    name: Photon OS 4 Package Tests
    if: ${{ fromJSON(needs.prepare-workflow.outputs.jobs)['test-pkg'] && fromJSON(needs.prepare-workflow.outputs.runners)['self-hosted'] }}
    needs:
      - prepare-workflow
      - build-rpm-pkgs
    uses: ./.github/workflows/test-packages-action.yml
    with:
      distro-slug: photonos-4
      platform: linux
      arch: x86_64
      salt-version: "${{ needs.prepare-workflow.outputs.salt-version }}"
      pkg-type: rpm
      cache-prefix: ${{ needs.prepare-workflow.outputs.cache-seed }}|3.11.3
      skip-code-coverage: false
      skip-junit-reports: false

  ubuntu-2004-pkg-tests:
    name: Ubuntu 20.04 Package Tests
    if: ${{ fromJSON(needs.prepare-workflow.outputs.jobs)['test-pkg'] && fromJSON(needs.prepare-workflow.outputs.runners)['self-hosted'] }}
    needs:
      - prepare-workflow
      - build-deb-pkgs
    uses: ./.github/workflows/test-packages-action.yml
    with:
      distro-slug: ubuntu-20.04
      platform: linux
      arch: x86_64
      salt-version: "${{ needs.prepare-workflow.outputs.salt-version }}"
      pkg-type: deb
      cache-prefix: ${{ needs.prepare-workflow.outputs.cache-seed }}|3.11.3
      skip-code-coverage: false
      skip-junit-reports: false

  ubuntu-2004-arm64-pkg-tests:
    name: Ubuntu 20.04 Arm64 Package Tests
    if: ${{ fromJSON(needs.prepare-workflow.outputs.jobs)['test-pkg'] && fromJSON(needs.prepare-workflow.outputs.runners)['self-hosted'] }}
    needs:
      - prepare-workflow
      - build-deb-pkgs
    uses: ./.github/workflows/test-packages-action.yml
    with:
      distro-slug: ubuntu-20.04-arm64
      platform: linux
      arch: aarch64
      salt-version: "${{ needs.prepare-workflow.outputs.salt-version }}"
      pkg-type: deb
      cache-prefix: ${{ needs.prepare-workflow.outputs.cache-seed }}|3.11.3
      skip-code-coverage: false
      skip-junit-reports: false

  ubuntu-2204-pkg-tests:
    name: Ubuntu 22.04 Package Tests
    if: ${{ fromJSON(needs.prepare-workflow.outputs.jobs)['test-pkg'] && fromJSON(needs.prepare-workflow.outputs.runners)['self-hosted'] }}
    needs:
      - prepare-workflow
      - build-deb-pkgs
    uses: ./.github/workflows/test-packages-action.yml
    with:
      distro-slug: ubuntu-22.04
      platform: linux
      arch: x86_64
      salt-version: "${{ needs.prepare-workflow.outputs.salt-version }}"
      pkg-type: deb
      cache-prefix: ${{ needs.prepare-workflow.outputs.cache-seed }}|3.11.3
      skip-code-coverage: false
      skip-junit-reports: false

  ubuntu-2204-arm64-pkg-tests:
    name: Ubuntu 22.04 Arm64 Package Tests
    if: ${{ fromJSON(needs.prepare-workflow.outputs.jobs)['test-pkg'] && fromJSON(needs.prepare-workflow.outputs.runners)['self-hosted'] }}
    needs:
      - prepare-workflow
      - build-deb-pkgs
    uses: ./.github/workflows/test-packages-action.yml
    with:
      distro-slug: ubuntu-22.04-arm64
      platform: linux
      arch: aarch64
      salt-version: "${{ needs.prepare-workflow.outputs.salt-version }}"
      pkg-type: deb
      cache-prefix: ${{ needs.prepare-workflow.outputs.cache-seed }}|3.11.3
      skip-code-coverage: false
      skip-junit-reports: false

  macos-12-pkg-tests:
    name: macOS 12 Package Tests
    if: ${{ fromJSON(needs.prepare-workflow.outputs.jobs)['test-pkg'] && fromJSON(needs.prepare-workflow.outputs.runners)['github-hosted'] }}
    needs:
      - prepare-workflow
      - build-macos-pkgs
    uses: ./.github/workflows/test-packages-action-macos.yml
    with:
      distro-slug: macos-12
      platform: darwin
      arch: x86_64
      salt-version: "${{ needs.prepare-workflow.outputs.salt-version }}"
      pkg-type: macos
      cache-prefix: ${{ needs.prepare-workflow.outputs.cache-seed }}|3.11.3
      skip-code-coverage: false
      skip-junit-reports: false

  windows-2016-nsis-pkg-tests:
    name: Windows 2016 NSIS Package Tests
    if: ${{ fromJSON(needs.prepare-workflow.outputs.jobs)['test-pkg'] && fromJSON(needs.prepare-workflow.outputs.runners)['self-hosted'] }}
    needs:
      - prepare-workflow
      - build-windows-pkgs
    uses: ./.github/workflows/test-packages-action.yml
    with:
      distro-slug: windows-2016
      platform: windows
      arch: amd64
      salt-version: "${{ needs.prepare-workflow.outputs.salt-version }}"
      pkg-type: NSIS
      cache-prefix: ${{ needs.prepare-workflow.outputs.cache-seed }}|3.11.3
      skip-code-coverage: false
      skip-junit-reports: false

  windows-2016-msi-pkg-tests:
    name: Windows 2016 MSI Package Tests
    if: ${{ fromJSON(needs.prepare-workflow.outputs.jobs)['test-pkg'] && fromJSON(needs.prepare-workflow.outputs.runners)['self-hosted'] }}
    needs:
      - prepare-workflow
      - build-windows-pkgs
    uses: ./.github/workflows/test-packages-action.yml
    with:
      distro-slug: windows-2016
      platform: windows
      arch: amd64
      salt-version: "${{ needs.prepare-workflow.outputs.salt-version }}"
      pkg-type: MSI
      cache-prefix: ${{ needs.prepare-workflow.outputs.cache-seed }}|3.11.3
      skip-code-coverage: false
      skip-junit-reports: false

  windows-2019-nsis-pkg-tests:
    name: Windows 2019 NSIS Package Tests
    if: ${{ fromJSON(needs.prepare-workflow.outputs.jobs)['test-pkg'] && fromJSON(needs.prepare-workflow.outputs.runners)['self-hosted'] }}
    needs:
      - prepare-workflow
      - build-windows-pkgs
    uses: ./.github/workflows/test-packages-action.yml
    with:
      distro-slug: windows-2019
      platform: windows
      arch: amd64
      salt-version: "${{ needs.prepare-workflow.outputs.salt-version }}"
      pkg-type: NSIS
      cache-prefix: ${{ needs.prepare-workflow.outputs.cache-seed }}|3.11.3
      skip-code-coverage: false
      skip-junit-reports: false

  windows-2019-msi-pkg-tests:
    name: Windows 2019 MSI Package Tests
    if: ${{ fromJSON(needs.prepare-workflow.outputs.jobs)['test-pkg'] && fromJSON(needs.prepare-workflow.outputs.runners)['self-hosted'] }}
    needs:
      - prepare-workflow
      - build-windows-pkgs
    uses: ./.github/workflows/test-packages-action.yml
    with:
      distro-slug: windows-2019
      platform: windows
      arch: amd64
      salt-version: "${{ needs.prepare-workflow.outputs.salt-version }}"
      pkg-type: MSI
      cache-prefix: ${{ needs.prepare-workflow.outputs.cache-seed }}|3.11.3
      skip-code-coverage: false
      skip-junit-reports: false

  windows-2022-nsis-pkg-tests:
    name: Windows 2022 NSIS Package Tests
    if: ${{ fromJSON(needs.prepare-workflow.outputs.jobs)['test-pkg'] && fromJSON(needs.prepare-workflow.outputs.runners)['self-hosted'] }}
    needs:
      - prepare-workflow
      - build-windows-pkgs
    uses: ./.github/workflows/test-packages-action.yml
    with:
      distro-slug: windows-2022
      platform: windows
      arch: amd64
      salt-version: "${{ needs.prepare-workflow.outputs.salt-version }}"
      pkg-type: NSIS
      cache-prefix: ${{ needs.prepare-workflow.outputs.cache-seed }}|3.11.3
      skip-code-coverage: false
      skip-junit-reports: false

  windows-2022-msi-pkg-tests:
    name: Windows 2022 MSI Package Tests
    if: ${{ fromJSON(needs.prepare-workflow.outputs.jobs)['test-pkg'] && fromJSON(needs.prepare-workflow.outputs.runners)['self-hosted'] }}
    needs:
      - prepare-workflow
      - build-windows-pkgs
    uses: ./.github/workflows/test-packages-action.yml
    with:
      distro-slug: windows-2022
      platform: windows
      arch: amd64
      salt-version: "${{ needs.prepare-workflow.outputs.salt-version }}"
      pkg-type: MSI
      cache-prefix: ${{ needs.prepare-workflow.outputs.cache-seed }}|3.11.3
      skip-code-coverage: false
      skip-junit-reports: false

  windows-2016:
    name: Windows 2016
    if: ${{ fromJSON(needs.prepare-workflow.outputs.jobs)['test'] && fromJSON(needs.prepare-workflow.outputs.runners)['self-hosted'] }}
    needs:
      - prepare-workflow
      - build-salt-onedir
    uses: ./.github/workflows/test-action.yml
    with:
      distro-slug: windows-2016
      nox-session: ci-test-onedir
      platform: windows
      arch: amd64
      testrun: ${{ needs.prepare-workflow.outputs.testrun }}
      salt-version: "${{ needs.prepare-workflow.outputs.salt-version }}"
<<<<<<< HEAD
      cache-prefix: ${{ needs.prepare-workflow.outputs.cache-seed }}|3.11.3
      pull-labels: ${{ needs.prepare-workflow.outputs.pull-labels }}
=======
      cache-prefix: ${{ needs.prepare-workflow.outputs.cache-seed }}|3.10.11
>>>>>>> 6c772d4d
      skip-code-coverage: false
      skip-junit-reports: false

  windows-2019:
    name: Windows 2019
    if: ${{ fromJSON(needs.prepare-workflow.outputs.jobs)['test'] && fromJSON(needs.prepare-workflow.outputs.runners)['self-hosted'] }}
    needs:
      - prepare-workflow
      - build-salt-onedir
    uses: ./.github/workflows/test-action.yml
    with:
      distro-slug: windows-2019
      nox-session: ci-test-onedir
      platform: windows
      arch: amd64
      testrun: ${{ needs.prepare-workflow.outputs.testrun }}
      salt-version: "${{ needs.prepare-workflow.outputs.salt-version }}"
<<<<<<< HEAD
      cache-prefix: ${{ needs.prepare-workflow.outputs.cache-seed }}|3.11.3
      pull-labels: ${{ needs.prepare-workflow.outputs.pull-labels }}
=======
      cache-prefix: ${{ needs.prepare-workflow.outputs.cache-seed }}|3.10.11
>>>>>>> 6c772d4d
      skip-code-coverage: false
      skip-junit-reports: false

  windows-2022:
    name: Windows 2022
    if: ${{ fromJSON(needs.prepare-workflow.outputs.jobs)['test'] && fromJSON(needs.prepare-workflow.outputs.runners)['self-hosted'] }}
    needs:
      - prepare-workflow
      - build-salt-onedir
    uses: ./.github/workflows/test-action.yml
    with:
      distro-slug: windows-2022
      nox-session: ci-test-onedir
      platform: windows
      arch: amd64
      testrun: ${{ needs.prepare-workflow.outputs.testrun }}
      salt-version: "${{ needs.prepare-workflow.outputs.salt-version }}"
<<<<<<< HEAD
      cache-prefix: ${{ needs.prepare-workflow.outputs.cache-seed }}|3.11.3
      pull-labels: ${{ needs.prepare-workflow.outputs.pull-labels }}
=======
      cache-prefix: ${{ needs.prepare-workflow.outputs.cache-seed }}|3.10.11
>>>>>>> 6c772d4d
      skip-code-coverage: false
      skip-junit-reports: false

  macos-12:
    name: macOS 12
    if: ${{ fromJSON(needs.prepare-workflow.outputs.jobs)['test'] && fromJSON(needs.prepare-workflow.outputs.runners)['github-hosted'] }}
    needs:
      - prepare-workflow
      - build-salt-onedir
    uses: ./.github/workflows/test-action-macos.yml
    with:
      distro-slug: macos-12
      nox-session: ci-test-onedir
      platform: darwin
      arch: x86_64
      testrun: ${{ needs.prepare-workflow.outputs.testrun }}
      salt-version: "${{ needs.prepare-workflow.outputs.salt-version }}"
<<<<<<< HEAD
      cache-prefix: ${{ needs.prepare-workflow.outputs.cache-seed }}|3.11.3
      pull-labels: ${{ needs.prepare-workflow.outputs.pull-labels }}
=======
      cache-prefix: ${{ needs.prepare-workflow.outputs.cache-seed }}|3.10.11
>>>>>>> 6c772d4d
      skip-code-coverage: false
      skip-junit-reports: false

  almalinux-8:
    name: Alma Linux 8
    if: ${{ fromJSON(needs.prepare-workflow.outputs.jobs)['test'] && fromJSON(needs.prepare-workflow.outputs.runners)['self-hosted'] }}
    needs:
      - prepare-workflow
      - build-salt-onedir
    uses: ./.github/workflows/test-action.yml
    with:
      distro-slug: almalinux-8
      nox-session: ci-test-onedir
      platform: linux
      arch: x86_64
      testrun: ${{ needs.prepare-workflow.outputs.testrun }}
      salt-version: "${{ needs.prepare-workflow.outputs.salt-version }}"
<<<<<<< HEAD
      cache-prefix: ${{ needs.prepare-workflow.outputs.cache-seed }}|3.11.3
      pull-labels: ${{ needs.prepare-workflow.outputs.pull-labels }}
=======
      cache-prefix: ${{ needs.prepare-workflow.outputs.cache-seed }}|3.10.11
>>>>>>> 6c772d4d
      skip-code-coverage: false
      skip-junit-reports: false

  almalinux-9:
    name: Alma Linux 9
    if: ${{ fromJSON(needs.prepare-workflow.outputs.jobs)['test'] && fromJSON(needs.prepare-workflow.outputs.runners)['self-hosted'] }}
    needs:
      - prepare-workflow
      - build-salt-onedir
    uses: ./.github/workflows/test-action.yml
    with:
      distro-slug: almalinux-9
      nox-session: ci-test-onedir
      platform: linux
      arch: x86_64
      testrun: ${{ needs.prepare-workflow.outputs.testrun }}
      salt-version: "${{ needs.prepare-workflow.outputs.salt-version }}"
<<<<<<< HEAD
      cache-prefix: ${{ needs.prepare-workflow.outputs.cache-seed }}|3.11.3
      pull-labels: ${{ needs.prepare-workflow.outputs.pull-labels }}
=======
      cache-prefix: ${{ needs.prepare-workflow.outputs.cache-seed }}|3.10.11
>>>>>>> 6c772d4d
      skip-code-coverage: false
      skip-junit-reports: false

  amazonlinux-2:
    name: Amazon Linux 2
    if: ${{ fromJSON(needs.prepare-workflow.outputs.jobs)['test'] && fromJSON(needs.prepare-workflow.outputs.runners)['self-hosted'] }}
    needs:
      - prepare-workflow
      - build-salt-onedir
    uses: ./.github/workflows/test-action.yml
    with:
      distro-slug: amazonlinux-2
      nox-session: ci-test-onedir
      platform: linux
      arch: x86_64
      testrun: ${{ needs.prepare-workflow.outputs.testrun }}
      salt-version: "${{ needs.prepare-workflow.outputs.salt-version }}"
<<<<<<< HEAD
      cache-prefix: ${{ needs.prepare-workflow.outputs.cache-seed }}|3.11.3
      pull-labels: ${{ needs.prepare-workflow.outputs.pull-labels }}
=======
      cache-prefix: ${{ needs.prepare-workflow.outputs.cache-seed }}|3.10.11
>>>>>>> 6c772d4d
      skip-code-coverage: false
      skip-junit-reports: false

  archlinux-lts:
    name: Arch Linux LTS
    if: ${{ fromJSON(needs.prepare-workflow.outputs.jobs)['test'] && fromJSON(needs.prepare-workflow.outputs.runners)['self-hosted'] }}
    needs:
      - prepare-workflow
      - build-salt-onedir
    uses: ./.github/workflows/test-action.yml
    with:
      distro-slug: archlinux-lts
      nox-session: ci-test-onedir
      platform: linux
      arch: x86_64
      testrun: ${{ needs.prepare-workflow.outputs.testrun }}
      salt-version: "${{ needs.prepare-workflow.outputs.salt-version }}"
<<<<<<< HEAD
      cache-prefix: ${{ needs.prepare-workflow.outputs.cache-seed }}|3.11.3
      pull-labels: ${{ needs.prepare-workflow.outputs.pull-labels }}
=======
      cache-prefix: ${{ needs.prepare-workflow.outputs.cache-seed }}|3.10.11
>>>>>>> 6c772d4d
      skip-code-coverage: false
      skip-junit-reports: false

  centos-7:
    name: CentOS 7
    if: ${{ fromJSON(needs.prepare-workflow.outputs.jobs)['test'] && fromJSON(needs.prepare-workflow.outputs.runners)['self-hosted'] }}
    needs:
      - prepare-workflow
      - build-salt-onedir
    uses: ./.github/workflows/test-action.yml
    with:
      distro-slug: centos-7
      nox-session: ci-test-onedir
      platform: linux
      arch: x86_64
      testrun: ${{ needs.prepare-workflow.outputs.testrun }}
      salt-version: "${{ needs.prepare-workflow.outputs.salt-version }}"
<<<<<<< HEAD
      cache-prefix: ${{ needs.prepare-workflow.outputs.cache-seed }}|3.11.3
      pull-labels: ${{ needs.prepare-workflow.outputs.pull-labels }}
=======
      cache-prefix: ${{ needs.prepare-workflow.outputs.cache-seed }}|3.10.11
>>>>>>> 6c772d4d
      skip-code-coverage: false
      skip-junit-reports: false

  centosstream-8:
    name: CentOS Stream 8
    if: ${{ fromJSON(needs.prepare-workflow.outputs.jobs)['test'] && fromJSON(needs.prepare-workflow.outputs.runners)['self-hosted'] }}
    needs:
      - prepare-workflow
      - build-salt-onedir
    uses: ./.github/workflows/test-action.yml
    with:
      distro-slug: centosstream-8
      nox-session: ci-test-onedir
      platform: linux
      arch: x86_64
      testrun: ${{ needs.prepare-workflow.outputs.testrun }}
      salt-version: "${{ needs.prepare-workflow.outputs.salt-version }}"
<<<<<<< HEAD
      cache-prefix: ${{ needs.prepare-workflow.outputs.cache-seed }}|3.11.3
      pull-labels: ${{ needs.prepare-workflow.outputs.pull-labels }}
=======
      cache-prefix: ${{ needs.prepare-workflow.outputs.cache-seed }}|3.10.11
>>>>>>> 6c772d4d
      skip-code-coverage: false
      skip-junit-reports: false

  centosstream-9:
    name: CentOS Stream 9
    if: ${{ fromJSON(needs.prepare-workflow.outputs.jobs)['test'] && fromJSON(needs.prepare-workflow.outputs.runners)['self-hosted'] }}
    needs:
      - prepare-workflow
      - build-salt-onedir
    uses: ./.github/workflows/test-action.yml
    with:
      distro-slug: centosstream-9
      nox-session: ci-test-onedir
      platform: linux
      arch: x86_64
      testrun: ${{ needs.prepare-workflow.outputs.testrun }}
      salt-version: "${{ needs.prepare-workflow.outputs.salt-version }}"
<<<<<<< HEAD
      cache-prefix: ${{ needs.prepare-workflow.outputs.cache-seed }}|3.11.3
      pull-labels: ${{ needs.prepare-workflow.outputs.pull-labels }}
=======
      cache-prefix: ${{ needs.prepare-workflow.outputs.cache-seed }}|3.10.11
>>>>>>> 6c772d4d
      skip-code-coverage: false
      skip-junit-reports: false

  debian-10:
    name: Debian 10
    if: ${{ fromJSON(needs.prepare-workflow.outputs.jobs)['test'] && fromJSON(needs.prepare-workflow.outputs.runners)['self-hosted'] }}
    needs:
      - prepare-workflow
      - build-salt-onedir
    uses: ./.github/workflows/test-action.yml
    with:
      distro-slug: debian-10
      nox-session: ci-test-onedir
      platform: linux
      arch: x86_64
      testrun: ${{ needs.prepare-workflow.outputs.testrun }}
      salt-version: "${{ needs.prepare-workflow.outputs.salt-version }}"
<<<<<<< HEAD
      cache-prefix: ${{ needs.prepare-workflow.outputs.cache-seed }}|3.11.3
      pull-labels: ${{ needs.prepare-workflow.outputs.pull-labels }}
=======
      cache-prefix: ${{ needs.prepare-workflow.outputs.cache-seed }}|3.10.11
>>>>>>> 6c772d4d
      skip-code-coverage: false
      skip-junit-reports: false

  debian-11:
    name: Debian 11
    if: ${{ fromJSON(needs.prepare-workflow.outputs.jobs)['test'] && fromJSON(needs.prepare-workflow.outputs.runners)['self-hosted'] }}
    needs:
      - prepare-workflow
      - build-salt-onedir
    uses: ./.github/workflows/test-action.yml
    with:
      distro-slug: debian-11
      nox-session: ci-test-onedir
      platform: linux
      arch: x86_64
      testrun: ${{ needs.prepare-workflow.outputs.testrun }}
      salt-version: "${{ needs.prepare-workflow.outputs.salt-version }}"
<<<<<<< HEAD
      cache-prefix: ${{ needs.prepare-workflow.outputs.cache-seed }}|3.11.3
      pull-labels: ${{ needs.prepare-workflow.outputs.pull-labels }}
=======
      cache-prefix: ${{ needs.prepare-workflow.outputs.cache-seed }}|3.10.11
>>>>>>> 6c772d4d
      skip-code-coverage: false
      skip-junit-reports: false

  debian-11-arm64:
    name: Debian 11 Arm64
    if: ${{ fromJSON(needs.prepare-workflow.outputs.jobs)['test'] && fromJSON(needs.prepare-workflow.outputs.runners)['self-hosted'] }}
    needs:
      - prepare-workflow
      - build-salt-onedir
    uses: ./.github/workflows/test-action.yml
    with:
      distro-slug: debian-11-arm64
      nox-session: ci-test-onedir
      platform: linux
      arch: aarch64
      testrun: ${{ needs.prepare-workflow.outputs.testrun }}
      salt-version: "${{ needs.prepare-workflow.outputs.salt-version }}"
<<<<<<< HEAD
      cache-prefix: ${{ needs.prepare-workflow.outputs.cache-seed }}|3.11.3
      pull-labels: ${{ needs.prepare-workflow.outputs.pull-labels }}
=======
      cache-prefix: ${{ needs.prepare-workflow.outputs.cache-seed }}|3.10.11
>>>>>>> 6c772d4d
      skip-code-coverage: false
      skip-junit-reports: false

  fedora-37:
    name: Fedora 37
    if: ${{ fromJSON(needs.prepare-workflow.outputs.jobs)['test'] && fromJSON(needs.prepare-workflow.outputs.runners)['self-hosted'] }}
    needs:
      - prepare-workflow
      - build-salt-onedir
    uses: ./.github/workflows/test-action.yml
    with:
      distro-slug: fedora-37
      nox-session: ci-test-onedir
      platform: linux
      arch: x86_64
      testrun: ${{ needs.prepare-workflow.outputs.testrun }}
      salt-version: "${{ needs.prepare-workflow.outputs.salt-version }}"
<<<<<<< HEAD
      cache-prefix: ${{ needs.prepare-workflow.outputs.cache-seed }}|3.11.3
      pull-labels: ${{ needs.prepare-workflow.outputs.pull-labels }}
=======
      cache-prefix: ${{ needs.prepare-workflow.outputs.cache-seed }}|3.10.11
>>>>>>> 6c772d4d
      skip-code-coverage: false
      skip-junit-reports: false

  fedora-38:
    name: Fedora 38
    if: ${{ fromJSON(needs.prepare-workflow.outputs.jobs)['test'] && fromJSON(needs.prepare-workflow.outputs.runners)['self-hosted'] }}
    needs:
      - prepare-workflow
      - build-salt-onedir
    uses: ./.github/workflows/test-action.yml
    with:
      distro-slug: fedora-38
      nox-session: ci-test-onedir
      platform: linux
      arch: x86_64
      testrun: ${{ needs.prepare-workflow.outputs.testrun }}
      salt-version: "${{ needs.prepare-workflow.outputs.salt-version }}"
<<<<<<< HEAD
      cache-prefix: ${{ needs.prepare-workflow.outputs.cache-seed }}|3.11.3
      pull-labels: ${{ needs.prepare-workflow.outputs.pull-labels }}
=======
      cache-prefix: ${{ needs.prepare-workflow.outputs.cache-seed }}|3.10.11
>>>>>>> 6c772d4d
      skip-code-coverage: false
      skip-junit-reports: false

  opensuse-15:
    name: Opensuse 15
    if: ${{ fromJSON(needs.prepare-workflow.outputs.jobs)['test'] && fromJSON(needs.prepare-workflow.outputs.runners)['self-hosted'] }}
    needs:
      - prepare-workflow
      - build-salt-onedir
    uses: ./.github/workflows/test-action.yml
    with:
      distro-slug: opensuse-15
      nox-session: ci-test-onedir
      platform: linux
      arch: x86_64
      testrun: ${{ needs.prepare-workflow.outputs.testrun }}
      salt-version: "${{ needs.prepare-workflow.outputs.salt-version }}"
<<<<<<< HEAD
      cache-prefix: ${{ needs.prepare-workflow.outputs.cache-seed }}|3.11.3
      pull-labels: ${{ needs.prepare-workflow.outputs.pull-labels }}
=======
      cache-prefix: ${{ needs.prepare-workflow.outputs.cache-seed }}|3.10.11
>>>>>>> 6c772d4d
      skip-code-coverage: false
      skip-junit-reports: false

  photonos-3:
    name: Photon OS 3
    if: ${{ fromJSON(needs.prepare-workflow.outputs.jobs)['test'] && fromJSON(needs.prepare-workflow.outputs.runners)['self-hosted'] }}
    needs:
      - prepare-workflow
      - build-salt-onedir
    uses: ./.github/workflows/test-action.yml
    with:
      distro-slug: photonos-3
      nox-session: ci-test-onedir
      platform: linux
      arch: x86_64
      testrun: ${{ needs.prepare-workflow.outputs.testrun }}
      salt-version: "${{ needs.prepare-workflow.outputs.salt-version }}"
<<<<<<< HEAD
      cache-prefix: ${{ needs.prepare-workflow.outputs.cache-seed }}|3.11.3
      pull-labels: ${{ needs.prepare-workflow.outputs.pull-labels }}
=======
      cache-prefix: ${{ needs.prepare-workflow.outputs.cache-seed }}|3.10.11
>>>>>>> 6c772d4d
      skip-code-coverage: false
      skip-junit-reports: false

  photonos-4:
    name: Photon OS 4
    if: ${{ fromJSON(needs.prepare-workflow.outputs.jobs)['test'] && fromJSON(needs.prepare-workflow.outputs.runners)['self-hosted'] }}
    needs:
      - prepare-workflow
      - build-salt-onedir
    uses: ./.github/workflows/test-action.yml
    with:
      distro-slug: photonos-4
      nox-session: ci-test-onedir
      platform: linux
      arch: x86_64
      testrun: ${{ needs.prepare-workflow.outputs.testrun }}
      salt-version: "${{ needs.prepare-workflow.outputs.salt-version }}"
<<<<<<< HEAD
      cache-prefix: ${{ needs.prepare-workflow.outputs.cache-seed }}|3.11.3
      pull-labels: ${{ needs.prepare-workflow.outputs.pull-labels }}
=======
      cache-prefix: ${{ needs.prepare-workflow.outputs.cache-seed }}|3.10.11
>>>>>>> 6c772d4d
      skip-code-coverage: false
      skip-junit-reports: false

  ubuntu-2004:
    name: Ubuntu 20.04
    if: ${{ fromJSON(needs.prepare-workflow.outputs.jobs)['test'] && fromJSON(needs.prepare-workflow.outputs.runners)['self-hosted'] }}
    needs:
      - prepare-workflow
      - build-salt-onedir
    uses: ./.github/workflows/test-action.yml
    with:
      distro-slug: ubuntu-20.04
      nox-session: ci-test-onedir
      platform: linux
      arch: x86_64
      testrun: ${{ needs.prepare-workflow.outputs.testrun }}
      salt-version: "${{ needs.prepare-workflow.outputs.salt-version }}"
<<<<<<< HEAD
      cache-prefix: ${{ needs.prepare-workflow.outputs.cache-seed }}|3.11.3
      pull-labels: ${{ needs.prepare-workflow.outputs.pull-labels }}
=======
      cache-prefix: ${{ needs.prepare-workflow.outputs.cache-seed }}|3.10.11
>>>>>>> 6c772d4d
      skip-code-coverage: false
      skip-junit-reports: false

  ubuntu-2004-arm64:
    name: Ubuntu 20.04 Arm64
    if: ${{ fromJSON(needs.prepare-workflow.outputs.jobs)['test'] && fromJSON(needs.prepare-workflow.outputs.runners)['self-hosted'] }}
    needs:
      - prepare-workflow
      - build-salt-onedir
    uses: ./.github/workflows/test-action.yml
    with:
      distro-slug: ubuntu-20.04-arm64
      nox-session: ci-test-onedir
      platform: linux
      arch: aarch64
      testrun: ${{ needs.prepare-workflow.outputs.testrun }}
      salt-version: "${{ needs.prepare-workflow.outputs.salt-version }}"
<<<<<<< HEAD
      cache-prefix: ${{ needs.prepare-workflow.outputs.cache-seed }}|3.11.3
      pull-labels: ${{ needs.prepare-workflow.outputs.pull-labels }}
=======
      cache-prefix: ${{ needs.prepare-workflow.outputs.cache-seed }}|3.10.11
>>>>>>> 6c772d4d
      skip-code-coverage: false
      skip-junit-reports: false

  ubuntu-2204:
    name: Ubuntu 22.04
    if: ${{ fromJSON(needs.prepare-workflow.outputs.jobs)['test'] && fromJSON(needs.prepare-workflow.outputs.runners)['self-hosted'] }}
    needs:
      - prepare-workflow
      - build-salt-onedir
    uses: ./.github/workflows/test-action.yml
    with:
      distro-slug: ubuntu-22.04
      nox-session: ci-test-onedir
      platform: linux
      arch: x86_64
      testrun: ${{ needs.prepare-workflow.outputs.testrun }}
      salt-version: "${{ needs.prepare-workflow.outputs.salt-version }}"
<<<<<<< HEAD
      cache-prefix: ${{ needs.prepare-workflow.outputs.cache-seed }}|3.11.3
      pull-labels: ${{ needs.prepare-workflow.outputs.pull-labels }}
=======
      cache-prefix: ${{ needs.prepare-workflow.outputs.cache-seed }}|3.10.11
>>>>>>> 6c772d4d
      skip-code-coverage: false
      skip-junit-reports: false

  ubuntu-2204-arm64:
    name: Ubuntu 22.04 Arm64
    if: ${{ fromJSON(needs.prepare-workflow.outputs.jobs)['test'] && fromJSON(needs.prepare-workflow.outputs.runners)['self-hosted'] }}
    needs:
      - prepare-workflow
      - build-salt-onedir
    uses: ./.github/workflows/test-action.yml
    with:
      distro-slug: ubuntu-22.04-arm64
      nox-session: ci-test-onedir
      platform: linux
      arch: aarch64
      testrun: ${{ needs.prepare-workflow.outputs.testrun }}
      salt-version: "${{ needs.prepare-workflow.outputs.salt-version }}"
<<<<<<< HEAD
      cache-prefix: ${{ needs.prepare-workflow.outputs.cache-seed }}|3.11.3
      pull-labels: ${{ needs.prepare-workflow.outputs.pull-labels }}
=======
      cache-prefix: ${{ needs.prepare-workflow.outputs.cache-seed }}|3.10.11
>>>>>>> 6c772d4d
      skip-code-coverage: false
      skip-junit-reports: false

  set-pipeline-exit-status:
    # This step is just so we can make github require this step, to pass checks
    # on a pull request instead of requiring all
    name: Set the ${{ github.workflow }} Pipeline Exit Status
    if: always()
    runs-on: ubuntu-latest
    needs:
      - workflow-requirements
      - trigger-branch-scheduled-builds
      - prepare-workflow
      - pre-commit
      - lint
      - build-docs
      - build-deps-onedir
      - build-salt-onedir
      - windows-2016
      - windows-2019
      - windows-2022
      - macos-12
      - almalinux-8
      - almalinux-9
      - amazonlinux-2
      - archlinux-lts
      - centos-7
      - centosstream-8
      - centosstream-9
      - debian-10
      - debian-11
      - debian-11-arm64
      - fedora-37
      - fedora-38
      - opensuse-15
      - photonos-3
      - photonos-4
      - ubuntu-2004
      - ubuntu-2004-arm64
      - ubuntu-2204
      - ubuntu-2204-arm64
      - amazonlinux-2-pkg-tests
      - centos-7-pkg-tests
      - centosstream-8-pkg-tests
      - centosstream-9-pkg-tests
      - debian-10-pkg-tests
      - debian-11-pkg-tests
      - debian-11-arm64-pkg-tests
      - photonos-3-pkg-tests
      - photonos-4-pkg-tests
      - ubuntu-2004-pkg-tests
      - ubuntu-2004-arm64-pkg-tests
      - ubuntu-2204-pkg-tests
      - ubuntu-2204-arm64-pkg-tests
      - macos-12-pkg-tests
      - windows-2016-nsis-pkg-tests
      - windows-2016-msi-pkg-tests
      - windows-2019-nsis-pkg-tests
      - windows-2019-msi-pkg-tests
      - windows-2022-nsis-pkg-tests
      - windows-2022-msi-pkg-tests
    steps:
      - name: Get workflow information
        id: get-workflow-info
        uses: technote-space/workflow-conclusion-action@v3

      - name: Set Pipeline Exit Status
        shell: bash
        run: |
          if [ "${{ steps.get-workflow-info.outputs.conclusion }}" != "success" ]; then
            exit 1
          else
            exit 0
          fi

      - name: Done
        if: always()
        run:
          echo "All worflows finished"<|MERGE_RESOLUTION|>--- conflicted
+++ resolved
@@ -911,12 +911,7 @@
       arch: amd64
       testrun: ${{ needs.prepare-workflow.outputs.testrun }}
       salt-version: "${{ needs.prepare-workflow.outputs.salt-version }}"
-<<<<<<< HEAD
-      cache-prefix: ${{ needs.prepare-workflow.outputs.cache-seed }}|3.11.3
-      pull-labels: ${{ needs.prepare-workflow.outputs.pull-labels }}
-=======
-      cache-prefix: ${{ needs.prepare-workflow.outputs.cache-seed }}|3.10.11
->>>>>>> 6c772d4d
+      cache-prefix: ${{ needs.prepare-workflow.outputs.cache-seed }}|3.11.3
       skip-code-coverage: false
       skip-junit-reports: false
 
@@ -934,12 +929,7 @@
       arch: amd64
       testrun: ${{ needs.prepare-workflow.outputs.testrun }}
       salt-version: "${{ needs.prepare-workflow.outputs.salt-version }}"
-<<<<<<< HEAD
-      cache-prefix: ${{ needs.prepare-workflow.outputs.cache-seed }}|3.11.3
-      pull-labels: ${{ needs.prepare-workflow.outputs.pull-labels }}
-=======
-      cache-prefix: ${{ needs.prepare-workflow.outputs.cache-seed }}|3.10.11
->>>>>>> 6c772d4d
+      cache-prefix: ${{ needs.prepare-workflow.outputs.cache-seed }}|3.11.3
       skip-code-coverage: false
       skip-junit-reports: false
 
@@ -957,12 +947,7 @@
       arch: amd64
       testrun: ${{ needs.prepare-workflow.outputs.testrun }}
       salt-version: "${{ needs.prepare-workflow.outputs.salt-version }}"
-<<<<<<< HEAD
-      cache-prefix: ${{ needs.prepare-workflow.outputs.cache-seed }}|3.11.3
-      pull-labels: ${{ needs.prepare-workflow.outputs.pull-labels }}
-=======
-      cache-prefix: ${{ needs.prepare-workflow.outputs.cache-seed }}|3.10.11
->>>>>>> 6c772d4d
+      cache-prefix: ${{ needs.prepare-workflow.outputs.cache-seed }}|3.11.3
       skip-code-coverage: false
       skip-junit-reports: false
 
@@ -980,12 +965,7 @@
       arch: x86_64
       testrun: ${{ needs.prepare-workflow.outputs.testrun }}
       salt-version: "${{ needs.prepare-workflow.outputs.salt-version }}"
-<<<<<<< HEAD
-      cache-prefix: ${{ needs.prepare-workflow.outputs.cache-seed }}|3.11.3
-      pull-labels: ${{ needs.prepare-workflow.outputs.pull-labels }}
-=======
-      cache-prefix: ${{ needs.prepare-workflow.outputs.cache-seed }}|3.10.11
->>>>>>> 6c772d4d
+      cache-prefix: ${{ needs.prepare-workflow.outputs.cache-seed }}|3.11.3
       skip-code-coverage: false
       skip-junit-reports: false
 
@@ -1003,12 +983,7 @@
       arch: x86_64
       testrun: ${{ needs.prepare-workflow.outputs.testrun }}
       salt-version: "${{ needs.prepare-workflow.outputs.salt-version }}"
-<<<<<<< HEAD
-      cache-prefix: ${{ needs.prepare-workflow.outputs.cache-seed }}|3.11.3
-      pull-labels: ${{ needs.prepare-workflow.outputs.pull-labels }}
-=======
-      cache-prefix: ${{ needs.prepare-workflow.outputs.cache-seed }}|3.10.11
->>>>>>> 6c772d4d
+      cache-prefix: ${{ needs.prepare-workflow.outputs.cache-seed }}|3.11.3
       skip-code-coverage: false
       skip-junit-reports: false
 
@@ -1026,12 +1001,7 @@
       arch: x86_64
       testrun: ${{ needs.prepare-workflow.outputs.testrun }}
       salt-version: "${{ needs.prepare-workflow.outputs.salt-version }}"
-<<<<<<< HEAD
-      cache-prefix: ${{ needs.prepare-workflow.outputs.cache-seed }}|3.11.3
-      pull-labels: ${{ needs.prepare-workflow.outputs.pull-labels }}
-=======
-      cache-prefix: ${{ needs.prepare-workflow.outputs.cache-seed }}|3.10.11
->>>>>>> 6c772d4d
+      cache-prefix: ${{ needs.prepare-workflow.outputs.cache-seed }}|3.11.3
       skip-code-coverage: false
       skip-junit-reports: false
 
@@ -1049,12 +1019,7 @@
       arch: x86_64
       testrun: ${{ needs.prepare-workflow.outputs.testrun }}
       salt-version: "${{ needs.prepare-workflow.outputs.salt-version }}"
-<<<<<<< HEAD
-      cache-prefix: ${{ needs.prepare-workflow.outputs.cache-seed }}|3.11.3
-      pull-labels: ${{ needs.prepare-workflow.outputs.pull-labels }}
-=======
-      cache-prefix: ${{ needs.prepare-workflow.outputs.cache-seed }}|3.10.11
->>>>>>> 6c772d4d
+      cache-prefix: ${{ needs.prepare-workflow.outputs.cache-seed }}|3.11.3
       skip-code-coverage: false
       skip-junit-reports: false
 
@@ -1072,12 +1037,7 @@
       arch: x86_64
       testrun: ${{ needs.prepare-workflow.outputs.testrun }}
       salt-version: "${{ needs.prepare-workflow.outputs.salt-version }}"
-<<<<<<< HEAD
-      cache-prefix: ${{ needs.prepare-workflow.outputs.cache-seed }}|3.11.3
-      pull-labels: ${{ needs.prepare-workflow.outputs.pull-labels }}
-=======
-      cache-prefix: ${{ needs.prepare-workflow.outputs.cache-seed }}|3.10.11
->>>>>>> 6c772d4d
+      cache-prefix: ${{ needs.prepare-workflow.outputs.cache-seed }}|3.11.3
       skip-code-coverage: false
       skip-junit-reports: false
 
@@ -1095,12 +1055,7 @@
       arch: x86_64
       testrun: ${{ needs.prepare-workflow.outputs.testrun }}
       salt-version: "${{ needs.prepare-workflow.outputs.salt-version }}"
-<<<<<<< HEAD
-      cache-prefix: ${{ needs.prepare-workflow.outputs.cache-seed }}|3.11.3
-      pull-labels: ${{ needs.prepare-workflow.outputs.pull-labels }}
-=======
-      cache-prefix: ${{ needs.prepare-workflow.outputs.cache-seed }}|3.10.11
->>>>>>> 6c772d4d
+      cache-prefix: ${{ needs.prepare-workflow.outputs.cache-seed }}|3.11.3
       skip-code-coverage: false
       skip-junit-reports: false
 
@@ -1118,12 +1073,7 @@
       arch: x86_64
       testrun: ${{ needs.prepare-workflow.outputs.testrun }}
       salt-version: "${{ needs.prepare-workflow.outputs.salt-version }}"
-<<<<<<< HEAD
-      cache-prefix: ${{ needs.prepare-workflow.outputs.cache-seed }}|3.11.3
-      pull-labels: ${{ needs.prepare-workflow.outputs.pull-labels }}
-=======
-      cache-prefix: ${{ needs.prepare-workflow.outputs.cache-seed }}|3.10.11
->>>>>>> 6c772d4d
+      cache-prefix: ${{ needs.prepare-workflow.outputs.cache-seed }}|3.11.3
       skip-code-coverage: false
       skip-junit-reports: false
 
@@ -1141,12 +1091,7 @@
       arch: x86_64
       testrun: ${{ needs.prepare-workflow.outputs.testrun }}
       salt-version: "${{ needs.prepare-workflow.outputs.salt-version }}"
-<<<<<<< HEAD
-      cache-prefix: ${{ needs.prepare-workflow.outputs.cache-seed }}|3.11.3
-      pull-labels: ${{ needs.prepare-workflow.outputs.pull-labels }}
-=======
-      cache-prefix: ${{ needs.prepare-workflow.outputs.cache-seed }}|3.10.11
->>>>>>> 6c772d4d
+      cache-prefix: ${{ needs.prepare-workflow.outputs.cache-seed }}|3.11.3
       skip-code-coverage: false
       skip-junit-reports: false
 
@@ -1164,12 +1109,7 @@
       arch: x86_64
       testrun: ${{ needs.prepare-workflow.outputs.testrun }}
       salt-version: "${{ needs.prepare-workflow.outputs.salt-version }}"
-<<<<<<< HEAD
-      cache-prefix: ${{ needs.prepare-workflow.outputs.cache-seed }}|3.11.3
-      pull-labels: ${{ needs.prepare-workflow.outputs.pull-labels }}
-=======
-      cache-prefix: ${{ needs.prepare-workflow.outputs.cache-seed }}|3.10.11
->>>>>>> 6c772d4d
+      cache-prefix: ${{ needs.prepare-workflow.outputs.cache-seed }}|3.11.3
       skip-code-coverage: false
       skip-junit-reports: false
 
@@ -1187,12 +1127,7 @@
       arch: x86_64
       testrun: ${{ needs.prepare-workflow.outputs.testrun }}
       salt-version: "${{ needs.prepare-workflow.outputs.salt-version }}"
-<<<<<<< HEAD
-      cache-prefix: ${{ needs.prepare-workflow.outputs.cache-seed }}|3.11.3
-      pull-labels: ${{ needs.prepare-workflow.outputs.pull-labels }}
-=======
-      cache-prefix: ${{ needs.prepare-workflow.outputs.cache-seed }}|3.10.11
->>>>>>> 6c772d4d
+      cache-prefix: ${{ needs.prepare-workflow.outputs.cache-seed }}|3.11.3
       skip-code-coverage: false
       skip-junit-reports: false
 
@@ -1210,12 +1145,7 @@
       arch: aarch64
       testrun: ${{ needs.prepare-workflow.outputs.testrun }}
       salt-version: "${{ needs.prepare-workflow.outputs.salt-version }}"
-<<<<<<< HEAD
-      cache-prefix: ${{ needs.prepare-workflow.outputs.cache-seed }}|3.11.3
-      pull-labels: ${{ needs.prepare-workflow.outputs.pull-labels }}
-=======
-      cache-prefix: ${{ needs.prepare-workflow.outputs.cache-seed }}|3.10.11
->>>>>>> 6c772d4d
+      cache-prefix: ${{ needs.prepare-workflow.outputs.cache-seed }}|3.11.3
       skip-code-coverage: false
       skip-junit-reports: false
 
@@ -1233,12 +1163,7 @@
       arch: x86_64
       testrun: ${{ needs.prepare-workflow.outputs.testrun }}
       salt-version: "${{ needs.prepare-workflow.outputs.salt-version }}"
-<<<<<<< HEAD
-      cache-prefix: ${{ needs.prepare-workflow.outputs.cache-seed }}|3.11.3
-      pull-labels: ${{ needs.prepare-workflow.outputs.pull-labels }}
-=======
-      cache-prefix: ${{ needs.prepare-workflow.outputs.cache-seed }}|3.10.11
->>>>>>> 6c772d4d
+      cache-prefix: ${{ needs.prepare-workflow.outputs.cache-seed }}|3.11.3
       skip-code-coverage: false
       skip-junit-reports: false
 
@@ -1256,12 +1181,7 @@
       arch: x86_64
       testrun: ${{ needs.prepare-workflow.outputs.testrun }}
       salt-version: "${{ needs.prepare-workflow.outputs.salt-version }}"
-<<<<<<< HEAD
-      cache-prefix: ${{ needs.prepare-workflow.outputs.cache-seed }}|3.11.3
-      pull-labels: ${{ needs.prepare-workflow.outputs.pull-labels }}
-=======
-      cache-prefix: ${{ needs.prepare-workflow.outputs.cache-seed }}|3.10.11
->>>>>>> 6c772d4d
+      cache-prefix: ${{ needs.prepare-workflow.outputs.cache-seed }}|3.11.3
       skip-code-coverage: false
       skip-junit-reports: false
 
@@ -1279,12 +1199,7 @@
       arch: x86_64
       testrun: ${{ needs.prepare-workflow.outputs.testrun }}
       salt-version: "${{ needs.prepare-workflow.outputs.salt-version }}"
-<<<<<<< HEAD
-      cache-prefix: ${{ needs.prepare-workflow.outputs.cache-seed }}|3.11.3
-      pull-labels: ${{ needs.prepare-workflow.outputs.pull-labels }}
-=======
-      cache-prefix: ${{ needs.prepare-workflow.outputs.cache-seed }}|3.10.11
->>>>>>> 6c772d4d
+      cache-prefix: ${{ needs.prepare-workflow.outputs.cache-seed }}|3.11.3
       skip-code-coverage: false
       skip-junit-reports: false
 
@@ -1302,12 +1217,7 @@
       arch: x86_64
       testrun: ${{ needs.prepare-workflow.outputs.testrun }}
       salt-version: "${{ needs.prepare-workflow.outputs.salt-version }}"
-<<<<<<< HEAD
-      cache-prefix: ${{ needs.prepare-workflow.outputs.cache-seed }}|3.11.3
-      pull-labels: ${{ needs.prepare-workflow.outputs.pull-labels }}
-=======
-      cache-prefix: ${{ needs.prepare-workflow.outputs.cache-seed }}|3.10.11
->>>>>>> 6c772d4d
+      cache-prefix: ${{ needs.prepare-workflow.outputs.cache-seed }}|3.11.3
       skip-code-coverage: false
       skip-junit-reports: false
 
@@ -1325,12 +1235,7 @@
       arch: x86_64
       testrun: ${{ needs.prepare-workflow.outputs.testrun }}
       salt-version: "${{ needs.prepare-workflow.outputs.salt-version }}"
-<<<<<<< HEAD
-      cache-prefix: ${{ needs.prepare-workflow.outputs.cache-seed }}|3.11.3
-      pull-labels: ${{ needs.prepare-workflow.outputs.pull-labels }}
-=======
-      cache-prefix: ${{ needs.prepare-workflow.outputs.cache-seed }}|3.10.11
->>>>>>> 6c772d4d
+      cache-prefix: ${{ needs.prepare-workflow.outputs.cache-seed }}|3.11.3
       skip-code-coverage: false
       skip-junit-reports: false
 
@@ -1348,12 +1253,7 @@
       arch: x86_64
       testrun: ${{ needs.prepare-workflow.outputs.testrun }}
       salt-version: "${{ needs.prepare-workflow.outputs.salt-version }}"
-<<<<<<< HEAD
-      cache-prefix: ${{ needs.prepare-workflow.outputs.cache-seed }}|3.11.3
-      pull-labels: ${{ needs.prepare-workflow.outputs.pull-labels }}
-=======
-      cache-prefix: ${{ needs.prepare-workflow.outputs.cache-seed }}|3.10.11
->>>>>>> 6c772d4d
+      cache-prefix: ${{ needs.prepare-workflow.outputs.cache-seed }}|3.11.3
       skip-code-coverage: false
       skip-junit-reports: false
 
@@ -1371,12 +1271,7 @@
       arch: aarch64
       testrun: ${{ needs.prepare-workflow.outputs.testrun }}
       salt-version: "${{ needs.prepare-workflow.outputs.salt-version }}"
-<<<<<<< HEAD
-      cache-prefix: ${{ needs.prepare-workflow.outputs.cache-seed }}|3.11.3
-      pull-labels: ${{ needs.prepare-workflow.outputs.pull-labels }}
-=======
-      cache-prefix: ${{ needs.prepare-workflow.outputs.cache-seed }}|3.10.11
->>>>>>> 6c772d4d
+      cache-prefix: ${{ needs.prepare-workflow.outputs.cache-seed }}|3.11.3
       skip-code-coverage: false
       skip-junit-reports: false
 
@@ -1394,12 +1289,7 @@
       arch: x86_64
       testrun: ${{ needs.prepare-workflow.outputs.testrun }}
       salt-version: "${{ needs.prepare-workflow.outputs.salt-version }}"
-<<<<<<< HEAD
-      cache-prefix: ${{ needs.prepare-workflow.outputs.cache-seed }}|3.11.3
-      pull-labels: ${{ needs.prepare-workflow.outputs.pull-labels }}
-=======
-      cache-prefix: ${{ needs.prepare-workflow.outputs.cache-seed }}|3.10.11
->>>>>>> 6c772d4d
+      cache-prefix: ${{ needs.prepare-workflow.outputs.cache-seed }}|3.11.3
       skip-code-coverage: false
       skip-junit-reports: false
 
@@ -1417,12 +1307,7 @@
       arch: aarch64
       testrun: ${{ needs.prepare-workflow.outputs.testrun }}
       salt-version: "${{ needs.prepare-workflow.outputs.salt-version }}"
-<<<<<<< HEAD
-      cache-prefix: ${{ needs.prepare-workflow.outputs.cache-seed }}|3.11.3
-      pull-labels: ${{ needs.prepare-workflow.outputs.pull-labels }}
-=======
-      cache-prefix: ${{ needs.prepare-workflow.outputs.cache-seed }}|3.10.11
->>>>>>> 6c772d4d
+      cache-prefix: ${{ needs.prepare-workflow.outputs.cache-seed }}|3.11.3
       skip-code-coverage: false
       skip-junit-reports: false
 
