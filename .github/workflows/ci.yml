# Do not edit these workflows directly as the changes made will be overwritten.
# Instead, edit the template '.github/workflows/templates/ci.yml.jinja'
---
name: CI
run-name: "CI (${{ github.event_name == 'pull_request' && format('pr: #{0}', github.event.number) || format('{0}: {1}', startsWith(github.event.ref, 'refs/tags') && 'tag' || 'branch', github.ref_name) }})"

on:
  push: {}
  pull_request:
    types:
      - labeled
      - unlabeled
      - opened
      - reopened
      - synchronize

env:
  COLUMNS: 190
  CACHE_SEED: SEED-5  # Bump the number to invalidate all caches
  RELENV_DATA: "${{ github.workspace }}/.relenv"

permissions:
  contents: read  # for dorny/paths-filter to fetch a list of changed files
  pull-requests: read  # for dorny/paths-filter to read pull requests
  actions: read  # for technote-space/workflow-conclusion-action to get the job statuses

concurrency:
  # Concurrency is defined in a way that concurrent builds against branches do
  # not cancel previous builds.
  # However, for every new build against the same pull request source branch,
  # all older builds against that same branch get canceled.
  group: ${{ github.workflow }}-${{ github.event_name }}-${{ github.repository }}-${{ github.head_ref || github.run_id }}
  cancel-in-progress: true

jobs:

  prepare-workflow:
    name: Prepare Workflow Run
    runs-on: ${{ github.event.repository.private && fromJSON('["self-hosted", "linux", "x86_64"]') || 'ubuntu-latest' }}
    outputs:
      jobs: ${{ steps.define-jobs.outputs.jobs }}
      runners: ${{ steps.runner-types.outputs.runners }}
      changed-files: ${{ steps.process-changed-files.outputs.changed-files }}
      pull-labels: ${{ steps.get-pull-labels.outputs.labels }}
      testrun: ${{ steps.define-testrun.outputs.testrun }}
      salt-version: ${{ steps.setup-salt-version.outputs.salt-version }}
      cache-seed: ${{ steps.set-cache-seed.outputs.cache-seed }}
      latest-release: ${{ steps.get-salt-releases.outputs.latest-release }}
      releases: ${{ steps.get-salt-releases.outputs.releases }}
      release-changelog-target: ${{ steps.get-release-changelog-target.outputs.release-changelog-target }}
      testing-releases: ${{ steps.get-testing-releases.outputs.testing-releases }}
    steps:
      - uses: actions/checkout@v4
        with:
          fetch-depth: 0  # Full clone to also get the tags to get the right salt version

      - name: Get Changed Files
        if: ${{ github.event_name == 'pull_request'}}
        id: changed-files
        uses: dorny/paths-filter@v2
        with:
          token: ${{ github.token }}
          list-files: json
          filters: |
            repo:
              - added|modified:
                - '**'
            doc-requirements:
              - added|modified: &doc_requirements
                - requirements/static/ci/py3.*/docs.txt
            lint-requirements:
              - added|modified: &lint_requirements
                - requirements/static/ci/py3.*/lint.txt
            pkg_requirements:
              - added|modified: &pkg_requirements
                - requirements/static/pkg/py3.*/darwin.txt
                - requirements/static/pkg/py3.*/linux.txt
                - requirements/static/pkg/py3.*/freebsd.txt
                - requirements/static/pkg/py3.*/windows.txt
            test_requirements:
              - added|modified: &test_requirements
                - requirements/static/ci/py3.*/darwin.txt
                - requirements/static/ci/py3.*/linux.txt
                - requirements/static/ci/py3.*/freebsd.txt
                - requirements/static/ci/py3.*/windows.txt
                - requirements/static/ci/py3.*/darwin-crypto.txt
                - requirements/static/ci/py3.*/linux-crypto.txt
                - requirements/static/ci/py3.*/freebsd-crypto.txt
                - requirements/static/ci/py3.*/windows-crypto.txt
            deleted:
              - deleted:
                - '**'
            docs:
              - added|modified:
                - doc/**
                - *doc_requirements
            workflows:
              - added|modified:
                - cicd/shared-gh-workflows-context.yml
                - .github/actions/**/action.yml
                - .github/workflows/*.yml
                - .github/workflows/templates/*.yml.jinja2
            salt:
              - added|modified: &salt_added_modified
                - setup.py
                - noxfile.py
                - salt/**/*.py
                - tasks/**/*.py
                - tools/**/*.py
            tests:
              - added|modified: &tests_added_modified
                - tests/**/*.py
            lint:
              - added|modified:
                - .pylintrc
                - *lint_requirements
            golden_images:
              - added|modified:
                - cicd/golden-images.json
            pkg_tests:
              - added|modified: &pkg_tests_added_modified
                - pkg/**
                - *pkg_requirements
                - *salt_added_modified
            testrun:
              - added|modified:
                - *pkg_requirements
                - *test_requirements
                - *salt_added_modified
                - *tests_added_modified
                - *pkg_tests_added_modified

      - name: Set up Python 3.10
        uses: actions/setup-python@v4
        with:
          python-version: "3.10"

      - name: Setup Python Tools Scripts
        uses: ./.github/actions/setup-python-tools-scripts
        with:
          cache-prefix: ${{ env.CACHE_SEED }}

      - name: Pretty Print The GH Actions Event
        run:
          tools ci print-gh-event

      - name: Set Cache Seed Output
        id: set-cache-seed
        run: |
          tools ci define-cache-seed ${{ env.CACHE_SEED }}

      - name: Setup Salt Version
        id: setup-salt-version
        uses: ./.github/actions/setup-salt-version
        with:
          salt-version: ""
          validate-version: true

      - name: Get Pull Request Test Labels
        id: get-pull-labels
        if: ${{ github.event_name == 'pull_request'}}
        env:
            GITHUB_TOKEN: ${{ secrets.GITHUB_TOKEN }}
        run: |
          tools ci get-pr-test-labels --repository ${{ github.repository }}

      - name: Write Changed Files To A Local File
        run:
          echo '${{ toJSON(steps.changed-files.outputs) }}' > changed-files.json

      - name: Check Local Changed Files Contents
        if: ${{ github.event_name == 'pull_request' }}
        run:
          cat changed-files.json

      - name: Process Changed Files
        id: process-changed-files
        run: |
          tools ci process-changed-files ${{ github.event_name }} changed-files.json

      - name: Check Collected Changed Files
        if: ${{ github.event_name == 'pull_request' }}
        run: |
          echo '${{ steps.process-changed-files.outputs.changed-files }}' | jq -C '.'

      - name: Define Runner Types
        id: runner-types
        run: |
          tools ci runner-types ${{ github.event_name }}

      - name: Check Defined Runners
        run: |
          echo '${{ steps.runner-types.outputs.runners }}' | jq -C '.'

      - name: Define Jobs
        id: define-jobs
        run: |
          tools ci define-jobs ${{ github.event_name }} changed-files.json

      - name: Check Defined Jobs
        run: |
          echo '${{ steps.define-jobs.outputs.jobs }}' | jq -C '.'

      - name: Get Salt Releases
        id: get-salt-releases
        env:
          GITHUB_TOKEN: ${{ secrets.GITHUB_TOKEN }}
        run: |
          tools ci get-releases

      - name: Get Latest Salt Releases for Testing
        id: get-testing-releases
        env:
          GITHUB_TOKEN: ${{ secrets.GITHUB_TOKEN }}
        run: |
          tools ci get-testing-releases ${{ join(fromJSON(steps.get-salt-releases.outputs.releases), ' ') }} --salt-version ${{ steps.setup-salt-version.outputs.salt-version }}

      - name: Check Salt Releases
        run: |
          echo '${{ steps.get-salt-releases.outputs.latest-release }}' | jq -C '.'
          echo '${{ steps.get-salt-releases.outputs.releases }}' | jq -C '.'
          echo '${{ steps.get-testing-releases.outputs.testing-releases }}' | jq -C '.'

      - name: Define Testrun
        id: define-testrun
        run: |
          tools ci define-testrun ${{ github.event_name }} changed-files.json

      - name: Check Defined Test Run
        run: |
          echo '${{ steps.define-testrun.outputs.testrun }}' | jq -C '.'

      - name: Check Contents of generated testrun-changed-files.txt
        if: ${{ fromJSON(steps.define-testrun.outputs.testrun)['type'] != 'full' }}
        run: |
          cat testrun-changed-files.txt || true

      - name: Upload testrun-changed-files.txt
        if: ${{ fromJSON(steps.define-testrun.outputs.testrun)['type'] != 'full' }}
        uses: actions/upload-artifact@v3
        with:
          name: testrun-changed-files.txt
          path: testrun-changed-files.txt

      - name: Get Release Changelog Target
        id: get-release-changelog-target
        run: |
          tools ci get-release-changelog-target ${{ github.event_name }}


  pre-commit:
    name: Pre-Commit
    if: ${{ fromJSON(needs.prepare-workflow.outputs.runners)['github-hosted'] }}
    uses: ./.github/workflows/pre-commit-action.yml
    needs:
      - prepare-workflow
    with:
      cache-seed: ${{ needs.prepare-workflow.outputs.cache-seed }}
      changed-files: ${{ needs.prepare-workflow.outputs.changed-files }}
      pre-commit-version: "3.0.4"

  lint:
    name: Lint
    if: ${{ fromJSON(needs.prepare-workflow.outputs.jobs)['lint'] && fromJSON(needs.prepare-workflow.outputs.runners)['github-hosted'] }}
    uses: ./.github/workflows/lint-action.yml
    needs:
      - prepare-workflow
    with:
      changed-files: ${{ needs.prepare-workflow.outputs.changed-files }}

  prepare-release:
    name: "Prepare Release: ${{ needs.prepare-workflow.outputs.salt-version }}"
    if: ${{ fromJSON(needs.prepare-workflow.outputs.jobs)['prepare-release'] && fromJSON(needs.prepare-workflow.outputs.runners)['github-hosted'] }}
    runs-on: ${{ github.event.repository.private && fromJSON('["self-hosted", "linux", "medium", "x86_64"]') || 'ubuntu-latest' }}
    needs:
      - prepare-workflow
    steps:
      - uses: actions/checkout@v4

      - name: Set up Python 3.10
        uses: actions/setup-python@v4
        with:
          python-version: "3.10"

      - name: Setup Python Tools Scripts
        uses: ./.github/actions/setup-python-tools-scripts
        with:
          cache-prefix: ${{ needs.prepare-workflow.outputs.cache-seed }}-changelog

      - name: Setup Salt Version
        id: setup-salt-version
        uses: ./.github/actions/setup-salt-version
        with:
          salt-version: "${{ needs.prepare-workflow.outputs.salt-version }}"

      - name: Update Debian changelog
        shell: bash
        if: ${{ startsWith(github.event.ref, 'refs/tags') == false }}
        run: |
          tools changelog update-deb --draft
          tools changelog update-deb

      - name: Update RPM changelog
        shell: bash
        if: ${{ startsWith(github.event.ref, 'refs/tags') == false }}
        run: |
          tools changelog update-rpm --draft
          tools changelog update-rpm

      - name: Create Release Notes Template
        shell: bash
        if: ${{ startsWith(github.event.ref, 'refs/tags') == false }}
        run: |
          if [ "${{ needs.prepare-workflow.outputs.release-changelog-target }}" == "next-major-release" ]; then
            tools changelog update-release-notes --next-release --template-only
          else
            tools changelog update-release-notes --template-only
          fi

      - name: Update Release Notes
        shell: bash
        if: ${{ startsWith(github.event.ref, 'refs/tags') == false }}
        run: |
          if [ "${{ needs.prepare-workflow.outputs.release-changelog-target }}" == "next-major-release" ]; then
              tools changelog update-release-notes --draft --next-release
              tools changelog update-release-notes --next-release
          else
              tools changelog update-release-notes --draft
              tools changelog update-release-notes
          fi

      - name: Generate MAN Pages
        shell: bash
        if: ${{ startsWith(github.event.ref, 'refs/tags') == false }}
        env:
          LATEST_RELEASE: "${{ needs.prepare-workflow.outputs.salt-version }}"
          SALT_ON_SALTSTACK: "1"
        run: |
          tools docs man

      - name: Update Changelog
        shell: bash
        if: ${{ startsWith(github.event.ref, 'refs/tags') == false }}
        run: |
          tools changelog update-changelog-md --draft
          tools changelog update-changelog-md

      - name: Show Changes Diff
        shell: bash
        if: ${{ startsWith(github.event.ref, 'refs/tags') == false }}
        run: |
          git diff --color

      - name: Configure Git
        shell: bash
        if: ${{ startsWith(github.event.ref, 'refs/tags') == false }}
        run: |
          git config --global user.name "Salt Project Packaging"
          git config --global user.email saltproject-packaging@vmware.com

      - name: Setup Pre-Commit
        if: ${{ startsWith(github.event.ref, 'refs/tags') == false }}
        uses: ./.github/actions/setup-pre-commit
        with:
          version: "3.0.4"
          cache-seed: ${{ needs.prepare-workflow.outputs.cache-seed }}

      - name: Commit Changes
        shell: bash
        if: ${{ startsWith(github.event.ref, 'refs/tags') == false }}
        env:
          SKIP: lint-salt,lint-tests
          PRE_COMMIT_COLOR: always
        run: |
          # Run it twice so that pre-commit can fix anything that can be automatically fixed.
          git commit -am "Release v${{ needs.prepare-workflow.outputs.salt-version }}" || \
            git commit -am "Release v${{ needs.prepare-workflow.outputs.salt-version }}"

      - name: Create release changes patch
        shell: bash
        if: ${{ startsWith(github.event.ref, 'refs/tags') == false }}
        run: |
          git format-patch --keep-subject --binary --stdout HEAD^ > salt-${{ needs.prepare-workflow.outputs.salt-version }}.patch

      - name: Upload Changes Diff Artifact
        uses: actions/upload-artifact@v3
        if: ${{ startsWith(github.event.ref, 'refs/tags') == false }}
        with:
          name: salt-${{ needs.prepare-workflow.outputs.salt-version }}.patch
          path: salt-${{ needs.prepare-workflow.outputs.salt-version }}.patch
          retention-days: 7
          if-no-files-found: error

  build-docs:
    name: Documentation
    if: ${{ fromJSON(needs.prepare-workflow.outputs.jobs)['build-docs'] && fromJSON(needs.prepare-workflow.outputs.runners)['self-hosted'] }}
    needs:
      - prepare-workflow
      - build-source-tarball
    uses: ./.github/workflows/build-docs.yml
    with:
      cache-seed: ${{ needs.prepare-workflow.outputs.cache-seed }}
      salt-version: "${{ needs.prepare-workflow.outputs.salt-version }}"

  build-source-tarball:
    name: Build Source Tarball
    if: ${{ fromJSON(needs.prepare-workflow.outputs.jobs)['build-source-tarball'] && fromJSON(needs.prepare-workflow.outputs.runners)['github-hosted'] }}
    needs:
      - prepare-workflow
      - prepare-release
    runs-on: ${{ github.event.repository.private && fromJSON('["self-hosted", "linux", "medium", "x86_64"]') || 'ubuntu-latest' }}
    steps:
      - uses: actions/checkout@v4

      - name: Set up Python 3.10
        uses: actions/setup-python@v4
        with:
          python-version: "3.10"

      - name: Setup Python Tools Scripts
        uses: ./.github/actions/setup-python-tools-scripts
        with:
          cache-prefix: ${{ needs.prepare-workflow.outputs.cache-seed }}-build

      - name: Setup Salt Version
        id: setup-salt-version
        uses: ./.github/actions/setup-salt-version
        with:
          salt-version: "${{ needs.prepare-workflow.outputs.salt-version }}"

      - name: Build Source Tarball
        uses: ./.github/actions/build-source-tarball
        with:
          salt-version: "${{ needs.prepare-workflow.outputs.salt-version }}"

  build-deps-onedir-linux:
    name: Build Dependencies Onedir
    if: ${{ fromJSON(needs.prepare-workflow.outputs.jobs)['build-deps-onedir'] && fromJSON(needs.prepare-workflow.outputs.runners)['self-hosted'] }}
    needs:
      - prepare-workflow
    uses: ./.github/workflows/build-deps-onedir-linux.yml
    with:
      cache-seed: ${{ needs.prepare-workflow.outputs.cache-seed }}
      salt-version: "${{ needs.prepare-workflow.outputs.salt-version }}"
      self-hosted-runners: ${{ fromJSON(needs.prepare-workflow.outputs.runners)['self-hosted'] }}
      github-hosted-runners: ${{ fromJSON(needs.prepare-workflow.outputs.runners)['github-hosted'] }}
      relenv-version: "0.14.2"
      python-version: "3.10.13"

  build-deps-onedir-windows:
    name: Build Dependencies Onedir
    if: ${{ fromJSON(needs.prepare-workflow.outputs.jobs)['build-deps-onedir'] && fromJSON(needs.prepare-workflow.outputs.runners)['self-hosted'] }}
    needs:
      - prepare-workflow
    uses: ./.github/workflows/build-deps-onedir-windows.yml
    with:
      cache-seed: ${{ needs.prepare-workflow.outputs.cache-seed }}
      salt-version: "${{ needs.prepare-workflow.outputs.salt-version }}"
      self-hosted-runners: ${{ fromJSON(needs.prepare-workflow.outputs.runners)['self-hosted'] }}
      github-hosted-runners: ${{ fromJSON(needs.prepare-workflow.outputs.runners)['github-hosted'] }}
      relenv-version: "0.14.2"
      python-version: "3.10.13"

  build-deps-onedir-macos:
    name: Build Dependencies Onedir
    if: ${{ fromJSON(needs.prepare-workflow.outputs.jobs)['build-deps-onedir'] && fromJSON(needs.prepare-workflow.outputs.runners)['self-hosted'] }}
    needs:
      - prepare-workflow
    uses: ./.github/workflows/build-deps-onedir-macos.yml
    with:
      cache-seed: ${{ needs.prepare-workflow.outputs.cache-seed }}
      salt-version: "${{ needs.prepare-workflow.outputs.salt-version }}"
      self-hosted-runners: ${{ fromJSON(needs.prepare-workflow.outputs.runners)['self-hosted'] }}
      github-hosted-runners: ${{ fromJSON(needs.prepare-workflow.outputs.runners)['github-hosted'] }}
      relenv-version: "0.14.2"
      python-version: "3.10.13"

  build-salt-onedir-linux:
    name: Build Salt Onedir
    if: ${{ fromJSON(needs.prepare-workflow.outputs.jobs)['build-salt-onedir'] }}
    needs:
      - prepare-workflow
      - build-deps-onedir-linux
      - build-source-tarball
    uses: ./.github/workflows/build-salt-onedir-linux.yml
    with:
      cache-seed: ${{ needs.prepare-workflow.outputs.cache-seed }}
      salt-version: "${{ needs.prepare-workflow.outputs.salt-version }}"
      self-hosted-runners: ${{ fromJSON(needs.prepare-workflow.outputs.runners)['self-hosted'] }}
      github-hosted-runners: ${{ fromJSON(needs.prepare-workflow.outputs.runners)['github-hosted'] }}
      relenv-version: "0.14.2"
      python-version: "3.10.13"

  build-salt-onedir-windows:
    name: Build Salt Onedir
    if: ${{ fromJSON(needs.prepare-workflow.outputs.jobs)['build-salt-onedir'] }}
    needs:
      - prepare-workflow
      - build-deps-onedir-windows
      - build-source-tarball
    uses: ./.github/workflows/build-salt-onedir-windows.yml
    with:
      cache-seed: ${{ needs.prepare-workflow.outputs.cache-seed }}
      salt-version: "${{ needs.prepare-workflow.outputs.salt-version }}"
      self-hosted-runners: ${{ fromJSON(needs.prepare-workflow.outputs.runners)['self-hosted'] }}
      github-hosted-runners: ${{ fromJSON(needs.prepare-workflow.outputs.runners)['github-hosted'] }}
      relenv-version: "0.14.2"
      python-version: "3.10.13"

  build-salt-onedir-macos:
    name: Build Salt Onedir
    if: ${{ fromJSON(needs.prepare-workflow.outputs.jobs)['build-salt-onedir'] }}
    needs:
      - prepare-workflow
      - build-deps-onedir-macos
      - build-source-tarball
    uses: ./.github/workflows/build-salt-onedir-macos.yml
    with:
      cache-seed: ${{ needs.prepare-workflow.outputs.cache-seed }}
      salt-version: "${{ needs.prepare-workflow.outputs.salt-version }}"
      self-hosted-runners: ${{ fromJSON(needs.prepare-workflow.outputs.runners)['self-hosted'] }}
      github-hosted-runners: ${{ fromJSON(needs.prepare-workflow.outputs.runners)['github-hosted'] }}
      relenv-version: "0.14.2"
      python-version: "3.10.13"

  build-rpm-pkgs-onedir:
    name: Build Packages
    if: ${{ fromJSON(needs.prepare-workflow.outputs.jobs)['build-pkgs'] && fromJSON(needs.prepare-workflow.outputs.runners)['self-hosted'] }}
    needs:
      - prepare-workflow
      - build-salt-onedir-linux
    uses: ./.github/workflows/build-rpm-packages.yml
    with:
      salt-version: "${{ needs.prepare-workflow.outputs.salt-version }}"
      cache-prefix: ${{ needs.prepare-workflow.outputs.cache-seed }}
      relenv-version: "0.14.2"
      python-version: "3.10.13"
      source: "onedir"

  build-rpm-pkgs-src:
    name: Build Packages
    if: ${{ fromJSON(needs.prepare-workflow.outputs.jobs)['build-pkgs'] && fromJSON(needs.prepare-workflow.outputs.runners)['self-hosted'] }}
    needs:
      - prepare-workflow
      - build-salt-onedir-linux
    uses: ./.github/workflows/build-rpm-packages.yml
    with:
      salt-version: "${{ needs.prepare-workflow.outputs.salt-version }}"
      cache-prefix: ${{ needs.prepare-workflow.outputs.cache-seed }}
      relenv-version: "0.14.2"
      python-version: "3.10.13"
      source: "src"

  build-deb-pkgs-onedir:
    name: Build Packages
    if: ${{ fromJSON(needs.prepare-workflow.outputs.jobs)['build-pkgs'] && fromJSON(needs.prepare-workflow.outputs.runners)['self-hosted'] }}
    needs:
      - prepare-workflow
      - build-salt-onedir-linux
    uses: ./.github/workflows/build-deb-packages.yml
    with:
      salt-version: "${{ needs.prepare-workflow.outputs.salt-version }}"
      cache-prefix: ${{ needs.prepare-workflow.outputs.cache-seed }}
      relenv-version: "0.14.2"
      python-version: "3.10.13"
      source: "onedir"

  build-deb-pkgs-src:
    name: Build Packages
    if: ${{ fromJSON(needs.prepare-workflow.outputs.jobs)['build-pkgs'] && fromJSON(needs.prepare-workflow.outputs.runners)['self-hosted'] }}
    needs:
      - prepare-workflow
      - build-salt-onedir-linux
    uses: ./.github/workflows/build-deb-packages.yml
    with:
      salt-version: "${{ needs.prepare-workflow.outputs.salt-version }}"
      cache-prefix: ${{ needs.prepare-workflow.outputs.cache-seed }}
      relenv-version: "0.14.2"
      python-version: "3.10.13"
      source: "src"

  build-windows-pkgs-onedir:
    name: Build Packages
    if: ${{ fromJSON(needs.prepare-workflow.outputs.jobs)['build-pkgs'] && fromJSON(needs.prepare-workflow.outputs.runners)['github-hosted'] }}
    needs:
      - prepare-workflow
      - build-salt-onedir-windows
    uses: ./.github/workflows/build-windows-packages.yml
    with:
      salt-version: "${{ needs.prepare-workflow.outputs.salt-version }}"
      cache-prefix: ${{ needs.prepare-workflow.outputs.cache-seed }}
      relenv-version: "0.14.2"
      python-version: "3.10.13"
      source: "onedir"

  build-windows-pkgs-src:
    name: Build Packages
    if: ${{ fromJSON(needs.prepare-workflow.outputs.jobs)['build-pkgs'] && fromJSON(needs.prepare-workflow.outputs.runners)['github-hosted'] }}
    needs:
      - prepare-workflow
      - build-salt-onedir-windows
    uses: ./.github/workflows/build-windows-packages.yml
    with:
      salt-version: "${{ needs.prepare-workflow.outputs.salt-version }}"
      cache-prefix: ${{ needs.prepare-workflow.outputs.cache-seed }}
      relenv-version: "0.14.2"
      python-version: "3.10.13"
      source: "src"

  build-macos-pkgs-onedir:
    name: Build Packages
    if: ${{ fromJSON(needs.prepare-workflow.outputs.jobs)['build-pkgs'] && fromJSON(needs.prepare-workflow.outputs.runners)['github-hosted'] }}
    needs:
      - prepare-workflow
      - build-salt-onedir-macos
    uses: ./.github/workflows/build-macos-packages.yml
    with:
      salt-version: "${{ needs.prepare-workflow.outputs.salt-version }}"
      cache-prefix: ${{ needs.prepare-workflow.outputs.cache-seed }}
      relenv-version: "0.14.2"
      python-version: "3.10.13"
      source: "onedir"

  build-macos-pkgs-src:
    name: Build Packages
    if: ${{ fromJSON(needs.prepare-workflow.outputs.jobs)['build-pkgs'] && fromJSON(needs.prepare-workflow.outputs.runners)['github-hosted'] }}
    needs:
      - prepare-workflow
      - build-salt-onedir-macos
    uses: ./.github/workflows/build-macos-packages.yml
    with:
      salt-version: "${{ needs.prepare-workflow.outputs.salt-version }}"
      cache-prefix: ${{ needs.prepare-workflow.outputs.cache-seed }}
      relenv-version: "0.14.2"
      python-version: "3.10.13"
      source: "src"

  windows-2016-ci-deps:
    name: Windows 2016 Deps
    if: ${{ fromJSON(needs.prepare-workflow.outputs.jobs)['build-deps-ci'] && fromJSON(needs.prepare-workflow.outputs.runners)['self-hosted'] }}
    needs:
      - prepare-workflow
      - build-salt-onedir-windows
    uses: ./.github/workflows/build-deps-ci-action.yml
    with:
      distro-slug: windows-2016
      nox-session: ci-test-onedir
      platform: windows
      arch: amd64
      nox-version: 2022.8.7
      python-version: "3.10"
      salt-version: "${{ needs.prepare-workflow.outputs.salt-version }}"
      cache-prefix: ${{ needs.prepare-workflow.outputs.cache-seed }}|3.10.13

  windows-2019-ci-deps:
    name: Windows 2019 Deps
    if: ${{ fromJSON(needs.prepare-workflow.outputs.jobs)['build-deps-ci'] && fromJSON(needs.prepare-workflow.outputs.runners)['self-hosted'] }}
    needs:
      - prepare-workflow
      - build-salt-onedir-windows
    uses: ./.github/workflows/build-deps-ci-action.yml
    with:
      distro-slug: windows-2019
      nox-session: ci-test-onedir
      platform: windows
      arch: amd64
      nox-version: 2022.8.7
      python-version: "3.10"
      salt-version: "${{ needs.prepare-workflow.outputs.salt-version }}"
      cache-prefix: ${{ needs.prepare-workflow.outputs.cache-seed }}|3.10.13

  windows-2022-ci-deps:
    name: Windows 2022 Deps
    if: ${{ fromJSON(needs.prepare-workflow.outputs.jobs)['build-deps-ci'] && fromJSON(needs.prepare-workflow.outputs.runners)['self-hosted'] }}
    needs:
      - prepare-workflow
      - build-salt-onedir-windows
    uses: ./.github/workflows/build-deps-ci-action.yml
    with:
      distro-slug: windows-2022
      nox-session: ci-test-onedir
      platform: windows
      arch: amd64
      nox-version: 2022.8.7
      python-version: "3.10"
      salt-version: "${{ needs.prepare-workflow.outputs.salt-version }}"
      cache-prefix: ${{ needs.prepare-workflow.outputs.cache-seed }}|3.10.13

  macos-12-ci-deps:
    name: macOS 12 Deps
    if: ${{ fromJSON(needs.prepare-workflow.outputs.jobs)['build-deps-ci'] && fromJSON(needs.prepare-workflow.outputs.runners)['github-hosted'] }}
    needs:
      - prepare-workflow
      - build-salt-onedir-macos
    uses: ./.github/workflows/build-deps-ci-action-macos.yml
    with:
      distro-slug: macos-12
      nox-session: ci-test-onedir
      platform: darwin
      arch: x86_64
      nox-version: 2022.8.7
      python-version: "3.10"
      salt-version: "${{ needs.prepare-workflow.outputs.salt-version }}"
      cache-prefix: ${{ needs.prepare-workflow.outputs.cache-seed }}|3.10.13

  macos-13-ci-deps:
    name: macOS 13 Deps
    if: ${{ fromJSON(needs.prepare-workflow.outputs.jobs)['build-deps-ci'] && fromJSON(needs.prepare-workflow.outputs.runners)['github-hosted'] }}
    needs:
      - prepare-workflow
      - build-salt-onedir-macos
    uses: ./.github/workflows/build-deps-ci-action-macos.yml
    with:
      distro-slug: macos-13
      nox-session: ci-test-onedir
      platform: darwin
      arch: x86_64
      nox-version: 2022.8.7
      python-version: "3.10"
      salt-version: "${{ needs.prepare-workflow.outputs.salt-version }}"
      cache-prefix: ${{ needs.prepare-workflow.outputs.cache-seed }}|3.10.13

<<<<<<< HEAD
=======
  macos-13-xlarge-ci-deps:
    name: macOS 13 Arm64 Deps
    if: ${{ fromJSON(needs.prepare-workflow.outputs.jobs)['build-deps-ci'] && fromJSON(needs.prepare-workflow.outputs.runners)['github-hosted'] }}
    needs:
      - prepare-workflow
      - build-salt-onedir-macos
    uses: ./.github/workflows/build-deps-ci-action-macos.yml
    with:
      distro-slug: macos-13-xlarge
      nox-session: ci-test-onedir
      platform: darwin
      arch: aarch64
      nox-version: 2022.8.7
      python-version: "3.10"
      salt-version: "${{ needs.prepare-workflow.outputs.salt-version }}"
      cache-prefix: ${{ needs.prepare-workflow.outputs.cache-seed }}|3.10.13

>>>>>>> 124ade43
  almalinux-8-ci-deps:
    name: Alma Linux 8 Deps
    if: ${{ fromJSON(needs.prepare-workflow.outputs.jobs)['build-deps-ci'] && fromJSON(needs.prepare-workflow.outputs.runners)['self-hosted'] }}
    needs:
      - prepare-workflow
      - build-salt-onedir-linux
    uses: ./.github/workflows/build-deps-ci-action.yml
    with:
      distro-slug: almalinux-8
      nox-session: ci-test-onedir
      platform: linux
      arch: x86_64
      nox-version: 2022.8.7
      python-version: "3.10"
      salt-version: "${{ needs.prepare-workflow.outputs.salt-version }}"
      cache-prefix: ${{ needs.prepare-workflow.outputs.cache-seed }}|3.10.13

  almalinux-8-arm64-ci-deps:
    name: Alma Linux 8 Arm64 Deps
    if: ${{ fromJSON(needs.prepare-workflow.outputs.jobs)['build-deps-ci'] && fromJSON(needs.prepare-workflow.outputs.runners)['self-hosted'] }}
    needs:
      - prepare-workflow
      - build-salt-onedir-linux
    uses: ./.github/workflows/build-deps-ci-action.yml
    with:
      distro-slug: almalinux-8-arm64
      nox-session: ci-test-onedir
      platform: linux
      arch: aarch64
      nox-version: 2022.8.7
      python-version: "3.10"
      salt-version: "${{ needs.prepare-workflow.outputs.salt-version }}"
      cache-prefix: ${{ needs.prepare-workflow.outputs.cache-seed }}|3.10.13

  almalinux-9-ci-deps:
    name: Alma Linux 9 Deps
    if: ${{ fromJSON(needs.prepare-workflow.outputs.jobs)['build-deps-ci'] && fromJSON(needs.prepare-workflow.outputs.runners)['self-hosted'] }}
    needs:
      - prepare-workflow
      - build-salt-onedir-linux
    uses: ./.github/workflows/build-deps-ci-action.yml
    with:
      distro-slug: almalinux-9
      nox-session: ci-test-onedir
      platform: linux
      arch: x86_64
      nox-version: 2022.8.7
      python-version: "3.10"
      salt-version: "${{ needs.prepare-workflow.outputs.salt-version }}"
      cache-prefix: ${{ needs.prepare-workflow.outputs.cache-seed }}|3.10.13

  almalinux-9-arm64-ci-deps:
    name: Alma Linux 9 Arm64 Deps
    if: ${{ fromJSON(needs.prepare-workflow.outputs.jobs)['build-deps-ci'] && fromJSON(needs.prepare-workflow.outputs.runners)['self-hosted'] }}
    needs:
      - prepare-workflow
      - build-salt-onedir-linux
    uses: ./.github/workflows/build-deps-ci-action.yml
    with:
      distro-slug: almalinux-9-arm64
      nox-session: ci-test-onedir
      platform: linux
      arch: aarch64
      nox-version: 2022.8.7
      python-version: "3.10"
      salt-version: "${{ needs.prepare-workflow.outputs.salt-version }}"
      cache-prefix: ${{ needs.prepare-workflow.outputs.cache-seed }}|3.10.13

  amazonlinux-2-ci-deps:
    name: Amazon Linux 2 Deps
    if: ${{ fromJSON(needs.prepare-workflow.outputs.jobs)['build-deps-ci'] && fromJSON(needs.prepare-workflow.outputs.runners)['self-hosted'] }}
    needs:
      - prepare-workflow
      - build-salt-onedir-linux
    uses: ./.github/workflows/build-deps-ci-action.yml
    with:
      distro-slug: amazonlinux-2
      nox-session: ci-test-onedir
      platform: linux
      arch: x86_64
      nox-version: 2022.8.7
      python-version: "3.10"
      salt-version: "${{ needs.prepare-workflow.outputs.salt-version }}"
      cache-prefix: ${{ needs.prepare-workflow.outputs.cache-seed }}|3.10.13

  amazonlinux-2-arm64-ci-deps:
    name: Amazon Linux 2 Arm64 Deps
    if: ${{ fromJSON(needs.prepare-workflow.outputs.jobs)['build-deps-ci'] && fromJSON(needs.prepare-workflow.outputs.runners)['self-hosted'] }}
    needs:
      - prepare-workflow
      - build-salt-onedir-linux
    uses: ./.github/workflows/build-deps-ci-action.yml
    with:
      distro-slug: amazonlinux-2-arm64
      nox-session: ci-test-onedir
      platform: linux
      arch: aarch64
      nox-version: 2022.8.7
      python-version: "3.10"
      salt-version: "${{ needs.prepare-workflow.outputs.salt-version }}"
      cache-prefix: ${{ needs.prepare-workflow.outputs.cache-seed }}|3.10.13

  amazonlinux-2023-ci-deps:
    name: Amazon Linux 2023 Deps
    if: ${{ fromJSON(needs.prepare-workflow.outputs.jobs)['build-deps-ci'] && fromJSON(needs.prepare-workflow.outputs.runners)['self-hosted'] }}
    needs:
      - prepare-workflow
      - build-salt-onedir-linux
    uses: ./.github/workflows/build-deps-ci-action.yml
    with:
      distro-slug: amazonlinux-2023
      nox-session: ci-test-onedir
      platform: linux
      arch: x86_64
      nox-version: 2022.8.7
      python-version: "3.10"
      salt-version: "${{ needs.prepare-workflow.outputs.salt-version }}"
      cache-prefix: ${{ needs.prepare-workflow.outputs.cache-seed }}|3.10.13

  amazonlinux-2023-arm64-ci-deps:
    name: Amazon Linux 2023 Arm64 Deps
    if: ${{ fromJSON(needs.prepare-workflow.outputs.jobs)['build-deps-ci'] && fromJSON(needs.prepare-workflow.outputs.runners)['self-hosted'] }}
    needs:
      - prepare-workflow
      - build-salt-onedir-linux
    uses: ./.github/workflows/build-deps-ci-action.yml
    with:
      distro-slug: amazonlinux-2023-arm64
      nox-session: ci-test-onedir
      platform: linux
      arch: aarch64
      nox-version: 2022.8.7
      python-version: "3.10"
      salt-version: "${{ needs.prepare-workflow.outputs.salt-version }}"
      cache-prefix: ${{ needs.prepare-workflow.outputs.cache-seed }}|3.10.13

  archlinux-lts-ci-deps:
    name: Arch Linux LTS Deps
    if: ${{ fromJSON(needs.prepare-workflow.outputs.jobs)['build-deps-ci'] && fromJSON(needs.prepare-workflow.outputs.runners)['self-hosted'] }}
    needs:
      - prepare-workflow
      - build-salt-onedir-linux
    uses: ./.github/workflows/build-deps-ci-action.yml
    with:
      distro-slug: archlinux-lts
      nox-session: ci-test-onedir
      platform: linux
      arch: x86_64
      nox-version: 2022.8.7
      python-version: "3.10"
      salt-version: "${{ needs.prepare-workflow.outputs.salt-version }}"
      cache-prefix: ${{ needs.prepare-workflow.outputs.cache-seed }}|3.10.13

  centos-7-ci-deps:
    name: CentOS 7 Deps
    if: ${{ fromJSON(needs.prepare-workflow.outputs.jobs)['build-deps-ci'] && fromJSON(needs.prepare-workflow.outputs.runners)['self-hosted'] }}
    needs:
      - prepare-workflow
      - build-salt-onedir-linux
    uses: ./.github/workflows/build-deps-ci-action.yml
    with:
      distro-slug: centos-7
      nox-session: ci-test-onedir
      platform: linux
      arch: x86_64
      nox-version: 2022.8.7
      python-version: "3.10"
      salt-version: "${{ needs.prepare-workflow.outputs.salt-version }}"
      cache-prefix: ${{ needs.prepare-workflow.outputs.cache-seed }}|3.10.13

  centos-7-arm64-ci-deps:
    name: CentOS 7 Arm64 Deps
    if: ${{ fromJSON(needs.prepare-workflow.outputs.jobs)['build-deps-ci'] && fromJSON(needs.prepare-workflow.outputs.runners)['self-hosted'] }}
    needs:
      - prepare-workflow
      - build-salt-onedir-linux
    uses: ./.github/workflows/build-deps-ci-action.yml
    with:
      distro-slug: centos-7-arm64
      nox-session: ci-test-onedir
      platform: linux
      arch: aarch64
      nox-version: 2022.8.7
      python-version: "3.10"
      salt-version: "${{ needs.prepare-workflow.outputs.salt-version }}"
      cache-prefix: ${{ needs.prepare-workflow.outputs.cache-seed }}|3.10.13

  centosstream-8-ci-deps:
    name: CentOS Stream 8 Deps
    if: ${{ fromJSON(needs.prepare-workflow.outputs.jobs)['build-deps-ci'] && fromJSON(needs.prepare-workflow.outputs.runners)['self-hosted'] }}
    needs:
      - prepare-workflow
      - build-salt-onedir-linux
    uses: ./.github/workflows/build-deps-ci-action.yml
    with:
      distro-slug: centosstream-8
      nox-session: ci-test-onedir
      platform: linux
      arch: x86_64
      nox-version: 2022.8.7
      python-version: "3.10"
      salt-version: "${{ needs.prepare-workflow.outputs.salt-version }}"
      cache-prefix: ${{ needs.prepare-workflow.outputs.cache-seed }}|3.10.13

  centosstream-8-arm64-ci-deps:
    name: CentOS Stream 8 Arm64 Deps
    if: ${{ fromJSON(needs.prepare-workflow.outputs.jobs)['build-deps-ci'] && fromJSON(needs.prepare-workflow.outputs.runners)['self-hosted'] }}
    needs:
      - prepare-workflow
      - build-salt-onedir-linux
    uses: ./.github/workflows/build-deps-ci-action.yml
    with:
      distro-slug: centosstream-8-arm64
      nox-session: ci-test-onedir
      platform: linux
      arch: aarch64
      nox-version: 2022.8.7
      python-version: "3.10"
      salt-version: "${{ needs.prepare-workflow.outputs.salt-version }}"
      cache-prefix: ${{ needs.prepare-workflow.outputs.cache-seed }}|3.10.13

  centosstream-9-ci-deps:
    name: CentOS Stream 9 Deps
    if: ${{ fromJSON(needs.prepare-workflow.outputs.jobs)['build-deps-ci'] && fromJSON(needs.prepare-workflow.outputs.runners)['self-hosted'] }}
    needs:
      - prepare-workflow
      - build-salt-onedir-linux
    uses: ./.github/workflows/build-deps-ci-action.yml
    with:
      distro-slug: centosstream-9
      nox-session: ci-test-onedir
      platform: linux
      arch: x86_64
      nox-version: 2022.8.7
      python-version: "3.10"
      salt-version: "${{ needs.prepare-workflow.outputs.salt-version }}"
      cache-prefix: ${{ needs.prepare-workflow.outputs.cache-seed }}|3.10.13

  centosstream-9-arm64-ci-deps:
    name: CentOS Stream 9 Arm64 Deps
    if: ${{ fromJSON(needs.prepare-workflow.outputs.jobs)['build-deps-ci'] && fromJSON(needs.prepare-workflow.outputs.runners)['self-hosted'] }}
    needs:
      - prepare-workflow
      - build-salt-onedir-linux
    uses: ./.github/workflows/build-deps-ci-action.yml
    with:
      distro-slug: centosstream-9-arm64
      nox-session: ci-test-onedir
      platform: linux
      arch: aarch64
      nox-version: 2022.8.7
      python-version: "3.10"
      salt-version: "${{ needs.prepare-workflow.outputs.salt-version }}"
      cache-prefix: ${{ needs.prepare-workflow.outputs.cache-seed }}|3.10.13

  debian-10-ci-deps:
    name: Debian 10 Deps
    if: ${{ fromJSON(needs.prepare-workflow.outputs.jobs)['build-deps-ci'] && fromJSON(needs.prepare-workflow.outputs.runners)['self-hosted'] }}
    needs:
      - prepare-workflow
      - build-salt-onedir-linux
    uses: ./.github/workflows/build-deps-ci-action.yml
    with:
      distro-slug: debian-10
      nox-session: ci-test-onedir
      platform: linux
      arch: x86_64
      nox-version: 2022.8.7
      python-version: "3.10"
      salt-version: "${{ needs.prepare-workflow.outputs.salt-version }}"
      cache-prefix: ${{ needs.prepare-workflow.outputs.cache-seed }}|3.10.13

  debian-11-ci-deps:
    name: Debian 11 Deps
    if: ${{ fromJSON(needs.prepare-workflow.outputs.jobs)['build-deps-ci'] && fromJSON(needs.prepare-workflow.outputs.runners)['self-hosted'] }}
    needs:
      - prepare-workflow
      - build-salt-onedir-linux
    uses: ./.github/workflows/build-deps-ci-action.yml
    with:
      distro-slug: debian-11
      nox-session: ci-test-onedir
      platform: linux
      arch: x86_64
      nox-version: 2022.8.7
      python-version: "3.10"
      salt-version: "${{ needs.prepare-workflow.outputs.salt-version }}"
      cache-prefix: ${{ needs.prepare-workflow.outputs.cache-seed }}|3.10.13

  debian-11-arm64-ci-deps:
    name: Debian 11 Arm64 Deps
    if: ${{ fromJSON(needs.prepare-workflow.outputs.jobs)['build-deps-ci'] && fromJSON(needs.prepare-workflow.outputs.runners)['self-hosted'] }}
    needs:
      - prepare-workflow
      - build-salt-onedir-linux
    uses: ./.github/workflows/build-deps-ci-action.yml
    with:
      distro-slug: debian-11-arm64
      nox-session: ci-test-onedir
      platform: linux
      arch: aarch64
      nox-version: 2022.8.7
      python-version: "3.10"
      salt-version: "${{ needs.prepare-workflow.outputs.salt-version }}"
      cache-prefix: ${{ needs.prepare-workflow.outputs.cache-seed }}|3.10.13

  debian-12-ci-deps:
    name: Debian 12 Deps
    if: ${{ fromJSON(needs.prepare-workflow.outputs.jobs)['build-deps-ci'] && fromJSON(needs.prepare-workflow.outputs.runners)['self-hosted'] }}
    needs:
      - prepare-workflow
      - build-salt-onedir-linux
    uses: ./.github/workflows/build-deps-ci-action.yml
    with:
      distro-slug: debian-12
      nox-session: ci-test-onedir
      platform: linux
      arch: x86_64
      nox-version: 2022.8.7
      python-version: "3.10"
      salt-version: "${{ needs.prepare-workflow.outputs.salt-version }}"
      cache-prefix: ${{ needs.prepare-workflow.outputs.cache-seed }}|3.10.13

  debian-12-arm64-ci-deps:
    name: Debian 12 Arm64 Deps
    if: ${{ fromJSON(needs.prepare-workflow.outputs.jobs)['build-deps-ci'] && fromJSON(needs.prepare-workflow.outputs.runners)['self-hosted'] }}
    needs:
      - prepare-workflow
      - build-salt-onedir-linux
    uses: ./.github/workflows/build-deps-ci-action.yml
    with:
      distro-slug: debian-12-arm64
      nox-session: ci-test-onedir
      platform: linux
      arch: aarch64
      nox-version: 2022.8.7
      python-version: "3.10"
      salt-version: "${{ needs.prepare-workflow.outputs.salt-version }}"
      cache-prefix: ${{ needs.prepare-workflow.outputs.cache-seed }}|3.10.13

  fedora-37-ci-deps:
    name: Fedora 37 Deps
    if: ${{ fromJSON(needs.prepare-workflow.outputs.jobs)['build-deps-ci'] && fromJSON(needs.prepare-workflow.outputs.runners)['self-hosted'] }}
    needs:
      - prepare-workflow
      - build-salt-onedir-linux
    uses: ./.github/workflows/build-deps-ci-action.yml
    with:
      distro-slug: fedora-37
      nox-session: ci-test-onedir
      platform: linux
      arch: x86_64
      nox-version: 2022.8.7
      python-version: "3.10"
      salt-version: "${{ needs.prepare-workflow.outputs.salt-version }}"
      cache-prefix: ${{ needs.prepare-workflow.outputs.cache-seed }}|3.10.13

  fedora-37-arm64-ci-deps:
    name: Fedora 37 Arm64 Deps
    if: ${{ fromJSON(needs.prepare-workflow.outputs.jobs)['build-deps-ci'] && fromJSON(needs.prepare-workflow.outputs.runners)['self-hosted'] }}
    needs:
      - prepare-workflow
      - build-salt-onedir-linux
    uses: ./.github/workflows/build-deps-ci-action.yml
    with:
      distro-slug: fedora-37-arm64
      nox-session: ci-test-onedir
      platform: linux
      arch: aarch64
      nox-version: 2022.8.7
      python-version: "3.10"
      salt-version: "${{ needs.prepare-workflow.outputs.salt-version }}"
      cache-prefix: ${{ needs.prepare-workflow.outputs.cache-seed }}|3.10.13

  fedora-38-ci-deps:
    name: Fedora 38 Deps
    if: ${{ fromJSON(needs.prepare-workflow.outputs.jobs)['build-deps-ci'] && fromJSON(needs.prepare-workflow.outputs.runners)['self-hosted'] }}
    needs:
      - prepare-workflow
      - build-salt-onedir-linux
    uses: ./.github/workflows/build-deps-ci-action.yml
    with:
      distro-slug: fedora-38
      nox-session: ci-test-onedir
      platform: linux
      arch: x86_64
      nox-version: 2022.8.7
      python-version: "3.10"
      salt-version: "${{ needs.prepare-workflow.outputs.salt-version }}"
      cache-prefix: ${{ needs.prepare-workflow.outputs.cache-seed }}|3.10.13

  fedora-38-arm64-ci-deps:
    name: Fedora 38 Arm64 Deps
    if: ${{ fromJSON(needs.prepare-workflow.outputs.jobs)['build-deps-ci'] && fromJSON(needs.prepare-workflow.outputs.runners)['self-hosted'] }}
    needs:
      - prepare-workflow
      - build-salt-onedir-linux
    uses: ./.github/workflows/build-deps-ci-action.yml
    with:
      distro-slug: fedora-38-arm64
      nox-session: ci-test-onedir
      platform: linux
      arch: aarch64
      nox-version: 2022.8.7
      python-version: "3.10"
      salt-version: "${{ needs.prepare-workflow.outputs.salt-version }}"
      cache-prefix: ${{ needs.prepare-workflow.outputs.cache-seed }}|3.10.13

  opensuse-15-ci-deps:
    name: Opensuse 15 Deps
    if: ${{ fromJSON(needs.prepare-workflow.outputs.jobs)['build-deps-ci'] && fromJSON(needs.prepare-workflow.outputs.runners)['self-hosted'] }}
    needs:
      - prepare-workflow
      - build-salt-onedir-linux
    uses: ./.github/workflows/build-deps-ci-action.yml
    with:
      distro-slug: opensuse-15
      nox-session: ci-test-onedir
      platform: linux
      arch: x86_64
      nox-version: 2022.8.7
      python-version: "3.10"
      salt-version: "${{ needs.prepare-workflow.outputs.salt-version }}"
      cache-prefix: ${{ needs.prepare-workflow.outputs.cache-seed }}|3.10.13

  photonos-3-ci-deps:
    name: Photon OS 3 Deps
    if: ${{ fromJSON(needs.prepare-workflow.outputs.jobs)['build-deps-ci'] && fromJSON(needs.prepare-workflow.outputs.runners)['self-hosted'] }}
    needs:
      - prepare-workflow
      - build-salt-onedir-linux
    uses: ./.github/workflows/build-deps-ci-action.yml
    with:
      distro-slug: photonos-3
      nox-session: ci-test-onedir
      platform: linux
      arch: x86_64
      nox-version: 2022.8.7
      python-version: "3.10"
      salt-version: "${{ needs.prepare-workflow.outputs.salt-version }}"
      cache-prefix: ${{ needs.prepare-workflow.outputs.cache-seed }}|3.10.13

  photonos-3-arm64-ci-deps:
    name: Photon OS 3 Arm64 Deps
    if: ${{ fromJSON(needs.prepare-workflow.outputs.jobs)['build-deps-ci'] && fromJSON(needs.prepare-workflow.outputs.runners)['self-hosted'] }}
    needs:
      - prepare-workflow
      - build-salt-onedir-linux
    uses: ./.github/workflows/build-deps-ci-action.yml
    with:
      distro-slug: photonos-3-arm64
      nox-session: ci-test-onedir
      platform: linux
      arch: aarch64
      nox-version: 2022.8.7
      python-version: "3.10"
      salt-version: "${{ needs.prepare-workflow.outputs.salt-version }}"
      cache-prefix: ${{ needs.prepare-workflow.outputs.cache-seed }}|3.10.13

  photonos-4-ci-deps:
    name: Photon OS 4 Deps
    if: ${{ fromJSON(needs.prepare-workflow.outputs.jobs)['build-deps-ci'] && fromJSON(needs.prepare-workflow.outputs.runners)['self-hosted'] }}
    needs:
      - prepare-workflow
      - build-salt-onedir-linux
    uses: ./.github/workflows/build-deps-ci-action.yml
    with:
      distro-slug: photonos-4
      nox-session: ci-test-onedir
      platform: linux
      arch: x86_64
      nox-version: 2022.8.7
      python-version: "3.10"
      salt-version: "${{ needs.prepare-workflow.outputs.salt-version }}"
      cache-prefix: ${{ needs.prepare-workflow.outputs.cache-seed }}|3.10.13

  photonos-4-arm64-ci-deps:
    name: Photon OS 4 Arm64 Deps
    if: ${{ fromJSON(needs.prepare-workflow.outputs.jobs)['build-deps-ci'] && fromJSON(needs.prepare-workflow.outputs.runners)['self-hosted'] }}
    needs:
      - prepare-workflow
      - build-salt-onedir-linux
    uses: ./.github/workflows/build-deps-ci-action.yml
    with:
      distro-slug: photonos-4-arm64
      nox-session: ci-test-onedir
      platform: linux
      arch: aarch64
      nox-version: 2022.8.7
      python-version: "3.10"
      salt-version: "${{ needs.prepare-workflow.outputs.salt-version }}"
      cache-prefix: ${{ needs.prepare-workflow.outputs.cache-seed }}|3.10.13

  photonos-5-ci-deps:
    name: Photon OS 5 Deps
    if: ${{ fromJSON(needs.prepare-workflow.outputs.jobs)['build-deps-ci'] && fromJSON(needs.prepare-workflow.outputs.runners)['self-hosted'] }}
    needs:
      - prepare-workflow
      - build-salt-onedir-linux
    uses: ./.github/workflows/build-deps-ci-action.yml
    with:
      distro-slug: photonos-5
      nox-session: ci-test-onedir
      platform: linux
      arch: x86_64
      nox-version: 2022.8.7
      python-version: "3.10"
      salt-version: "${{ needs.prepare-workflow.outputs.salt-version }}"
      cache-prefix: ${{ needs.prepare-workflow.outputs.cache-seed }}|3.10.13

  photonos-5-arm64-ci-deps:
    name: Photon OS 5 Arm64 Deps
    if: ${{ fromJSON(needs.prepare-workflow.outputs.jobs)['build-deps-ci'] && fromJSON(needs.prepare-workflow.outputs.runners)['self-hosted'] }}
    needs:
      - prepare-workflow
      - build-salt-onedir-linux
    uses: ./.github/workflows/build-deps-ci-action.yml
    with:
      distro-slug: photonos-5-arm64
      nox-session: ci-test-onedir
      platform: linux
      arch: aarch64
      nox-version: 2022.8.7
      python-version: "3.10"
      salt-version: "${{ needs.prepare-workflow.outputs.salt-version }}"
      cache-prefix: ${{ needs.prepare-workflow.outputs.cache-seed }}|3.10.13

  ubuntu-2004-ci-deps:
    name: Ubuntu 20.04 Deps
    if: ${{ fromJSON(needs.prepare-workflow.outputs.jobs)['build-deps-ci'] && fromJSON(needs.prepare-workflow.outputs.runners)['self-hosted'] }}
    needs:
      - prepare-workflow
      - build-salt-onedir-linux
    uses: ./.github/workflows/build-deps-ci-action.yml
    with:
      distro-slug: ubuntu-20.04
      nox-session: ci-test-onedir
      platform: linux
      arch: x86_64
      nox-version: 2022.8.7
      python-version: "3.10"
      salt-version: "${{ needs.prepare-workflow.outputs.salt-version }}"
      cache-prefix: ${{ needs.prepare-workflow.outputs.cache-seed }}|3.10.13

  ubuntu-2004-arm64-ci-deps:
    name: Ubuntu 20.04 Arm64 Deps
    if: ${{ fromJSON(needs.prepare-workflow.outputs.jobs)['build-deps-ci'] && fromJSON(needs.prepare-workflow.outputs.runners)['self-hosted'] }}
    needs:
      - prepare-workflow
      - build-salt-onedir-linux
    uses: ./.github/workflows/build-deps-ci-action.yml
    with:
      distro-slug: ubuntu-20.04-arm64
      nox-session: ci-test-onedir
      platform: linux
      arch: aarch64
      nox-version: 2022.8.7
      python-version: "3.10"
      salt-version: "${{ needs.prepare-workflow.outputs.salt-version }}"
      cache-prefix: ${{ needs.prepare-workflow.outputs.cache-seed }}|3.10.13

  ubuntu-2204-ci-deps:
    name: Ubuntu 22.04 Deps
    if: ${{ fromJSON(needs.prepare-workflow.outputs.jobs)['build-deps-ci'] && fromJSON(needs.prepare-workflow.outputs.runners)['self-hosted'] }}
    needs:
      - prepare-workflow
      - build-salt-onedir-linux
    uses: ./.github/workflows/build-deps-ci-action.yml
    with:
      distro-slug: ubuntu-22.04
      nox-session: ci-test-onedir
      platform: linux
      arch: x86_64
      nox-version: 2022.8.7
      python-version: "3.10"
      salt-version: "${{ needs.prepare-workflow.outputs.salt-version }}"
      cache-prefix: ${{ needs.prepare-workflow.outputs.cache-seed }}|3.10.13

  ubuntu-2204-arm64-ci-deps:
    name: Ubuntu 22.04 Arm64 Deps
    if: ${{ fromJSON(needs.prepare-workflow.outputs.jobs)['build-deps-ci'] && fromJSON(needs.prepare-workflow.outputs.runners)['self-hosted'] }}
    needs:
      - prepare-workflow
      - build-salt-onedir-linux
    uses: ./.github/workflows/build-deps-ci-action.yml
    with:
      distro-slug: ubuntu-22.04-arm64
      nox-session: ci-test-onedir
      platform: linux
      arch: aarch64
      nox-version: 2022.8.7
      python-version: "3.10"
      salt-version: "${{ needs.prepare-workflow.outputs.salt-version }}"
      cache-prefix: ${{ needs.prepare-workflow.outputs.cache-seed }}|3.10.13

  amazonlinux-2-pkg-tests:
    name: Amazon Linux 2 Package Test
    if: ${{ fromJSON(needs.prepare-workflow.outputs.jobs)['test-pkg'] && fromJSON(needs.prepare-workflow.outputs.runners)['self-hosted'] }}
    needs:
      - prepare-workflow
      - build-rpm-pkgs-onedir
      - amazonlinux-2-ci-deps
    uses: ./.github/workflows/test-packages-action.yml
    with:
      distro-slug: amazonlinux-2
      nox-session: ci-test-onedir
      platform: linux
      arch: x86_64
      salt-version: "${{ needs.prepare-workflow.outputs.salt-version }}"
      pkg-type: rpm
      nox-version: 2022.8.7
      python-version: "3.10"
      cache-prefix: ${{ needs.prepare-workflow.outputs.cache-seed }}|3.10.13
      skip-code-coverage: ${{ fromJSON(needs.prepare-workflow.outputs.testrun)['skip_code_coverage'] }}
      skip-junit-reports: ${{ github.event_name == 'pull_request' }}
      testing-releases: ${{ needs.prepare-workflow.outputs.testing-releases }}

  amazonlinux-2-arm64-pkg-tests:
    name: Amazon Linux 2 Arm64 Package Test
    if: ${{ fromJSON(needs.prepare-workflow.outputs.jobs)['test-pkg'] && fromJSON(needs.prepare-workflow.outputs.runners)['self-hosted'] }}
    needs:
      - prepare-workflow
      - build-rpm-pkgs-onedir
      - amazonlinux-2-arm64-ci-deps
    uses: ./.github/workflows/test-packages-action.yml
    with:
      distro-slug: amazonlinux-2-arm64
      nox-session: ci-test-onedir
      platform: linux
      arch: aarch64
      salt-version: "${{ needs.prepare-workflow.outputs.salt-version }}"
      pkg-type: rpm
      nox-version: 2022.8.7
      python-version: "3.10"
      cache-prefix: ${{ needs.prepare-workflow.outputs.cache-seed }}|3.10.13
      skip-code-coverage: ${{ fromJSON(needs.prepare-workflow.outputs.testrun)['skip_code_coverage'] }}
      skip-junit-reports: ${{ github.event_name == 'pull_request' }}
      testing-releases: ${{ needs.prepare-workflow.outputs.testing-releases }}

  amazonlinux-2023-pkg-tests:
    name: Amazon Linux 2023 Package Test
    if: ${{ fromJSON(needs.prepare-workflow.outputs.jobs)['test-pkg'] && fromJSON(needs.prepare-workflow.outputs.runners)['self-hosted'] }}
    needs:
      - prepare-workflow
      - build-rpm-pkgs-onedir
      - amazonlinux-2023-ci-deps
    uses: ./.github/workflows/test-packages-action.yml
    with:
      distro-slug: amazonlinux-2023
      nox-session: ci-test-onedir
      platform: linux
      arch: x86_64
      salt-version: "${{ needs.prepare-workflow.outputs.salt-version }}"
      pkg-type: rpm
      nox-version: 2022.8.7
      python-version: "3.10"
      cache-prefix: ${{ needs.prepare-workflow.outputs.cache-seed }}|3.10.13
      skip-code-coverage: ${{ fromJSON(needs.prepare-workflow.outputs.testrun)['skip_code_coverage'] }}
      skip-junit-reports: ${{ github.event_name == 'pull_request' }}
      testing-releases: ${{ needs.prepare-workflow.outputs.testing-releases }}

  amazonlinux-2023-arm64-pkg-tests:
    name: Amazon Linux 2023 Arm64 Package Test
    if: ${{ fromJSON(needs.prepare-workflow.outputs.jobs)['test-pkg'] && fromJSON(needs.prepare-workflow.outputs.runners)['self-hosted'] }}
    needs:
      - prepare-workflow
      - build-rpm-pkgs-onedir
      - amazonlinux-2023-arm64-ci-deps
    uses: ./.github/workflows/test-packages-action.yml
    with:
      distro-slug: amazonlinux-2023-arm64
      nox-session: ci-test-onedir
      platform: linux
      arch: aarch64
      salt-version: "${{ needs.prepare-workflow.outputs.salt-version }}"
      pkg-type: rpm
      nox-version: 2022.8.7
      python-version: "3.10"
      cache-prefix: ${{ needs.prepare-workflow.outputs.cache-seed }}|3.10.13
      skip-code-coverage: ${{ fromJSON(needs.prepare-workflow.outputs.testrun)['skip_code_coverage'] }}
      skip-junit-reports: ${{ github.event_name == 'pull_request' }}
      testing-releases: ${{ needs.prepare-workflow.outputs.testing-releases }}

  centos-7-pkg-tests:
    name: CentOS 7 Package Test
    if: ${{ fromJSON(needs.prepare-workflow.outputs.jobs)['test-pkg'] && fromJSON(needs.prepare-workflow.outputs.runners)['self-hosted'] }}
    needs:
      - prepare-workflow
      - build-rpm-pkgs-onedir
      - centos-7-ci-deps
    uses: ./.github/workflows/test-packages-action.yml
    with:
      distro-slug: centos-7
      nox-session: ci-test-onedir
      platform: linux
      arch: x86_64
      salt-version: "${{ needs.prepare-workflow.outputs.salt-version }}"
      pkg-type: rpm
      nox-version: 2022.8.7
      python-version: "3.10"
      cache-prefix: ${{ needs.prepare-workflow.outputs.cache-seed }}|3.10.13
      skip-code-coverage: ${{ fromJSON(needs.prepare-workflow.outputs.testrun)['skip_code_coverage'] }}
      skip-junit-reports: ${{ github.event_name == 'pull_request' }}
      testing-releases: ${{ needs.prepare-workflow.outputs.testing-releases }}

  centosstream-8-pkg-tests:
    name: CentOS Stream 8 Package Test
    if: ${{ fromJSON(needs.prepare-workflow.outputs.jobs)['test-pkg'] && fromJSON(needs.prepare-workflow.outputs.runners)['self-hosted'] }}
    needs:
      - prepare-workflow
      - build-rpm-pkgs-onedir
      - centosstream-8-ci-deps
    uses: ./.github/workflows/test-packages-action.yml
    with:
      distro-slug: centosstream-8
      nox-session: ci-test-onedir
      platform: linux
      arch: x86_64
      salt-version: "${{ needs.prepare-workflow.outputs.salt-version }}"
      pkg-type: rpm
      nox-version: 2022.8.7
      python-version: "3.10"
      cache-prefix: ${{ needs.prepare-workflow.outputs.cache-seed }}|3.10.13
      skip-code-coverage: ${{ fromJSON(needs.prepare-workflow.outputs.testrun)['skip_code_coverage'] }}
      skip-junit-reports: ${{ github.event_name == 'pull_request' }}
      testing-releases: ${{ needs.prepare-workflow.outputs.testing-releases }}

  centosstream-9-pkg-tests:
    name: CentOS Stream 9 Package Test
    if: ${{ fromJSON(needs.prepare-workflow.outputs.jobs)['test-pkg'] && fromJSON(needs.prepare-workflow.outputs.runners)['self-hosted'] }}
    needs:
      - prepare-workflow
      - build-rpm-pkgs-onedir
      - centosstream-9-ci-deps
    uses: ./.github/workflows/test-packages-action.yml
    with:
      distro-slug: centosstream-9
      nox-session: ci-test-onedir
      platform: linux
      arch: x86_64
      salt-version: "${{ needs.prepare-workflow.outputs.salt-version }}"
      pkg-type: rpm
      nox-version: 2022.8.7
      python-version: "3.10"
      cache-prefix: ${{ needs.prepare-workflow.outputs.cache-seed }}|3.10.13
      skip-code-coverage: ${{ fromJSON(needs.prepare-workflow.outputs.testrun)['skip_code_coverage'] }}
      skip-junit-reports: ${{ github.event_name == 'pull_request' }}
      testing-releases: ${{ needs.prepare-workflow.outputs.testing-releases }}

  centosstream-9-arm64-pkg-tests:
    name: CentOS Stream 9 Arm64 Package Test
    if: ${{ fromJSON(needs.prepare-workflow.outputs.jobs)['test-pkg'] && fromJSON(needs.prepare-workflow.outputs.runners)['self-hosted'] }}
    needs:
      - prepare-workflow
      - build-rpm-pkgs-onedir
      - centosstream-9-arm64-ci-deps
    uses: ./.github/workflows/test-packages-action.yml
    with:
      distro-slug: centosstream-9-arm64
      nox-session: ci-test-onedir
      platform: linux
      arch: aarch64
      salt-version: "${{ needs.prepare-workflow.outputs.salt-version }}"
      pkg-type: rpm
      nox-version: 2022.8.7
      python-version: "3.10"
      cache-prefix: ${{ needs.prepare-workflow.outputs.cache-seed }}|3.10.13
      skip-code-coverage: ${{ fromJSON(needs.prepare-workflow.outputs.testrun)['skip_code_coverage'] }}
      skip-junit-reports: ${{ github.event_name == 'pull_request' }}
      testing-releases: ${{ needs.prepare-workflow.outputs.testing-releases }}

  debian-10-pkg-tests:
    name: Debian 10 Package Test
    if: ${{ fromJSON(needs.prepare-workflow.outputs.jobs)['test-pkg'] && fromJSON(needs.prepare-workflow.outputs.runners)['self-hosted'] }}
    needs:
      - prepare-workflow
      - build-deb-pkgs-onedir
      - debian-10-ci-deps
    uses: ./.github/workflows/test-packages-action.yml
    with:
      distro-slug: debian-10
      nox-session: ci-test-onedir
      platform: linux
      arch: x86_64
      salt-version: "${{ needs.prepare-workflow.outputs.salt-version }}"
      pkg-type: deb
      nox-version: 2022.8.7
      python-version: "3.10"
      cache-prefix: ${{ needs.prepare-workflow.outputs.cache-seed }}|3.10.13
      skip-code-coverage: ${{ fromJSON(needs.prepare-workflow.outputs.testrun)['skip_code_coverage'] }}
      skip-junit-reports: ${{ github.event_name == 'pull_request' }}
      testing-releases: ${{ needs.prepare-workflow.outputs.testing-releases }}

  debian-11-pkg-tests:
    name: Debian 11 Package Test
    if: ${{ fromJSON(needs.prepare-workflow.outputs.jobs)['test-pkg'] && fromJSON(needs.prepare-workflow.outputs.runners)['self-hosted'] }}
    needs:
      - prepare-workflow
      - build-deb-pkgs-onedir
      - debian-11-ci-deps
    uses: ./.github/workflows/test-packages-action.yml
    with:
      distro-slug: debian-11
      nox-session: ci-test-onedir
      platform: linux
      arch: x86_64
      salt-version: "${{ needs.prepare-workflow.outputs.salt-version }}"
      pkg-type: deb
      nox-version: 2022.8.7
      python-version: "3.10"
      cache-prefix: ${{ needs.prepare-workflow.outputs.cache-seed }}|3.10.13
      skip-code-coverage: ${{ fromJSON(needs.prepare-workflow.outputs.testrun)['skip_code_coverage'] }}
      skip-junit-reports: ${{ github.event_name == 'pull_request' }}
      testing-releases: ${{ needs.prepare-workflow.outputs.testing-releases }}

  debian-11-arm64-pkg-tests:
    name: Debian 11 Arm64 Package Test
    if: ${{ fromJSON(needs.prepare-workflow.outputs.jobs)['test-pkg'] && fromJSON(needs.prepare-workflow.outputs.runners)['self-hosted'] }}
    needs:
      - prepare-workflow
      - build-deb-pkgs-onedir
      - debian-11-arm64-ci-deps
    uses: ./.github/workflows/test-packages-action.yml
    with:
      distro-slug: debian-11-arm64
      nox-session: ci-test-onedir
      platform: linux
      arch: aarch64
      salt-version: "${{ needs.prepare-workflow.outputs.salt-version }}"
      pkg-type: deb
      nox-version: 2022.8.7
      python-version: "3.10"
      cache-prefix: ${{ needs.prepare-workflow.outputs.cache-seed }}|3.10.13
      skip-code-coverage: ${{ fromJSON(needs.prepare-workflow.outputs.testrun)['skip_code_coverage'] }}
      skip-junit-reports: ${{ github.event_name == 'pull_request' }}
      testing-releases: ${{ needs.prepare-workflow.outputs.testing-releases }}

  debian-12-pkg-tests:
    name: Debian 12 Package Test
    if: ${{ fromJSON(needs.prepare-workflow.outputs.jobs)['test-pkg'] && fromJSON(needs.prepare-workflow.outputs.runners)['self-hosted'] }}
    needs:
      - prepare-workflow
      - build-deb-pkgs-onedir
      - debian-12-ci-deps
    uses: ./.github/workflows/test-packages-action.yml
    with:
      distro-slug: debian-12
      nox-session: ci-test-onedir
      platform: linux
      arch: x86_64
      salt-version: "${{ needs.prepare-workflow.outputs.salt-version }}"
      pkg-type: deb
      nox-version: 2022.8.7
      python-version: "3.10"
      cache-prefix: ${{ needs.prepare-workflow.outputs.cache-seed }}|3.10.13
      skip-code-coverage: ${{ fromJSON(needs.prepare-workflow.outputs.testrun)['skip_code_coverage'] }}
      skip-junit-reports: ${{ github.event_name == 'pull_request' }}
      testing-releases: ${{ needs.prepare-workflow.outputs.testing-releases }}

  debian-12-arm64-pkg-tests:
    name: Debian 12 Arm64 Package Test
    if: ${{ fromJSON(needs.prepare-workflow.outputs.jobs)['test-pkg'] && fromJSON(needs.prepare-workflow.outputs.runners)['self-hosted'] }}
    needs:
      - prepare-workflow
      - build-deb-pkgs-onedir
      - debian-12-arm64-ci-deps
    uses: ./.github/workflows/test-packages-action.yml
    with:
      distro-slug: debian-12-arm64
      nox-session: ci-test-onedir
      platform: linux
      arch: aarch64
      salt-version: "${{ needs.prepare-workflow.outputs.salt-version }}"
      pkg-type: deb
      nox-version: 2022.8.7
      python-version: "3.10"
      cache-prefix: ${{ needs.prepare-workflow.outputs.cache-seed }}|3.10.13
      skip-code-coverage: ${{ fromJSON(needs.prepare-workflow.outputs.testrun)['skip_code_coverage'] }}
      skip-junit-reports: ${{ github.event_name == 'pull_request' }}
      testing-releases: ${{ needs.prepare-workflow.outputs.testing-releases }}

  photonos-3-pkg-tests:
    name: Photon OS 3 Package Test
    if: ${{ fromJSON(needs.prepare-workflow.outputs.jobs)['test-pkg'] && fromJSON(needs.prepare-workflow.outputs.runners)['self-hosted'] }}
    needs:
      - prepare-workflow
      - build-rpm-pkgs-onedir
      - photonos-3-ci-deps
    uses: ./.github/workflows/test-packages-action.yml
    with:
      distro-slug: photonos-3
      nox-session: ci-test-onedir
      platform: linux
      arch: x86_64
      salt-version: "${{ needs.prepare-workflow.outputs.salt-version }}"
      pkg-type: rpm
      nox-version: 2022.8.7
      python-version: "3.10"
      cache-prefix: ${{ needs.prepare-workflow.outputs.cache-seed }}|3.10.13
      skip-code-coverage: ${{ fromJSON(needs.prepare-workflow.outputs.testrun)['skip_code_coverage'] }}
      skip-junit-reports: ${{ github.event_name == 'pull_request' }}
      testing-releases: ${{ needs.prepare-workflow.outputs.testing-releases }}

  photonos-3-arm64-pkg-tests:
    name: Photon OS 3 Arm64 Package Test
    if: ${{ fromJSON(needs.prepare-workflow.outputs.jobs)['test-pkg'] && fromJSON(needs.prepare-workflow.outputs.runners)['self-hosted'] }}
    needs:
      - prepare-workflow
      - build-rpm-pkgs-onedir
      - photonos-3-arm64-ci-deps
    uses: ./.github/workflows/test-packages-action.yml
    with:
      distro-slug: photonos-3-arm64
      nox-session: ci-test-onedir
      platform: linux
      arch: aarch64
      salt-version: "${{ needs.prepare-workflow.outputs.salt-version }}"
      pkg-type: rpm
      nox-version: 2022.8.7
      python-version: "3.10"
      cache-prefix: ${{ needs.prepare-workflow.outputs.cache-seed }}|3.10.13
      skip-code-coverage: ${{ fromJSON(needs.prepare-workflow.outputs.testrun)['skip_code_coverage'] }}
      skip-junit-reports: ${{ github.event_name == 'pull_request' }}
      testing-releases: ${{ needs.prepare-workflow.outputs.testing-releases }}

  photonos-4-pkg-tests:
    name: Photon OS 4 Package Test
    if: ${{ fromJSON(needs.prepare-workflow.outputs.jobs)['test-pkg'] && fromJSON(needs.prepare-workflow.outputs.runners)['self-hosted'] }}
    needs:
      - prepare-workflow
      - build-rpm-pkgs-onedir
      - photonos-4-ci-deps
    uses: ./.github/workflows/test-packages-action.yml
    with:
      distro-slug: photonos-4
      nox-session: ci-test-onedir
      platform: linux
      arch: x86_64
      salt-version: "${{ needs.prepare-workflow.outputs.salt-version }}"
      pkg-type: rpm
      nox-version: 2022.8.7
      python-version: "3.10"
      cache-prefix: ${{ needs.prepare-workflow.outputs.cache-seed }}|3.10.13
      skip-code-coverage: ${{ fromJSON(needs.prepare-workflow.outputs.testrun)['skip_code_coverage'] }}
      skip-junit-reports: ${{ github.event_name == 'pull_request' }}
      testing-releases: ${{ needs.prepare-workflow.outputs.testing-releases }}
      fips: true

  photonos-4-arm64-pkg-tests:
    name: Photon OS 4 Arm64 Package Test
    if: ${{ fromJSON(needs.prepare-workflow.outputs.jobs)['test-pkg'] && fromJSON(needs.prepare-workflow.outputs.runners)['self-hosted'] }}
    needs:
      - prepare-workflow
      - build-rpm-pkgs-onedir
      - photonos-4-arm64-ci-deps
    uses: ./.github/workflows/test-packages-action.yml
    with:
      distro-slug: photonos-4-arm64
      nox-session: ci-test-onedir
      platform: linux
      arch: aarch64
      salt-version: "${{ needs.prepare-workflow.outputs.salt-version }}"
      pkg-type: rpm
      nox-version: 2022.8.7
      python-version: "3.10"
      cache-prefix: ${{ needs.prepare-workflow.outputs.cache-seed }}|3.10.13
      skip-code-coverage: ${{ fromJSON(needs.prepare-workflow.outputs.testrun)['skip_code_coverage'] }}
      skip-junit-reports: ${{ github.event_name == 'pull_request' }}
      testing-releases: ${{ needs.prepare-workflow.outputs.testing-releases }}
      fips: true

  photonos-5-pkg-tests:
    name: Photon OS 5 Package Test
    if: ${{ fromJSON(needs.prepare-workflow.outputs.jobs)['test-pkg'] && fromJSON(needs.prepare-workflow.outputs.runners)['self-hosted'] }}
    needs:
      - prepare-workflow
      - build-rpm-pkgs-onedir
      - photonos-5-ci-deps
    uses: ./.github/workflows/test-packages-action.yml
    with:
      distro-slug: photonos-5
      nox-session: ci-test-onedir
      platform: linux
      arch: x86_64
      salt-version: "${{ needs.prepare-workflow.outputs.salt-version }}"
      pkg-type: rpm
      nox-version: 2022.8.7
      python-version: "3.10"
      cache-prefix: ${{ needs.prepare-workflow.outputs.cache-seed }}|3.10.13
      skip-code-coverage: ${{ fromJSON(needs.prepare-workflow.outputs.testrun)['skip_code_coverage'] }}
      skip-junit-reports: ${{ github.event_name == 'pull_request' }}
      testing-releases: ${{ needs.prepare-workflow.outputs.testing-releases }}
      fips: true

  photonos-5-arm64-pkg-tests:
    name: Photon OS 5 Arm64 Package Test
    if: ${{ fromJSON(needs.prepare-workflow.outputs.jobs)['test-pkg'] && fromJSON(needs.prepare-workflow.outputs.runners)['self-hosted'] }}
    needs:
      - prepare-workflow
      - build-rpm-pkgs-onedir
      - photonos-5-arm64-ci-deps
    uses: ./.github/workflows/test-packages-action.yml
    with:
      distro-slug: photonos-5-arm64
      nox-session: ci-test-onedir
      platform: linux
      arch: aarch64
      salt-version: "${{ needs.prepare-workflow.outputs.salt-version }}"
      pkg-type: rpm
      nox-version: 2022.8.7
      python-version: "3.10"
      cache-prefix: ${{ needs.prepare-workflow.outputs.cache-seed }}|3.10.13
      skip-code-coverage: ${{ fromJSON(needs.prepare-workflow.outputs.testrun)['skip_code_coverage'] }}
      skip-junit-reports: ${{ github.event_name == 'pull_request' }}
      testing-releases: ${{ needs.prepare-workflow.outputs.testing-releases }}
      fips: true

  ubuntu-2004-pkg-tests:
    name: Ubuntu 20.04 Package Test
    if: ${{ fromJSON(needs.prepare-workflow.outputs.jobs)['test-pkg'] && fromJSON(needs.prepare-workflow.outputs.runners)['self-hosted'] }}
    needs:
      - prepare-workflow
      - build-deb-pkgs-onedir
      - ubuntu-2004-ci-deps
    uses: ./.github/workflows/test-packages-action.yml
    with:
      distro-slug: ubuntu-20.04
      nox-session: ci-test-onedir
      platform: linux
      arch: x86_64
      salt-version: "${{ needs.prepare-workflow.outputs.salt-version }}"
      pkg-type: deb
      nox-version: 2022.8.7
      python-version: "3.10"
      cache-prefix: ${{ needs.prepare-workflow.outputs.cache-seed }}|3.10.13
      skip-code-coverage: ${{ fromJSON(needs.prepare-workflow.outputs.testrun)['skip_code_coverage'] }}
      skip-junit-reports: ${{ github.event_name == 'pull_request' }}
      testing-releases: ${{ needs.prepare-workflow.outputs.testing-releases }}

  ubuntu-2004-arm64-pkg-tests:
    name: Ubuntu 20.04 Arm64 Package Test
    if: ${{ fromJSON(needs.prepare-workflow.outputs.jobs)['test-pkg'] && fromJSON(needs.prepare-workflow.outputs.runners)['self-hosted'] }}
    needs:
      - prepare-workflow
      - build-deb-pkgs-onedir
      - ubuntu-2004-arm64-ci-deps
    uses: ./.github/workflows/test-packages-action.yml
    with:
      distro-slug: ubuntu-20.04-arm64
      nox-session: ci-test-onedir
      platform: linux
      arch: aarch64
      salt-version: "${{ needs.prepare-workflow.outputs.salt-version }}"
      pkg-type: deb
      nox-version: 2022.8.7
      python-version: "3.10"
      cache-prefix: ${{ needs.prepare-workflow.outputs.cache-seed }}|3.10.13
      skip-code-coverage: ${{ fromJSON(needs.prepare-workflow.outputs.testrun)['skip_code_coverage'] }}
      skip-junit-reports: ${{ github.event_name == 'pull_request' }}
      testing-releases: ${{ needs.prepare-workflow.outputs.testing-releases }}

  ubuntu-2204-pkg-tests:
    name: Ubuntu 22.04 Package Test
    if: ${{ fromJSON(needs.prepare-workflow.outputs.jobs)['test-pkg'] && fromJSON(needs.prepare-workflow.outputs.runners)['self-hosted'] }}
    needs:
      - prepare-workflow
      - build-deb-pkgs-onedir
      - ubuntu-2204-ci-deps
    uses: ./.github/workflows/test-packages-action.yml
    with:
      distro-slug: ubuntu-22.04
      nox-session: ci-test-onedir
      platform: linux
      arch: x86_64
      salt-version: "${{ needs.prepare-workflow.outputs.salt-version }}"
      pkg-type: deb
      nox-version: 2022.8.7
      python-version: "3.10"
      cache-prefix: ${{ needs.prepare-workflow.outputs.cache-seed }}|3.10.13
      skip-code-coverage: ${{ fromJSON(needs.prepare-workflow.outputs.testrun)['skip_code_coverage'] }}
      skip-junit-reports: ${{ github.event_name == 'pull_request' }}
      testing-releases: ${{ needs.prepare-workflow.outputs.testing-releases }}

  ubuntu-2204-arm64-pkg-tests:
    name: Ubuntu 22.04 Arm64 Package Test
    if: ${{ fromJSON(needs.prepare-workflow.outputs.jobs)['test-pkg'] && fromJSON(needs.prepare-workflow.outputs.runners)['self-hosted'] }}
    needs:
      - prepare-workflow
      - build-deb-pkgs-onedir
      - ubuntu-2204-arm64-ci-deps
    uses: ./.github/workflows/test-packages-action.yml
    with:
      distro-slug: ubuntu-22.04-arm64
      nox-session: ci-test-onedir
      platform: linux
      arch: aarch64
      salt-version: "${{ needs.prepare-workflow.outputs.salt-version }}"
      pkg-type: deb
      nox-version: 2022.8.7
      python-version: "3.10"
      cache-prefix: ${{ needs.prepare-workflow.outputs.cache-seed }}|3.10.13
      skip-code-coverage: ${{ fromJSON(needs.prepare-workflow.outputs.testrun)['skip_code_coverage'] }}
      skip-junit-reports: ${{ github.event_name == 'pull_request' }}
      testing-releases: ${{ needs.prepare-workflow.outputs.testing-releases }}

  macos-12-pkg-tests:
    name: macOS 12 Package Test
    if: ${{ fromJSON(needs.prepare-workflow.outputs.jobs)['test-pkg'] && fromJSON(needs.prepare-workflow.outputs.runners)['github-hosted'] }}
    needs:
      - prepare-workflow
      - build-macos-pkgs-onedir
      - macos-12-ci-deps
    uses: ./.github/workflows/test-packages-action-macos.yml
    with:
      distro-slug: macos-12
      nox-session: ci-test-onedir
      platform: darwin
      arch: x86_64
      salt-version: "${{ needs.prepare-workflow.outputs.salt-version }}"
      pkg-type: macos
      nox-version: 2022.8.7
      python-version: "3.10"
      cache-prefix: ${{ needs.prepare-workflow.outputs.cache-seed }}|3.10.13
      skip-code-coverage: ${{ fromJSON(needs.prepare-workflow.outputs.testrun)['skip_code_coverage'] }}
      skip-junit-reports: ${{ github.event_name == 'pull_request' }}
      testing-releases: ${{ needs.prepare-workflow.outputs.testing-releases }}

  macos-13-pkg-tests:
    name: macOS 13 Package Test
    if: ${{ fromJSON(needs.prepare-workflow.outputs.jobs)['test-pkg'] && fromJSON(needs.prepare-workflow.outputs.runners)['github-hosted'] }}
    needs:
      - prepare-workflow
      - build-macos-pkgs-onedir
      - macos-13-ci-deps
    uses: ./.github/workflows/test-packages-action-macos.yml
    with:
      distro-slug: macos-13
      nox-session: ci-test-onedir
      platform: darwin
      arch: x86_64
      salt-version: "${{ needs.prepare-workflow.outputs.salt-version }}"
      pkg-type: macos
      nox-version: 2022.8.7
      python-version: "3.10"
      cache-prefix: ${{ needs.prepare-workflow.outputs.cache-seed }}|3.10.13
      skip-code-coverage: ${{ fromJSON(needs.prepare-workflow.outputs.testrun)['skip_code_coverage'] }}
      skip-junit-reports: ${{ github.event_name == 'pull_request' }}
      testing-releases: ${{ needs.prepare-workflow.outputs.testing-releases }}

<<<<<<< HEAD
=======
  macos-13-xlarge-pkg-tests:
    name: macOS 13 Arm64 Package Test
    if: ${{ fromJSON(needs.prepare-workflow.outputs.jobs)['test-pkg'] && fromJSON(needs.prepare-workflow.outputs.runners)['github-hosted'] }}
    needs:
      - prepare-workflow
      - build-macos-pkgs-onedir
      - macos-13-xlarge-ci-deps
    uses: ./.github/workflows/test-packages-action-macos.yml
    with:
      distro-slug: macos-13-xlarge
      nox-session: ci-test-onedir
      platform: darwin
      arch: aarch64
      salt-version: "${{ needs.prepare-workflow.outputs.salt-version }}"
      pkg-type: macos
      nox-version: 2022.8.7
      python-version: "3.10"
      cache-prefix: ${{ needs.prepare-workflow.outputs.cache-seed }}|3.10.13
      skip-code-coverage: ${{ fromJSON(needs.prepare-workflow.outputs.testrun)['skip_code_coverage'] }}
      skip-junit-reports: ${{ github.event_name == 'pull_request' }}
      testing-releases: ${{ needs.prepare-workflow.outputs.testing-releases }}

>>>>>>> 124ade43
  windows-2016-nsis-pkg-tests:
    name: Windows 2016 NSIS Package Test
    if: ${{ fromJSON(needs.prepare-workflow.outputs.jobs)['test-pkg'] && fromJSON(needs.prepare-workflow.outputs.runners)['self-hosted'] }}
    needs:
      - prepare-workflow
      - build-windows-pkgs-onedir
      - windows-2016-ci-deps
    uses: ./.github/workflows/test-packages-action.yml
    with:
      distro-slug: windows-2016
      nox-session: ci-test-onedir
      platform: windows
      arch: amd64
      salt-version: "${{ needs.prepare-workflow.outputs.salt-version }}"
      pkg-type: NSIS
      nox-version: 2022.8.7
      python-version: "3.10"
      cache-prefix: ${{ needs.prepare-workflow.outputs.cache-seed }}|3.10.13
      skip-code-coverage: ${{ fromJSON(needs.prepare-workflow.outputs.testrun)['skip_code_coverage'] }}
      skip-junit-reports: ${{ github.event_name == 'pull_request' }}
      testing-releases: ${{ needs.prepare-workflow.outputs.testing-releases }}

  windows-2016-msi-pkg-tests:
    name: Windows 2016 MSI Package Test
    if: ${{ fromJSON(needs.prepare-workflow.outputs.jobs)['test-pkg'] && fromJSON(needs.prepare-workflow.outputs.runners)['self-hosted'] }}
    needs:
      - prepare-workflow
      - build-windows-pkgs-onedir
      - windows-2016-ci-deps
    uses: ./.github/workflows/test-packages-action.yml
    with:
      distro-slug: windows-2016
      nox-session: ci-test-onedir
      platform: windows
      arch: amd64
      salt-version: "${{ needs.prepare-workflow.outputs.salt-version }}"
      pkg-type: MSI
      nox-version: 2022.8.7
      python-version: "3.10"
      cache-prefix: ${{ needs.prepare-workflow.outputs.cache-seed }}|3.10.13
      skip-code-coverage: ${{ fromJSON(needs.prepare-workflow.outputs.testrun)['skip_code_coverage'] }}
      skip-junit-reports: ${{ github.event_name == 'pull_request' }}
      testing-releases: ${{ needs.prepare-workflow.outputs.testing-releases }}

  windows-2019-nsis-pkg-tests:
    name: Windows 2019 NSIS Package Test
    if: ${{ fromJSON(needs.prepare-workflow.outputs.jobs)['test-pkg'] && fromJSON(needs.prepare-workflow.outputs.runners)['self-hosted'] }}
    needs:
      - prepare-workflow
      - build-windows-pkgs-onedir
      - windows-2019-ci-deps
    uses: ./.github/workflows/test-packages-action.yml
    with:
      distro-slug: windows-2019
      nox-session: ci-test-onedir
      platform: windows
      arch: amd64
      salt-version: "${{ needs.prepare-workflow.outputs.salt-version }}"
      pkg-type: NSIS
      nox-version: 2022.8.7
      python-version: "3.10"
      cache-prefix: ${{ needs.prepare-workflow.outputs.cache-seed }}|3.10.13
      skip-code-coverage: ${{ fromJSON(needs.prepare-workflow.outputs.testrun)['skip_code_coverage'] }}
      skip-junit-reports: ${{ github.event_name == 'pull_request' }}
      testing-releases: ${{ needs.prepare-workflow.outputs.testing-releases }}

  windows-2019-msi-pkg-tests:
    name: Windows 2019 MSI Package Test
    if: ${{ fromJSON(needs.prepare-workflow.outputs.jobs)['test-pkg'] && fromJSON(needs.prepare-workflow.outputs.runners)['self-hosted'] }}
    needs:
      - prepare-workflow
      - build-windows-pkgs-onedir
      - windows-2019-ci-deps
    uses: ./.github/workflows/test-packages-action.yml
    with:
      distro-slug: windows-2019
      nox-session: ci-test-onedir
      platform: windows
      arch: amd64
      salt-version: "${{ needs.prepare-workflow.outputs.salt-version }}"
      pkg-type: MSI
      nox-version: 2022.8.7
      python-version: "3.10"
      cache-prefix: ${{ needs.prepare-workflow.outputs.cache-seed }}|3.10.13
      skip-code-coverage: ${{ fromJSON(needs.prepare-workflow.outputs.testrun)['skip_code_coverage'] }}
      skip-junit-reports: ${{ github.event_name == 'pull_request' }}
      testing-releases: ${{ needs.prepare-workflow.outputs.testing-releases }}

  windows-2022-nsis-pkg-tests:
    name: Windows 2022 NSIS Package Test
    if: ${{ fromJSON(needs.prepare-workflow.outputs.jobs)['test-pkg'] && fromJSON(needs.prepare-workflow.outputs.runners)['self-hosted'] }}
    needs:
      - prepare-workflow
      - build-windows-pkgs-onedir
      - windows-2022-ci-deps
    uses: ./.github/workflows/test-packages-action.yml
    with:
      distro-slug: windows-2022
      nox-session: ci-test-onedir
      platform: windows
      arch: amd64
      salt-version: "${{ needs.prepare-workflow.outputs.salt-version }}"
      pkg-type: NSIS
      nox-version: 2022.8.7
      python-version: "3.10"
      cache-prefix: ${{ needs.prepare-workflow.outputs.cache-seed }}|3.10.13
      skip-code-coverage: ${{ fromJSON(needs.prepare-workflow.outputs.testrun)['skip_code_coverage'] }}
      skip-junit-reports: ${{ github.event_name == 'pull_request' }}
      testing-releases: ${{ needs.prepare-workflow.outputs.testing-releases }}

  windows-2022-msi-pkg-tests:
    name: Windows 2022 MSI Package Test
    if: ${{ fromJSON(needs.prepare-workflow.outputs.jobs)['test-pkg'] && fromJSON(needs.prepare-workflow.outputs.runners)['self-hosted'] }}
    needs:
      - prepare-workflow
      - build-windows-pkgs-onedir
      - windows-2022-ci-deps
    uses: ./.github/workflows/test-packages-action.yml
    with:
      distro-slug: windows-2022
      nox-session: ci-test-onedir
      platform: windows
      arch: amd64
      salt-version: "${{ needs.prepare-workflow.outputs.salt-version }}"
      pkg-type: MSI
      nox-version: 2022.8.7
      python-version: "3.10"
      cache-prefix: ${{ needs.prepare-workflow.outputs.cache-seed }}|3.10.13
      skip-code-coverage: ${{ fromJSON(needs.prepare-workflow.outputs.testrun)['skip_code_coverage'] }}
      skip-junit-reports: ${{ github.event_name == 'pull_request' }}
      testing-releases: ${{ needs.prepare-workflow.outputs.testing-releases }}

  windows-2016:
    name: Windows 2016 Test
    if: ${{ fromJSON(needs.prepare-workflow.outputs.jobs)['test'] && fromJSON(needs.prepare-workflow.outputs.runners)['self-hosted'] }}
    needs:
      - prepare-workflow
      - windows-2016-ci-deps
    uses: ./.github/workflows/test-action.yml
    with:
      distro-slug: windows-2016
      nox-session: ci-test-onedir
      platform: windows
      arch: amd64
      nox-version: 2022.8.7
      gh-actions-python-version: "3.10"
      testrun: ${{ needs.prepare-workflow.outputs.testrun }}
      salt-version: "${{ needs.prepare-workflow.outputs.salt-version }}"
      cache-prefix: ${{ needs.prepare-workflow.outputs.cache-seed }}|3.10.13
      skip-code-coverage: ${{ fromJSON(needs.prepare-workflow.outputs.testrun)['skip_code_coverage'] }}
      skip-junit-reports: ${{ github.event_name == 'pull_request' }}
      workflow-slug: ci
      default-timeout: 180

  windows-2019:
    name: Windows 2019 Test
    if: ${{ fromJSON(needs.prepare-workflow.outputs.jobs)['test'] && fromJSON(needs.prepare-workflow.outputs.runners)['self-hosted'] }}
    needs:
      - prepare-workflow
      - windows-2019-ci-deps
    uses: ./.github/workflows/test-action.yml
    with:
      distro-slug: windows-2019
      nox-session: ci-test-onedir
      platform: windows
      arch: amd64
      nox-version: 2022.8.7
      gh-actions-python-version: "3.10"
      testrun: ${{ needs.prepare-workflow.outputs.testrun }}
      salt-version: "${{ needs.prepare-workflow.outputs.salt-version }}"
      cache-prefix: ${{ needs.prepare-workflow.outputs.cache-seed }}|3.10.13
      skip-code-coverage: ${{ fromJSON(needs.prepare-workflow.outputs.testrun)['skip_code_coverage'] }}
      skip-junit-reports: ${{ github.event_name == 'pull_request' }}
      workflow-slug: ci
      default-timeout: 180

  windows-2022:
    name: Windows 2022 Test
    if: ${{ fromJSON(needs.prepare-workflow.outputs.jobs)['test'] && fromJSON(needs.prepare-workflow.outputs.runners)['self-hosted'] }}
    needs:
      - prepare-workflow
      - windows-2022-ci-deps
    uses: ./.github/workflows/test-action.yml
    with:
      distro-slug: windows-2022
      nox-session: ci-test-onedir
      platform: windows
      arch: amd64
      nox-version: 2022.8.7
      gh-actions-python-version: "3.10"
      testrun: ${{ needs.prepare-workflow.outputs.testrun }}
      salt-version: "${{ needs.prepare-workflow.outputs.salt-version }}"
      cache-prefix: ${{ needs.prepare-workflow.outputs.cache-seed }}|3.10.13
      skip-code-coverage: ${{ fromJSON(needs.prepare-workflow.outputs.testrun)['skip_code_coverage'] }}
      skip-junit-reports: ${{ github.event_name == 'pull_request' }}
      workflow-slug: ci
      default-timeout: 180

  macos-12:
    name: macOS 12 Test
    if: ${{ fromJSON(needs.prepare-workflow.outputs.jobs)['test'] && fromJSON(needs.prepare-workflow.outputs.runners)['github-hosted'] }}
    needs:
      - prepare-workflow
      - macos-12-ci-deps
    uses: ./.github/workflows/test-action-macos.yml
    with:
      distro-slug: macos-12
      nox-session: ci-test-onedir
      platform: darwin
      arch: x86_64
      nox-version: 2022.8.7
      gh-actions-python-version: "3.10"
      testrun: ${{ needs.prepare-workflow.outputs.testrun }}
      salt-version: "${{ needs.prepare-workflow.outputs.salt-version }}"
      cache-prefix: ${{ needs.prepare-workflow.outputs.cache-seed }}|3.10.13
      skip-code-coverage: ${{ fromJSON(needs.prepare-workflow.outputs.testrun)['skip_code_coverage'] }}
      skip-junit-reports: ${{ github.event_name == 'pull_request' }}
      workflow-slug: ci
      default-timeout: 180

  macos-13:
    name: macOS 13 Test
    if: ${{ fromJSON(needs.prepare-workflow.outputs.jobs)['test'] && fromJSON(needs.prepare-workflow.outputs.runners)['github-hosted'] }}
    needs:
      - prepare-workflow
      - macos-13-ci-deps
    uses: ./.github/workflows/test-action-macos.yml
    with:
      distro-slug: macos-13
      nox-session: ci-test-onedir
      platform: darwin
      arch: x86_64
      nox-version: 2022.8.7
      gh-actions-python-version: "3.10"
      testrun: ${{ needs.prepare-workflow.outputs.testrun }}
      salt-version: "${{ needs.prepare-workflow.outputs.salt-version }}"
      cache-prefix: ${{ needs.prepare-workflow.outputs.cache-seed }}|3.10.13
      skip-code-coverage: ${{ fromJSON(needs.prepare-workflow.outputs.testrun)['skip_code_coverage'] }}
      skip-junit-reports: ${{ github.event_name == 'pull_request' }}
      workflow-slug: ci
      default-timeout: 180

<<<<<<< HEAD
=======
  macos-13-xlarge:
    name: macOS 13 Arm64 Test
    if: ${{ fromJSON(needs.prepare-workflow.outputs.jobs)['test'] && fromJSON(needs.prepare-workflow.outputs.runners)['github-hosted'] }}
    needs:
      - prepare-workflow
      - macos-13-xlarge-ci-deps
    uses: ./.github/workflows/test-action-macos.yml
    with:
      distro-slug: macos-13-xlarge
      nox-session: ci-test-onedir
      platform: darwin
      arch: aarch64
      nox-version: 2022.8.7
      gh-actions-python-version: "3.10"
      testrun: ${{ needs.prepare-workflow.outputs.testrun }}
      salt-version: "${{ needs.prepare-workflow.outputs.salt-version }}"
      cache-prefix: ${{ needs.prepare-workflow.outputs.cache-seed }}|3.10.13
      skip-code-coverage: ${{ fromJSON(needs.prepare-workflow.outputs.testrun)['skip_code_coverage'] }}
      skip-junit-reports: ${{ github.event_name == 'pull_request' }}
      workflow-slug: ci
      default-timeout: 180

>>>>>>> 124ade43
  almalinux-8:
    name: Alma Linux 8 Test
    if: ${{ fromJSON(needs.prepare-workflow.outputs.jobs)['test'] && fromJSON(needs.prepare-workflow.outputs.runners)['self-hosted'] }}
    needs:
      - prepare-workflow
      - almalinux-8-ci-deps
    uses: ./.github/workflows/test-action.yml
    with:
      distro-slug: almalinux-8
      nox-session: ci-test-onedir
      platform: linux
      arch: x86_64
      nox-version: 2022.8.7
      gh-actions-python-version: "3.10"
      testrun: ${{ needs.prepare-workflow.outputs.testrun }}
      salt-version: "${{ needs.prepare-workflow.outputs.salt-version }}"
      cache-prefix: ${{ needs.prepare-workflow.outputs.cache-seed }}|3.10.13
      skip-code-coverage: ${{ fromJSON(needs.prepare-workflow.outputs.testrun)['skip_code_coverage'] }}
      skip-junit-reports: ${{ github.event_name == 'pull_request' }}
      workflow-slug: ci
      default-timeout: 180

  almalinux-9:
    name: Alma Linux 9 Test
    if: ${{ fromJSON(needs.prepare-workflow.outputs.jobs)['test'] && fromJSON(needs.prepare-workflow.outputs.runners)['self-hosted'] }}
    needs:
      - prepare-workflow
      - almalinux-9-ci-deps
    uses: ./.github/workflows/test-action.yml
    with:
      distro-slug: almalinux-9
      nox-session: ci-test-onedir
      platform: linux
      arch: x86_64
      nox-version: 2022.8.7
      gh-actions-python-version: "3.10"
      testrun: ${{ needs.prepare-workflow.outputs.testrun }}
      salt-version: "${{ needs.prepare-workflow.outputs.salt-version }}"
      cache-prefix: ${{ needs.prepare-workflow.outputs.cache-seed }}|3.10.13
      skip-code-coverage: ${{ fromJSON(needs.prepare-workflow.outputs.testrun)['skip_code_coverage'] }}
      skip-junit-reports: ${{ github.event_name == 'pull_request' }}
      workflow-slug: ci
      default-timeout: 180

  amazonlinux-2:
    name: Amazon Linux 2 Test
    if: ${{ fromJSON(needs.prepare-workflow.outputs.jobs)['test'] && fromJSON(needs.prepare-workflow.outputs.runners)['self-hosted'] }}
    needs:
      - prepare-workflow
      - amazonlinux-2-ci-deps
    uses: ./.github/workflows/test-action.yml
    with:
      distro-slug: amazonlinux-2
      nox-session: ci-test-onedir
      platform: linux
      arch: x86_64
      nox-version: 2022.8.7
      gh-actions-python-version: "3.10"
      testrun: ${{ needs.prepare-workflow.outputs.testrun }}
      salt-version: "${{ needs.prepare-workflow.outputs.salt-version }}"
      cache-prefix: ${{ needs.prepare-workflow.outputs.cache-seed }}|3.10.13
      skip-code-coverage: ${{ fromJSON(needs.prepare-workflow.outputs.testrun)['skip_code_coverage'] }}
      skip-junit-reports: ${{ github.event_name == 'pull_request' }}
      workflow-slug: ci
      default-timeout: 180

  amazonlinux-2-arm64:
    name: Amazon Linux 2 Arm64 Test
    if: ${{ fromJSON(needs.prepare-workflow.outputs.jobs)['test'] && fromJSON(needs.prepare-workflow.outputs.runners)['self-hosted'] }}
    needs:
      - prepare-workflow
      - amazonlinux-2-arm64-ci-deps
    uses: ./.github/workflows/test-action.yml
    with:
      distro-slug: amazonlinux-2-arm64
      nox-session: ci-test-onedir
      platform: linux
      arch: aarch64
      nox-version: 2022.8.7
      gh-actions-python-version: "3.10"
      testrun: ${{ needs.prepare-workflow.outputs.testrun }}
      salt-version: "${{ needs.prepare-workflow.outputs.salt-version }}"
      cache-prefix: ${{ needs.prepare-workflow.outputs.cache-seed }}|3.10.13
      skip-code-coverage: ${{ fromJSON(needs.prepare-workflow.outputs.testrun)['skip_code_coverage'] }}
      skip-junit-reports: ${{ github.event_name == 'pull_request' }}
      workflow-slug: ci
      default-timeout: 180

  amazonlinux-2023:
    name: Amazon Linux 2023 Test
    if: ${{ fromJSON(needs.prepare-workflow.outputs.jobs)['test'] && fromJSON(needs.prepare-workflow.outputs.runners)['self-hosted'] }}
    needs:
      - prepare-workflow
      - amazonlinux-2023-ci-deps
    uses: ./.github/workflows/test-action.yml
    with:
      distro-slug: amazonlinux-2023
      nox-session: ci-test-onedir
      platform: linux
      arch: x86_64
      nox-version: 2022.8.7
      gh-actions-python-version: "3.10"
      testrun: ${{ needs.prepare-workflow.outputs.testrun }}
      salt-version: "${{ needs.prepare-workflow.outputs.salt-version }}"
      cache-prefix: ${{ needs.prepare-workflow.outputs.cache-seed }}|3.10.13
      skip-code-coverage: ${{ fromJSON(needs.prepare-workflow.outputs.testrun)['skip_code_coverage'] }}
      skip-junit-reports: ${{ github.event_name == 'pull_request' }}
      workflow-slug: ci
      default-timeout: 180

  amazonlinux-2023-arm64:
    name: Amazon Linux 2023 Arm64 Test
    if: ${{ fromJSON(needs.prepare-workflow.outputs.jobs)['test'] && fromJSON(needs.prepare-workflow.outputs.runners)['self-hosted'] }}
    needs:
      - prepare-workflow
      - amazonlinux-2023-arm64-ci-deps
    uses: ./.github/workflows/test-action.yml
    with:
      distro-slug: amazonlinux-2023-arm64
      nox-session: ci-test-onedir
      platform: linux
      arch: aarch64
      nox-version: 2022.8.7
      gh-actions-python-version: "3.10"
      testrun: ${{ needs.prepare-workflow.outputs.testrun }}
      salt-version: "${{ needs.prepare-workflow.outputs.salt-version }}"
      cache-prefix: ${{ needs.prepare-workflow.outputs.cache-seed }}|3.10.13
      skip-code-coverage: ${{ fromJSON(needs.prepare-workflow.outputs.testrun)['skip_code_coverage'] }}
      skip-junit-reports: ${{ github.event_name == 'pull_request' }}
      workflow-slug: ci
      default-timeout: 180

  archlinux-lts:
    name: Arch Linux LTS Test
    if: ${{ fromJSON(needs.prepare-workflow.outputs.jobs)['test'] && fromJSON(needs.prepare-workflow.outputs.runners)['self-hosted'] }}
    needs:
      - prepare-workflow
      - archlinux-lts-ci-deps
    uses: ./.github/workflows/test-action.yml
    with:
      distro-slug: archlinux-lts
      nox-session: ci-test-onedir
      platform: linux
      arch: x86_64
      nox-version: 2022.8.7
      gh-actions-python-version: "3.10"
      testrun: ${{ needs.prepare-workflow.outputs.testrun }}
      salt-version: "${{ needs.prepare-workflow.outputs.salt-version }}"
      cache-prefix: ${{ needs.prepare-workflow.outputs.cache-seed }}|3.10.13
      skip-code-coverage: ${{ fromJSON(needs.prepare-workflow.outputs.testrun)['skip_code_coverage'] }}
      skip-junit-reports: ${{ github.event_name == 'pull_request' }}
      workflow-slug: ci
      default-timeout: 180

  centos-7:
    name: CentOS 7 Test
    if: ${{ fromJSON(needs.prepare-workflow.outputs.jobs)['test'] && fromJSON(needs.prepare-workflow.outputs.runners)['self-hosted'] }}
    needs:
      - prepare-workflow
      - centos-7-ci-deps
    uses: ./.github/workflows/test-action.yml
    with:
      distro-slug: centos-7
      nox-session: ci-test-onedir
      platform: linux
      arch: x86_64
      nox-version: 2022.8.7
      gh-actions-python-version: "3.10"
      testrun: ${{ needs.prepare-workflow.outputs.testrun }}
      salt-version: "${{ needs.prepare-workflow.outputs.salt-version }}"
      cache-prefix: ${{ needs.prepare-workflow.outputs.cache-seed }}|3.10.13
      skip-code-coverage: ${{ fromJSON(needs.prepare-workflow.outputs.testrun)['skip_code_coverage'] }}
      skip-junit-reports: ${{ github.event_name == 'pull_request' }}
      workflow-slug: ci
      default-timeout: 180

  centosstream-8:
    name: CentOS Stream 8 Test
    if: ${{ fromJSON(needs.prepare-workflow.outputs.jobs)['test'] && fromJSON(needs.prepare-workflow.outputs.runners)['self-hosted'] }}
    needs:
      - prepare-workflow
      - centosstream-8-ci-deps
    uses: ./.github/workflows/test-action.yml
    with:
      distro-slug: centosstream-8
      nox-session: ci-test-onedir
      platform: linux
      arch: x86_64
      nox-version: 2022.8.7
      gh-actions-python-version: "3.10"
      testrun: ${{ needs.prepare-workflow.outputs.testrun }}
      salt-version: "${{ needs.prepare-workflow.outputs.salt-version }}"
      cache-prefix: ${{ needs.prepare-workflow.outputs.cache-seed }}|3.10.13
      skip-code-coverage: ${{ fromJSON(needs.prepare-workflow.outputs.testrun)['skip_code_coverage'] }}
      skip-junit-reports: ${{ github.event_name == 'pull_request' }}
      workflow-slug: ci
      default-timeout: 180

  centosstream-9:
    name: CentOS Stream 9 Test
    if: ${{ fromJSON(needs.prepare-workflow.outputs.jobs)['test'] && fromJSON(needs.prepare-workflow.outputs.runners)['self-hosted'] }}
    needs:
      - prepare-workflow
      - centosstream-9-ci-deps
    uses: ./.github/workflows/test-action.yml
    with:
      distro-slug: centosstream-9
      nox-session: ci-test-onedir
      platform: linux
      arch: x86_64
      nox-version: 2022.8.7
      gh-actions-python-version: "3.10"
      testrun: ${{ needs.prepare-workflow.outputs.testrun }}
      salt-version: "${{ needs.prepare-workflow.outputs.salt-version }}"
      cache-prefix: ${{ needs.prepare-workflow.outputs.cache-seed }}|3.10.13
      skip-code-coverage: ${{ fromJSON(needs.prepare-workflow.outputs.testrun)['skip_code_coverage'] }}
      skip-junit-reports: ${{ github.event_name == 'pull_request' }}
      workflow-slug: ci
      default-timeout: 180

  debian-10:
    name: Debian 10 Test
    if: ${{ fromJSON(needs.prepare-workflow.outputs.jobs)['test'] && fromJSON(needs.prepare-workflow.outputs.runners)['self-hosted'] }}
    needs:
      - prepare-workflow
      - debian-10-ci-deps
    uses: ./.github/workflows/test-action.yml
    with:
      distro-slug: debian-10
      nox-session: ci-test-onedir
      platform: linux
      arch: x86_64
      nox-version: 2022.8.7
      gh-actions-python-version: "3.10"
      testrun: ${{ needs.prepare-workflow.outputs.testrun }}
      salt-version: "${{ needs.prepare-workflow.outputs.salt-version }}"
      cache-prefix: ${{ needs.prepare-workflow.outputs.cache-seed }}|3.10.13
      skip-code-coverage: ${{ fromJSON(needs.prepare-workflow.outputs.testrun)['skip_code_coverage'] }}
      skip-junit-reports: ${{ github.event_name == 'pull_request' }}
      workflow-slug: ci
      default-timeout: 180

  debian-11:
    name: Debian 11 Test
    if: ${{ fromJSON(needs.prepare-workflow.outputs.jobs)['test'] && fromJSON(needs.prepare-workflow.outputs.runners)['self-hosted'] }}
    needs:
      - prepare-workflow
      - debian-11-ci-deps
    uses: ./.github/workflows/test-action.yml
    with:
      distro-slug: debian-11
      nox-session: ci-test-onedir
      platform: linux
      arch: x86_64
      nox-version: 2022.8.7
      gh-actions-python-version: "3.10"
      testrun: ${{ needs.prepare-workflow.outputs.testrun }}
      salt-version: "${{ needs.prepare-workflow.outputs.salt-version }}"
      cache-prefix: ${{ needs.prepare-workflow.outputs.cache-seed }}|3.10.13
      skip-code-coverage: ${{ fromJSON(needs.prepare-workflow.outputs.testrun)['skip_code_coverage'] }}
      skip-junit-reports: ${{ github.event_name == 'pull_request' }}
      workflow-slug: ci
      default-timeout: 180

  debian-11-arm64:
    name: Debian 11 Arm64 Test
    if: ${{ fromJSON(needs.prepare-workflow.outputs.jobs)['test'] && fromJSON(needs.prepare-workflow.outputs.runners)['self-hosted'] }}
    needs:
      - prepare-workflow
      - debian-11-arm64-ci-deps
    uses: ./.github/workflows/test-action.yml
    with:
      distro-slug: debian-11-arm64
      nox-session: ci-test-onedir
      platform: linux
      arch: aarch64
      nox-version: 2022.8.7
      gh-actions-python-version: "3.10"
      testrun: ${{ needs.prepare-workflow.outputs.testrun }}
      salt-version: "${{ needs.prepare-workflow.outputs.salt-version }}"
      cache-prefix: ${{ needs.prepare-workflow.outputs.cache-seed }}|3.10.13
      skip-code-coverage: ${{ fromJSON(needs.prepare-workflow.outputs.testrun)['skip_code_coverage'] }}
      skip-junit-reports: ${{ github.event_name == 'pull_request' }}
      workflow-slug: ci
      default-timeout: 180

  debian-12:
    name: Debian 12 Test
    if: ${{ fromJSON(needs.prepare-workflow.outputs.jobs)['test'] && fromJSON(needs.prepare-workflow.outputs.runners)['self-hosted'] }}
    needs:
      - prepare-workflow
      - debian-12-ci-deps
    uses: ./.github/workflows/test-action.yml
    with:
      distro-slug: debian-12
      nox-session: ci-test-onedir
      platform: linux
      arch: x86_64
      nox-version: 2022.8.7
      gh-actions-python-version: "3.10"
      testrun: ${{ needs.prepare-workflow.outputs.testrun }}
      salt-version: "${{ needs.prepare-workflow.outputs.salt-version }}"
      cache-prefix: ${{ needs.prepare-workflow.outputs.cache-seed }}|3.10.13
      skip-code-coverage: ${{ fromJSON(needs.prepare-workflow.outputs.testrun)['skip_code_coverage'] }}
      skip-junit-reports: ${{ github.event_name == 'pull_request' }}
      workflow-slug: ci
      default-timeout: 180

  debian-12-arm64:
    name: Debian 12 Arm64 Test
    if: ${{ fromJSON(needs.prepare-workflow.outputs.jobs)['test'] && fromJSON(needs.prepare-workflow.outputs.runners)['self-hosted'] }}
    needs:
      - prepare-workflow
      - debian-12-arm64-ci-deps
    uses: ./.github/workflows/test-action.yml
    with:
      distro-slug: debian-12-arm64
      nox-session: ci-test-onedir
      platform: linux
      arch: aarch64
      nox-version: 2022.8.7
      gh-actions-python-version: "3.10"
      testrun: ${{ needs.prepare-workflow.outputs.testrun }}
      salt-version: "${{ needs.prepare-workflow.outputs.salt-version }}"
      cache-prefix: ${{ needs.prepare-workflow.outputs.cache-seed }}|3.10.13
      skip-code-coverage: ${{ fromJSON(needs.prepare-workflow.outputs.testrun)['skip_code_coverage'] }}
      skip-junit-reports: ${{ github.event_name == 'pull_request' }}
      workflow-slug: ci
      default-timeout: 180

  fedora-37:
    name: Fedora 37 Test
    if: ${{ fromJSON(needs.prepare-workflow.outputs.jobs)['test'] && fromJSON(needs.prepare-workflow.outputs.runners)['self-hosted'] }}
    needs:
      - prepare-workflow
      - fedora-37-ci-deps
    uses: ./.github/workflows/test-action.yml
    with:
      distro-slug: fedora-37
      nox-session: ci-test-onedir
      platform: linux
      arch: x86_64
      nox-version: 2022.8.7
      gh-actions-python-version: "3.10"
      testrun: ${{ needs.prepare-workflow.outputs.testrun }}
      salt-version: "${{ needs.prepare-workflow.outputs.salt-version }}"
      cache-prefix: ${{ needs.prepare-workflow.outputs.cache-seed }}|3.10.13
      skip-code-coverage: ${{ fromJSON(needs.prepare-workflow.outputs.testrun)['skip_code_coverage'] }}
      skip-junit-reports: ${{ github.event_name == 'pull_request' }}
      workflow-slug: ci
      default-timeout: 180

  fedora-38:
    name: Fedora 38 Test
    if: ${{ fromJSON(needs.prepare-workflow.outputs.jobs)['test'] && fromJSON(needs.prepare-workflow.outputs.runners)['self-hosted'] }}
    needs:
      - prepare-workflow
      - fedora-38-ci-deps
    uses: ./.github/workflows/test-action.yml
    with:
      distro-slug: fedora-38
      nox-session: ci-test-onedir
      platform: linux
      arch: x86_64
      nox-version: 2022.8.7
      gh-actions-python-version: "3.10"
      testrun: ${{ needs.prepare-workflow.outputs.testrun }}
      salt-version: "${{ needs.prepare-workflow.outputs.salt-version }}"
      cache-prefix: ${{ needs.prepare-workflow.outputs.cache-seed }}|3.10.13
      skip-code-coverage: ${{ fromJSON(needs.prepare-workflow.outputs.testrun)['skip_code_coverage'] }}
      skip-junit-reports: ${{ github.event_name == 'pull_request' }}
      workflow-slug: ci
      default-timeout: 180

  opensuse-15:
    name: Opensuse 15 Test
    if: ${{ fromJSON(needs.prepare-workflow.outputs.jobs)['test'] && fromJSON(needs.prepare-workflow.outputs.runners)['self-hosted'] }}
    needs:
      - prepare-workflow
      - opensuse-15-ci-deps
    uses: ./.github/workflows/test-action.yml
    with:
      distro-slug: opensuse-15
      nox-session: ci-test-onedir
      platform: linux
      arch: x86_64
      nox-version: 2022.8.7
      gh-actions-python-version: "3.10"
      testrun: ${{ needs.prepare-workflow.outputs.testrun }}
      salt-version: "${{ needs.prepare-workflow.outputs.salt-version }}"
      cache-prefix: ${{ needs.prepare-workflow.outputs.cache-seed }}|3.10.13
      skip-code-coverage: ${{ fromJSON(needs.prepare-workflow.outputs.testrun)['skip_code_coverage'] }}
      skip-junit-reports: ${{ github.event_name == 'pull_request' }}
      workflow-slug: ci
      default-timeout: 180

  photonos-3:
    name: Photon OS 3 Test
    if: ${{ fromJSON(needs.prepare-workflow.outputs.jobs)['test'] && fromJSON(needs.prepare-workflow.outputs.runners)['self-hosted'] }}
    needs:
      - prepare-workflow
      - photonos-3-ci-deps
    uses: ./.github/workflows/test-action.yml
    with:
      distro-slug: photonos-3
      nox-session: ci-test-onedir
      platform: linux
      arch: x86_64
      nox-version: 2022.8.7
      gh-actions-python-version: "3.10"
      testrun: ${{ needs.prepare-workflow.outputs.testrun }}
      salt-version: "${{ needs.prepare-workflow.outputs.salt-version }}"
      cache-prefix: ${{ needs.prepare-workflow.outputs.cache-seed }}|3.10.13
      skip-code-coverage: ${{ fromJSON(needs.prepare-workflow.outputs.testrun)['skip_code_coverage'] }}
      skip-junit-reports: ${{ github.event_name == 'pull_request' }}
      workflow-slug: ci
      default-timeout: 180

  photonos-3-arm64:
    name: Photon OS 3 Arm64 Test
    if: ${{ fromJSON(needs.prepare-workflow.outputs.jobs)['test'] && fromJSON(needs.prepare-workflow.outputs.runners)['self-hosted'] }}
    needs:
      - prepare-workflow
      - photonos-3-arm64-ci-deps
    uses: ./.github/workflows/test-action.yml
    with:
      distro-slug: photonos-3-arm64
      nox-session: ci-test-onedir
      platform: linux
      arch: aarch64
      nox-version: 2022.8.7
      gh-actions-python-version: "3.10"
      testrun: ${{ needs.prepare-workflow.outputs.testrun }}
      salt-version: "${{ needs.prepare-workflow.outputs.salt-version }}"
      cache-prefix: ${{ needs.prepare-workflow.outputs.cache-seed }}|3.10.13
      skip-code-coverage: ${{ fromJSON(needs.prepare-workflow.outputs.testrun)['skip_code_coverage'] }}
      skip-junit-reports: ${{ github.event_name == 'pull_request' }}
      workflow-slug: ci
      default-timeout: 180

  photonos-4:
    name: Photon OS 4 Test
    if: ${{ fromJSON(needs.prepare-workflow.outputs.jobs)['test'] && fromJSON(needs.prepare-workflow.outputs.runners)['self-hosted'] }}
    needs:
      - prepare-workflow
      - photonos-4-ci-deps
    uses: ./.github/workflows/test-action.yml
    with:
      distro-slug: photonos-4
      nox-session: ci-test-onedir
      platform: linux
      arch: x86_64
      nox-version: 2022.8.7
      gh-actions-python-version: "3.10"
      testrun: ${{ needs.prepare-workflow.outputs.testrun }}
      salt-version: "${{ needs.prepare-workflow.outputs.salt-version }}"
      cache-prefix: ${{ needs.prepare-workflow.outputs.cache-seed }}|3.10.13
      skip-code-coverage: ${{ fromJSON(needs.prepare-workflow.outputs.testrun)['skip_code_coverage'] }}
      skip-junit-reports: ${{ github.event_name == 'pull_request' }}
      workflow-slug: ci
      default-timeout: 180
      fips: true

  photonos-4-arm64:
    name: Photon OS 4 Arm64 Test
    if: ${{ fromJSON(needs.prepare-workflow.outputs.jobs)['test'] && fromJSON(needs.prepare-workflow.outputs.runners)['self-hosted'] }}
    needs:
      - prepare-workflow
      - photonos-4-arm64-ci-deps
    uses: ./.github/workflows/test-action.yml
    with:
      distro-slug: photonos-4-arm64
      nox-session: ci-test-onedir
      platform: linux
      arch: aarch64
      nox-version: 2022.8.7
      gh-actions-python-version: "3.10"
      testrun: ${{ needs.prepare-workflow.outputs.testrun }}
      salt-version: "${{ needs.prepare-workflow.outputs.salt-version }}"
      cache-prefix: ${{ needs.prepare-workflow.outputs.cache-seed }}|3.10.13
      skip-code-coverage: ${{ fromJSON(needs.prepare-workflow.outputs.testrun)['skip_code_coverage'] }}
      skip-junit-reports: ${{ github.event_name == 'pull_request' }}
      workflow-slug: ci
      default-timeout: 180
      fips: true

  photonos-5:
    name: Photon OS 5 Test
    if: ${{ fromJSON(needs.prepare-workflow.outputs.jobs)['test'] && fromJSON(needs.prepare-workflow.outputs.runners)['self-hosted'] }}
    needs:
      - prepare-workflow
      - photonos-5-ci-deps
    uses: ./.github/workflows/test-action.yml
    with:
      distro-slug: photonos-5
      nox-session: ci-test-onedir
      platform: linux
      arch: x86_64
      nox-version: 2022.8.7
      gh-actions-python-version: "3.10"
      testrun: ${{ needs.prepare-workflow.outputs.testrun }}
      salt-version: "${{ needs.prepare-workflow.outputs.salt-version }}"
      cache-prefix: ${{ needs.prepare-workflow.outputs.cache-seed }}|3.10.13
      skip-code-coverage: ${{ fromJSON(needs.prepare-workflow.outputs.testrun)['skip_code_coverage'] }}
      skip-junit-reports: ${{ github.event_name == 'pull_request' }}
      workflow-slug: ci
      default-timeout: 180
      fips: true

  photonos-5-arm64:
    name: Photon OS 5 Arm64 Test
    if: ${{ fromJSON(needs.prepare-workflow.outputs.jobs)['test'] && fromJSON(needs.prepare-workflow.outputs.runners)['self-hosted'] }}
    needs:
      - prepare-workflow
      - photonos-5-arm64-ci-deps
    uses: ./.github/workflows/test-action.yml
    with:
      distro-slug: photonos-5-arm64
      nox-session: ci-test-onedir
      platform: linux
      arch: aarch64
      nox-version: 2022.8.7
      gh-actions-python-version: "3.10"
      testrun: ${{ needs.prepare-workflow.outputs.testrun }}
      salt-version: "${{ needs.prepare-workflow.outputs.salt-version }}"
      cache-prefix: ${{ needs.prepare-workflow.outputs.cache-seed }}|3.10.13
      skip-code-coverage: ${{ fromJSON(needs.prepare-workflow.outputs.testrun)['skip_code_coverage'] }}
      skip-junit-reports: ${{ github.event_name == 'pull_request' }}
      workflow-slug: ci
      default-timeout: 180
      fips: true

  ubuntu-2004:
    name: Ubuntu 20.04 Test
    if: ${{ fromJSON(needs.prepare-workflow.outputs.jobs)['test'] && fromJSON(needs.prepare-workflow.outputs.runners)['self-hosted'] }}
    needs:
      - prepare-workflow
      - ubuntu-2004-ci-deps
    uses: ./.github/workflows/test-action.yml
    with:
      distro-slug: ubuntu-20.04
      nox-session: ci-test-onedir
      platform: linux
      arch: x86_64
      nox-version: 2022.8.7
      gh-actions-python-version: "3.10"
      testrun: ${{ needs.prepare-workflow.outputs.testrun }}
      salt-version: "${{ needs.prepare-workflow.outputs.salt-version }}"
      cache-prefix: ${{ needs.prepare-workflow.outputs.cache-seed }}|3.10.13
      skip-code-coverage: ${{ fromJSON(needs.prepare-workflow.outputs.testrun)['skip_code_coverage'] }}
      skip-junit-reports: ${{ github.event_name == 'pull_request' }}
      workflow-slug: ci
      default-timeout: 180

  ubuntu-2004-arm64:
    name: Ubuntu 20.04 Arm64 Test
    if: ${{ fromJSON(needs.prepare-workflow.outputs.jobs)['test'] && fromJSON(needs.prepare-workflow.outputs.runners)['self-hosted'] }}
    needs:
      - prepare-workflow
      - ubuntu-2004-arm64-ci-deps
    uses: ./.github/workflows/test-action.yml
    with:
      distro-slug: ubuntu-20.04-arm64
      nox-session: ci-test-onedir
      platform: linux
      arch: aarch64
      nox-version: 2022.8.7
      gh-actions-python-version: "3.10"
      testrun: ${{ needs.prepare-workflow.outputs.testrun }}
      salt-version: "${{ needs.prepare-workflow.outputs.salt-version }}"
      cache-prefix: ${{ needs.prepare-workflow.outputs.cache-seed }}|3.10.13
      skip-code-coverage: ${{ fromJSON(needs.prepare-workflow.outputs.testrun)['skip_code_coverage'] }}
      skip-junit-reports: ${{ github.event_name == 'pull_request' }}
      workflow-slug: ci
      default-timeout: 180

  ubuntu-2204:
    name: Ubuntu 22.04 Test
    if: ${{ fromJSON(needs.prepare-workflow.outputs.jobs)['test'] && fromJSON(needs.prepare-workflow.outputs.runners)['self-hosted'] }}
    needs:
      - prepare-workflow
      - ubuntu-2204-ci-deps
    uses: ./.github/workflows/test-action.yml
    with:
      distro-slug: ubuntu-22.04
      nox-session: ci-test-onedir
      platform: linux
      arch: x86_64
      nox-version: 2022.8.7
      gh-actions-python-version: "3.10"
      testrun: ${{ needs.prepare-workflow.outputs.testrun }}
      salt-version: "${{ needs.prepare-workflow.outputs.salt-version }}"
      cache-prefix: ${{ needs.prepare-workflow.outputs.cache-seed }}|3.10.13
      skip-code-coverage: ${{ fromJSON(needs.prepare-workflow.outputs.testrun)['skip_code_coverage'] }}
      skip-junit-reports: ${{ github.event_name == 'pull_request' }}
      workflow-slug: ci
      default-timeout: 180

  ubuntu-2204-arm64:
    name: Ubuntu 22.04 Arm64 Test
    if: ${{ fromJSON(needs.prepare-workflow.outputs.jobs)['test'] && fromJSON(needs.prepare-workflow.outputs.runners)['self-hosted'] }}
    needs:
      - prepare-workflow
      - ubuntu-2204-arm64-ci-deps
    uses: ./.github/workflows/test-action.yml
    with:
      distro-slug: ubuntu-22.04-arm64
      nox-session: ci-test-onedir
      platform: linux
      arch: aarch64
      nox-version: 2022.8.7
      gh-actions-python-version: "3.10"
      testrun: ${{ needs.prepare-workflow.outputs.testrun }}
      salt-version: "${{ needs.prepare-workflow.outputs.salt-version }}"
      cache-prefix: ${{ needs.prepare-workflow.outputs.cache-seed }}|3.10.13
      skip-code-coverage: ${{ fromJSON(needs.prepare-workflow.outputs.testrun)['skip_code_coverage'] }}
      skip-junit-reports: ${{ github.event_name == 'pull_request' }}
      workflow-slug: ci
      default-timeout: 180

  combine-all-code-coverage:
    name: Combine Code Coverage
    if: ${{ fromJSON(needs.prepare-workflow.outputs.testrun)['skip_code_coverage'] == false }}
    runs-on: ${{ github.event.repository.private && fromJSON('["self-hosted", "linux", "x86_64"]') || 'ubuntu-latest' }}
    needs:
      - prepare-workflow
      - windows-2016-ci-deps
      - windows-2019-ci-deps
      - windows-2022-ci-deps
      - macos-12-ci-deps
      - macos-13-ci-deps
<<<<<<< HEAD
=======
      - macos-13-xlarge-ci-deps
>>>>>>> 124ade43
      - almalinux-8-ci-deps
      - almalinux-8-arm64-ci-deps
      - almalinux-9-ci-deps
      - almalinux-9-arm64-ci-deps
      - amazonlinux-2-ci-deps
      - amazonlinux-2-arm64-ci-deps
      - amazonlinux-2023-ci-deps
      - amazonlinux-2023-arm64-ci-deps
      - archlinux-lts-ci-deps
      - centos-7-ci-deps
      - centos-7-arm64-ci-deps
      - centosstream-8-ci-deps
      - centosstream-8-arm64-ci-deps
      - centosstream-9-ci-deps
      - centosstream-9-arm64-ci-deps
      - debian-10-ci-deps
      - debian-11-ci-deps
      - debian-11-arm64-ci-deps
      - debian-12-ci-deps
      - debian-12-arm64-ci-deps
      - fedora-37-ci-deps
      - fedora-37-arm64-ci-deps
      - fedora-38-ci-deps
      - fedora-38-arm64-ci-deps
      - opensuse-15-ci-deps
      - photonos-3-ci-deps
      - photonos-3-arm64-ci-deps
      - photonos-4-ci-deps
      - photonos-4-arm64-ci-deps
      - photonos-5-ci-deps
      - photonos-5-arm64-ci-deps
      - ubuntu-2004-ci-deps
      - ubuntu-2004-arm64-ci-deps
      - ubuntu-2204-ci-deps
      - ubuntu-2204-arm64-ci-deps
      - windows-2016
      - windows-2019
      - windows-2022
      - macos-12
      - macos-13
<<<<<<< HEAD
=======
      - macos-13-xlarge
>>>>>>> 124ade43
      - almalinux-8
      - almalinux-9
      - amazonlinux-2
      - amazonlinux-2-arm64
      - amazonlinux-2023
      - amazonlinux-2023-arm64
      - archlinux-lts
      - centos-7
      - centosstream-8
      - centosstream-9
      - debian-10
      - debian-11
      - debian-11-arm64
      - debian-12
      - debian-12-arm64
      - fedora-37
      - fedora-38
      - opensuse-15
      - photonos-3
      - photonos-3-arm64
      - photonos-4
      - photonos-4-arm64
      - photonos-5
      - photonos-5-arm64
      - ubuntu-2004
      - ubuntu-2004-arm64
      - ubuntu-2204
      - ubuntu-2204-arm64
    steps:
      - uses: actions/checkout@v4

      - name: Set up Python 3.10
        if: ${{ github.event.repository.private == false }}
        uses: actions/setup-python@v4
        with:
          python-version: "3.10"

      - name: Setup Python Tools Scripts
        id: python-tools-scripts
        uses: ./.github/actions/setup-python-tools-scripts
        with:
          cache-prefix: ${{ needs.prepare-workflow.outputs.cache-seed }}-coverage

      - name: Install Nox
        run: |
          python3 -m pip install 'nox==2022.8.7'



      - name: Get coverage reports
        id: get-coverage-reports
        uses: actions/download-artifact@v3
        with:
          name: all-testrun-coverage-artifacts
          path: artifacts/coverage/

      - name: Display structure of downloaded files
        run: tree -a artifacts/

      - name: Install Codecov CLI
        run: |
          # We can't yet use tokenless uploads with the codecov CLI
          # python3 -m pip install codecov-cli
          #
          curl https://keybase.io/codecovsecurity/pgp_keys.asc | gpg --no-default-keyring --import
          curl -Os https://uploader.codecov.io/latest/linux/codecov
          curl -Os https://uploader.codecov.io/latest/linux/codecov.SHA256SUM
          curl -Os https://uploader.codecov.io/latest/linux/codecov.SHA256SUM.sig
          gpg --verify codecov.SHA256SUM.sig codecov.SHA256SUM
          shasum -a 256 -c codecov.SHA256SUM
          chmod +x codecov
          mv ./codecov /usr/local/bin/

      - name: Create XML Coverage Reports
        run: |
          nox --force-color -e create-xml-coverage-reports

      - name: Upload Code Coverage To Codecov
        run: |
          tools ci upload-coverage --commit-sha=${{ github.event.pull_request.head.sha || github.sha }} artifacts/coverage/

      - name: Combine Code Coverage
        run: |
          nox --force-color -e combine-coverage

      - name: Report Salt Code Coverage
        run: |
          nox --force-color -e coverage-report -- salt

      - name: Create Salt Code Coverage HTML Report
        run: |
          nox --force-color -e create-html-coverage-report -- salt

      - name: Create Salt Code Coverage HTML Report
        run: |
          nox --force-color -e create-html-coverage-report -- salt

      - name: Upload Salt Code Coverage HTML Report
        uses: actions/upload-artifact@v3
        with:
          name: code-coverage-salt-html-report
          path: artifacts/coverage/html/salt
          retention-days: 7
          if-no-files-found: error

      - name: Report Combined Code Coverage
        run: |
          nox --force-color -e coverage-report

      - name: Create Combined Code Coverage JSON Report
        run: |
          nox --force-color -e create-json-coverage-reports

      - name: Upload Combined Code Coverage JSON Report
        uses: actions/upload-artifact@v3
        with:
          name: code-coverage-full-json-report
          path: artifacts/coverage/coverage.json
          retention-days: 7
          if-no-files-found: error

      - name: Create Combined Code Coverage HTML Report
        run: |
          nox --force-color -e create-html-coverage-report

      - name: Upload Combined Code Coverage HTML Report
        uses: actions/upload-artifact@v3
        with:
          name: code-coverage-full-html-report
          path: artifacts/coverage/html/full
          retention-days: 7
          if-no-files-found: error

  set-pipeline-exit-status:
    # This step is just so we can make github require this step, to pass checks
    # on a pull request instead of requiring all
    name: Set the ${{ github.workflow }} Pipeline Exit Status
    if: always()
    runs-on: ${{ github.event.repository.private && fromJSON('["self-hosted", "linux", "x86_64"]') || 'ubuntu-latest' }}
    needs:
      - prepare-workflow
      - pre-commit
      - lint
      - build-docs
      - build-deps-onedir-linux
      - build-deps-onedir-windows
      - build-deps-onedir-macos
      - build-salt-onedir-linux
      - build-salt-onedir-windows
      - build-salt-onedir-macos
      - build-rpm-pkgs-src
      - build-deb-pkgs-src
      - build-windows-pkgs-src
      - build-macos-pkgs-src
      - combine-all-code-coverage
      - windows-2016-ci-deps
      - windows-2019-ci-deps
      - windows-2022-ci-deps
      - macos-12-ci-deps
      - macos-13-ci-deps
<<<<<<< HEAD
=======
      - macos-13-xlarge-ci-deps
>>>>>>> 124ade43
      - almalinux-8-ci-deps
      - almalinux-8-arm64-ci-deps
      - almalinux-9-ci-deps
      - almalinux-9-arm64-ci-deps
      - amazonlinux-2-ci-deps
      - amazonlinux-2-arm64-ci-deps
      - amazonlinux-2023-ci-deps
      - amazonlinux-2023-arm64-ci-deps
      - archlinux-lts-ci-deps
      - centos-7-ci-deps
      - centos-7-arm64-ci-deps
      - centosstream-8-ci-deps
      - centosstream-8-arm64-ci-deps
      - centosstream-9-ci-deps
      - centosstream-9-arm64-ci-deps
      - debian-10-ci-deps
      - debian-11-ci-deps
      - debian-11-arm64-ci-deps
      - debian-12-ci-deps
      - debian-12-arm64-ci-deps
      - fedora-37-ci-deps
      - fedora-37-arm64-ci-deps
      - fedora-38-ci-deps
      - fedora-38-arm64-ci-deps
      - opensuse-15-ci-deps
      - photonos-3-ci-deps
      - photonos-3-arm64-ci-deps
      - photonos-4-ci-deps
      - photonos-4-arm64-ci-deps
      - photonos-5-ci-deps
      - photonos-5-arm64-ci-deps
      - ubuntu-2004-ci-deps
      - ubuntu-2004-arm64-ci-deps
      - ubuntu-2204-ci-deps
      - ubuntu-2204-arm64-ci-deps
      - windows-2016
      - windows-2019
      - windows-2022
      - macos-12
      - macos-13
<<<<<<< HEAD
=======
      - macos-13-xlarge
>>>>>>> 124ade43
      - almalinux-8
      - almalinux-9
      - amazonlinux-2
      - amazonlinux-2-arm64
      - amazonlinux-2023
      - amazonlinux-2023-arm64
      - archlinux-lts
      - centos-7
      - centosstream-8
      - centosstream-9
      - debian-10
      - debian-11
      - debian-11-arm64
      - debian-12
      - debian-12-arm64
      - fedora-37
      - fedora-38
      - opensuse-15
      - photonos-3
      - photonos-3-arm64
      - photonos-4
      - photonos-4-arm64
      - photonos-5
      - photonos-5-arm64
      - ubuntu-2004
      - ubuntu-2004-arm64
      - ubuntu-2204
      - ubuntu-2204-arm64
      - amazonlinux-2-pkg-tests
      - amazonlinux-2-arm64-pkg-tests
      - amazonlinux-2023-pkg-tests
      - amazonlinux-2023-arm64-pkg-tests
      - centos-7-pkg-tests
      - centosstream-8-pkg-tests
      - centosstream-9-pkg-tests
      - centosstream-9-arm64-pkg-tests
      - debian-10-pkg-tests
      - debian-11-pkg-tests
      - debian-11-arm64-pkg-tests
      - debian-12-pkg-tests
      - debian-12-arm64-pkg-tests
      - photonos-3-pkg-tests
      - photonos-3-arm64-pkg-tests
      - photonos-4-pkg-tests
      - photonos-4-arm64-pkg-tests
      - photonos-5-pkg-tests
      - photonos-5-arm64-pkg-tests
      - ubuntu-2004-pkg-tests
      - ubuntu-2004-arm64-pkg-tests
      - ubuntu-2204-pkg-tests
      - ubuntu-2204-arm64-pkg-tests
      - macos-12-pkg-tests
      - macos-13-pkg-tests
<<<<<<< HEAD
=======
      - macos-13-xlarge-pkg-tests
>>>>>>> 124ade43
      - windows-2016-nsis-pkg-tests
      - windows-2016-msi-pkg-tests
      - windows-2019-nsis-pkg-tests
      - windows-2019-msi-pkg-tests
      - windows-2022-nsis-pkg-tests
      - windows-2022-msi-pkg-tests
    steps:
      - name: Get workflow information
        id: get-workflow-info
        uses: technote-space/workflow-conclusion-action@v3

      - name: Set Pipeline Exit Status
        shell: bash
        run: |
          if [ "${{ steps.get-workflow-info.outputs.conclusion }}" != "success" ]; then
            exit 1
          else
            exit 0
          fi

      - name: Done
        if: always()
        run:
          echo "All worflows finished"<|MERGE_RESOLUTION|>--- conflicted
+++ resolved
@@ -720,8 +720,6 @@
       salt-version: "${{ needs.prepare-workflow.outputs.salt-version }}"
       cache-prefix: ${{ needs.prepare-workflow.outputs.cache-seed }}|3.10.13
 
-<<<<<<< HEAD
-=======
   macos-13-xlarge-ci-deps:
     name: macOS 13 Arm64 Deps
     if: ${{ fromJSON(needs.prepare-workflow.outputs.jobs)['build-deps-ci'] && fromJSON(needs.prepare-workflow.outputs.runners)['github-hosted'] }}
@@ -739,7 +737,6 @@
       salt-version: "${{ needs.prepare-workflow.outputs.salt-version }}"
       cache-prefix: ${{ needs.prepare-workflow.outputs.cache-seed }}|3.10.13
 
->>>>>>> 124ade43
   almalinux-8-ci-deps:
     name: Alma Linux 8 Deps
     if: ${{ fromJSON(needs.prepare-workflow.outputs.jobs)['build-deps-ci'] && fromJSON(needs.prepare-workflow.outputs.runners)['self-hosted'] }}
@@ -1889,8 +1886,6 @@
       skip-junit-reports: ${{ github.event_name == 'pull_request' }}
       testing-releases: ${{ needs.prepare-workflow.outputs.testing-releases }}
 
-<<<<<<< HEAD
-=======
   macos-13-xlarge-pkg-tests:
     name: macOS 13 Arm64 Package Test
     if: ${{ fromJSON(needs.prepare-workflow.outputs.jobs)['test-pkg'] && fromJSON(needs.prepare-workflow.outputs.runners)['github-hosted'] }}
@@ -1913,7 +1908,6 @@
       skip-junit-reports: ${{ github.event_name == 'pull_request' }}
       testing-releases: ${{ needs.prepare-workflow.outputs.testing-releases }}
 
->>>>>>> 124ade43
   windows-2016-nsis-pkg-tests:
     name: Windows 2016 NSIS Package Test
     if: ${{ fromJSON(needs.prepare-workflow.outputs.jobs)['test-pkg'] && fromJSON(needs.prepare-workflow.outputs.runners)['self-hosted'] }}
@@ -2156,8 +2150,6 @@
       workflow-slug: ci
       default-timeout: 180
 
-<<<<<<< HEAD
-=======
   macos-13-xlarge:
     name: macOS 13 Arm64 Test
     if: ${{ fromJSON(needs.prepare-workflow.outputs.jobs)['test'] && fromJSON(needs.prepare-workflow.outputs.runners)['github-hosted'] }}
@@ -2180,7 +2172,6 @@
       workflow-slug: ci
       default-timeout: 180
 
->>>>>>> 124ade43
   almalinux-8:
     name: Alma Linux 8 Test
     if: ${{ fromJSON(needs.prepare-workflow.outputs.jobs)['test'] && fromJSON(needs.prepare-workflow.outputs.runners)['self-hosted'] }}
@@ -2812,10 +2803,7 @@
       - windows-2022-ci-deps
       - macos-12-ci-deps
       - macos-13-ci-deps
-<<<<<<< HEAD
-=======
       - macos-13-xlarge-ci-deps
->>>>>>> 124ade43
       - almalinux-8-ci-deps
       - almalinux-8-arm64-ci-deps
       - almalinux-9-ci-deps
@@ -2856,10 +2844,7 @@
       - windows-2022
       - macos-12
       - macos-13
-<<<<<<< HEAD
-=======
       - macos-13-xlarge
->>>>>>> 124ade43
       - almalinux-8
       - almalinux-9
       - amazonlinux-2
@@ -3020,10 +3005,7 @@
       - windows-2022-ci-deps
       - macos-12-ci-deps
       - macos-13-ci-deps
-<<<<<<< HEAD
-=======
       - macos-13-xlarge-ci-deps
->>>>>>> 124ade43
       - almalinux-8-ci-deps
       - almalinux-8-arm64-ci-deps
       - almalinux-9-ci-deps
@@ -3064,10 +3046,7 @@
       - windows-2022
       - macos-12
       - macos-13
-<<<<<<< HEAD
-=======
       - macos-13-xlarge
->>>>>>> 124ade43
       - almalinux-8
       - almalinux-9
       - amazonlinux-2
@@ -3121,10 +3100,7 @@
       - ubuntu-2204-arm64-pkg-tests
       - macos-12-pkg-tests
       - macos-13-pkg-tests
-<<<<<<< HEAD
-=======
       - macos-13-xlarge-pkg-tests
->>>>>>> 124ade43
       - windows-2016-nsis-pkg-tests
       - windows-2016-msi-pkg-tests
       - windows-2019-nsis-pkg-tests
