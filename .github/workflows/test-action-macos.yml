---
name: Test Artifact(macOS)

on:
  workflow_call:
    inputs:
      distro-slug:
        required: true
        type: string
        description: The OS slug to run tests against
      runner:
        required: true
        type: string
        description: The GitHub runner name
      nox-session:
        required: true
        type: string
        description: The nox session to run
      testrun:
        required: true
        type: string
        description: JSON string containing information about what and how to run the test suite
      gh-actions-python-version:
        required: false
        type: string
        description: The python version to run tests with
        default: "3.11"
      salt-version:
        type: string
        required: true
        description: The Salt version to set prior to running tests.
      cache-prefix:
        required: true
        type: string
        description: Seed used to invalidate caches
      platform:
        required: true
        type: string
        description: The platform being tested
      arch:
        required: true
        type: string
        description: The platform arch being tested
      nox-version:
        required: true
        type: string
        description: The nox version to install
      timeout-minutes:
        required: true
        type: number
        description: Timeout, in minutes, for the test job
      package-name:
        required: false
        type: string
        description: The onedir package name to use
        default: salt
      skip-code-coverage:
        required: false
        type: boolean
        description: Skip code coverage
        default: false
      workflow-slug:
        required: false
        type: string
        description: Which workflow is running.
        default: ci

env:
  COLUMNS: 190
  PIP_INDEX_URL: "https://pypi-proxy.saltstack.net/root/local/+simple/"
  PIP_EXTRA_INDEX_URL: "https://pypi.org/simple"
  PIP_DISABLE_PIP_VERSION_CHECK: "1"
  RAISE_DEPRECATIONS_RUNTIME_ERRORS: "1"

jobs:

  generate-matrix:
    name: Test Matrix
    runs-on: ubuntu-latest
    outputs:
      matrix-include: ${{ steps.generate-matrix.outputs.matrix }}
    steps:

      - name: "Throttle Builds"
        shell: bash
        run: |
          t=$(shuf -i 1-30 -n 1); echo "Sleeping $t seconds"; sleep "$t"

      - name: Checkout Source Code
        uses: actions/checkout@v4

      - name: Setup Python Tools Scripts
        uses: ./.github/actions/setup-python-tools-scripts
        with:
          cache-prefix: ${{ inputs.cache-prefix }}

      - name: Generate Test Matrix
        id: generate-matrix
        run: |
          tools ci matrix --workflow=${{ inputs.workflow-slug }} ${{ inputs.distro-slug }}

  test:
    name: Test
<<<<<<< HEAD
    runs-on: ${{ inputs.distro-slug }}
    timeout-minutes: ${{ inputs.timeout-minutes }}
=======
    runs-on: ${{ inputs.runner }}
    # Full test runs. Each chunk should never take more than 2 hours.
    # Partial test runs(no chunk parallelization), 6 Hours
    timeout-minutes: ${{ fromJSON(inputs.testrun)['type'] == 'full' && inputs.default-timeout || 360 }}
>>>>>>> 4eccba4f
    needs:
      - generate-matrix
    strategy:
      fail-fast: false
      matrix:
        include: ${{ fromJSON(needs.generate-matrix.outputs.matrix-include) }}
    env:
      SALT_TRANSPORT: ${{ matrix.transport }}

    steps:

      - name: "Throttle Builds"
        shell: bash
        run: |
          t=$(python3 -c 'import random, sys; sys.stdout.write(str(random.randint(1, 15)))'); echo "Sleeping $t seconds"; sleep "$t"

      - name: Checkout Source Code
        uses: actions/checkout@v4

      - name: Setup Salt Version
        run: |
          echo "${{ inputs.salt-version }}" > salt/_version.txt

      - name: Download Onedir Tarball as an Artifact
        uses: actions/download-artifact@v4
        with:
          name: ${{ inputs.package-name }}-${{ inputs.salt-version }}-onedir-${{ inputs.platform }}-${{ inputs.arch }}.tar.xz
          path: artifacts/

      - name: Decompress Onedir Tarball
        shell: bash
        run: |
          python3 -c "import os; os.makedirs('artifacts', exist_ok=True)"
          cd artifacts
          tar xvf ${{ inputs.package-name }}-${{ inputs.salt-version }}-onedir-${{ inputs.platform }}-${{ inputs.arch }}.tar.xz

      - name: Install System Dependencies
        run: |
          brew install tree

      - name: Download nox.macos.${{ inputs.arch }}.tar.* artifact for session ${{ inputs.nox-session }}
        uses: actions/download-artifact@v4
        with:
          name: nox-macos-${{ inputs.arch }}-${{ inputs.nox-session }}

      - name: Set up Python ${{ inputs.gh-actions-python-version }}
        uses: actions/setup-python@v5
        with:
          python-version: "${{ inputs.gh-actions-python-version }}"

      - name: Install Nox
        run: |
          python3 -m pip install 'nox==${{ inputs.nox-version }}'

      - name: Decompress .nox Directory
        run: |
          nox --force-color -e decompress-dependencies -- macos ${{ inputs.arch }}

      - name: Download testrun-changed-files.txt
        if: ${{ fromJSON(inputs.testrun)['type'] != 'full' }}
        uses: actions/download-artifact@v4
        with:
          name: testrun-changed-files.txt

      - name: Show System Info
        env:
          SKIP_REQUIREMENTS_INSTALL: "1"
          PRINT_SYSTEM_INFO_ONLY: "1"
        run: |
          sudo -E nox --force-color -e ${{ inputs.nox-session }} -- ${{ matrix.tests-chunk }}

      - name: Run Changed Tests
        id: run-fast-changed-tests
        if: ${{ fromJSON(inputs.testrun)['type'] != 'full' && fromJSON(inputs.testrun)['selected_tests']['fast'] == false }}
        env:
          SKIP_REQUIREMENTS_INSTALL: "1"
          PRINT_TEST_SELECTION: "0"
          PRINT_TEST_PLAN_ONLY: "0"
          PRINT_SYSTEM_INFO: "0"
          RERUN_FAILURES: "1"
          GITHUB_ACTIONS_PIPELINE: "1"
          SKIP_INITIAL_GH_ACTIONS_FAILURES: "1"
          SKIP_CODE_COVERAGE: "${{ inputs.skip-code-coverage && '1' || '0' }}"
          COVERAGE_CONTEXT: ${{ inputs.distro-slug }}
        run: |
          sudo -E nox --force-color -e ${{ inputs.nox-session }} -- ${{ matrix.tests-chunk }} -- \
            -k "mac or darwin" --core-tests --slow-tests --suppress-no-test-exit-code \
            --from-filenames=testrun-changed-files.txt

      - name: Run Fast Tests
        id: run-fast-tests
        if: ${{ fromJSON(inputs.testrun)['type'] != 'full' && fromJSON(inputs.testrun)['selected_tests']['fast'] }}
        env:
          SKIP_REQUIREMENTS_INSTALL: "1"
          PRINT_TEST_SELECTION: "0"
          PRINT_TEST_PLAN_ONLY: "0"
          PRINT_SYSTEM_INFO: "0"
          RERUN_FAILURES: "1"
          GITHUB_ACTIONS_PIPELINE: "1"
          SKIP_INITIAL_GH_ACTIONS_FAILURES: "1"
          SKIP_CODE_COVERAGE: "${{ inputs.skip-code-coverage && '1' || '0' }}"
          COVERAGE_CONTEXT: ${{ inputs.distro-slug }}
        run: |
          sudo -E nox --force-color -e ${{ inputs.nox-session }} -- ${{ matrix.tests-chunk }} -- \
            -k "mac or darwin" --suppress-no-test-exit-code

      - name: Run Slow Tests
        id: run-slow-tests
        if: ${{ fromJSON(inputs.testrun)['type'] != 'full' && fromJSON(inputs.testrun)['selected_tests']['slow'] }}
        env:
          SKIP_REQUIREMENTS_INSTALL: "1"
          PRINT_TEST_SELECTION: "0"
          PRINT_TEST_PLAN_ONLY: "0"
          PRINT_SYSTEM_INFO: "0"
          RERUN_FAILURES: "1"
          GITHUB_ACTIONS_PIPELINE: "1"
          SKIP_INITIAL_GH_ACTIONS_FAILURES: "1"
          SKIP_CODE_COVERAGE: "${{ inputs.skip-code-coverage && '1' || '0' }}"
          COVERAGE_CONTEXT: ${{ inputs.distro-slug }}
        run: |
          sudo -E nox --force-color -e ${{ inputs.nox-session }} -- ${{ matrix.tests-chunk }} -- \
            -k "mac or darwin" --suppress-no-test-exit-code --no-fast-tests --slow-tests

      - name: Run Core Tests
        id: run-core-tests
        if: ${{ fromJSON(inputs.testrun)['type'] != 'full' && fromJSON(inputs.testrun)['selected_tests']['core'] }}
        env:
          SKIP_REQUIREMENTS_INSTALL: "1"
          PRINT_TEST_SELECTION: "0"
          PRINT_TEST_PLAN_ONLY: "0"
          PRINT_SYSTEM_INFO: "0"
          RERUN_FAILURES: "1"
          GITHUB_ACTIONS_PIPELINE: "1"
          SKIP_INITIAL_GH_ACTIONS_FAILURES: "1"
          SKIP_CODE_COVERAGE: "${{ inputs.skip-code-coverage && '1' || '0' }}"
          COVERAGE_CONTEXT: ${{ inputs.distro-slug }}
        run: |
          sudo -E nox --force-color -e ${{ inputs.nox-session }} -- ${{ matrix.tests-chunk }} -- \
            -k "mac or darwin" --suppress-no-test-exit-code --no-fast-tests --core-tests

      - name: Run Flaky Tests
        id: run-flaky-tests
        if: ${{ fromJSON(inputs.testrun)['selected_tests']['flaky'] }}
        env:
          SKIP_REQUIREMENTS_INSTALL: "1"
          PRINT_TEST_SELECTION: "0"
          PRINT_TEST_PLAN_ONLY: "0"
          PRINT_SYSTEM_INFO: "0"
          RERUN_FAILURES: "1"
          GITHUB_ACTIONS_PIPELINE: "1"
          SKIP_INITIAL_GH_ACTIONS_FAILURES: "1"
          SKIP_CODE_COVERAGE: "${{ inputs.skip-code-coverage && '1' || '0' }}"
          COVERAGE_CONTEXT: ${{ inputs.distro-slug }}
        run: |
          sudo -E nox --force-color -e ${{ inputs.nox-session }} -- ${{ matrix.tests-chunk }} -- \
            -k "mac or darwin" --suppress-no-test-exit-code --no-fast-tests --flaky-jail

      - name: Run Full Tests
        id: run-full-tests
        if: ${{ fromJSON(inputs.testrun)['type'] == 'full' }}
        env:
          SKIP_REQUIREMENTS_INSTALL: "1"
          PRINT_TEST_SELECTION: "0"
          PRINT_TEST_PLAN_ONLY: "0"
          PRINT_SYSTEM_INFO: "0"
          RERUN_FAILURES: "1"
          GITHUB_ACTIONS_PIPELINE: "1"
          SKIP_INITIAL_GH_ACTIONS_FAILURES: "1"
          SKIP_CODE_COVERAGE: "${{ inputs.skip-code-coverage && '1' || '0' }}"
          COVERAGE_CONTEXT: ${{ inputs.distro-slug }}
        run: |
          sudo -E nox --force-color -e ${{ inputs.nox-session }} -- ${{ matrix.tests-chunk }} -- \
            --slow-tests --core-tests -k "mac or darwin"

      - name: Fix file ownership
        run: |
          sudo chown -R "$(id -un)" .

      - name: Combine Coverage Reports
        if: always() && inputs.skip-code-coverage == false
        run: |
          nox --force-color -e combine-coverage

      - name: Prepare Test Run Artifacts
        id: download-artifacts-from-vm
        if: always()
        run: |
          # Delete the salt onedir, we won't need it anymore and it will prevent
          # from it showing in the tree command below
          rm -rf artifacts/salt*
          tree -a artifacts
          if [ "${{ inputs.skip-code-coverage }}" != "true" ]; then
            mv artifacts/coverage/.coverage artifacts/coverage/.coverage.${{ inputs.distro-slug }}.${{ inputs.nox-session }}.${{ matrix.transport }}.${{ matrix.tests-chunk }}
          fi

      - name: Upload Code Coverage Test Run Artifacts
        if: always() && inputs.skip-code-coverage == false && steps.download-artifacts-from-vm.outcome == 'success' && job.status != 'cancelled'
        uses: actions/upload-artifact@v3
        # This needs to be actions/upload-artifact@v3 because we upload multiple artifacts
        # under the same name something that actions/upload-artifact@v4 does not do.
        with:
          name: testrun-coverage-artifacts-${{ inputs.distro-slug }}-${{ inputs.nox-session }}
          path: |
            artifacts/coverage/

      - name: Upload JUnit XML Test Run Artifacts
        if: always() && steps.download-artifacts-from-vm.outcome == 'success'
        uses: actions/upload-artifact@v3
        # This needs to be actions/upload-artifact@v3 because we upload multiple artifacts
        # under the same name something that actions/upload-artifact@v4 does not do.
        with:
          name: testrun-junit-artifacts-${{ inputs.distro-slug }}-${{ inputs.nox-session }}-${{ matrix.transport }}
          path: |
            artifacts/xml-unittests-output/

      - name: Upload Test Run Log Artifacts
        if: always() && steps.download-artifacts-from-vm.outcome == 'success'
        uses: actions/upload-artifact@v3
        # This needs to be actions/upload-artifact@v3 because we upload multiple artifacts
        # under the same name something that actions/upload-artifact@v4 does not do.
        with:
          name: testrun-log-artifacts-${{ inputs.distro-slug }}-${{ inputs.nox-session }}-${{ matrix.transport }}
          path: |
            artifacts/logs

  report:
    name: Test Reports
    if: always() && inputs.skip-code-coverage == false && needs.test.result != 'cancelled' && needs.test.result != 'skipped'
    runs-on: ubuntu-latest
    needs:
      - test

    steps:
      - name: Checkout Source Code
        uses: actions/checkout@v4

      - name: Download Code Coverage Test Run Artifacts
        uses: actions/download-artifact@v3
        # This needs to be actions/download-artifact@v3 because we upload multiple artifacts
        # under the same name something that actions/upload-artifact@v4 does not do.
        if: ${{ inputs.skip-code-coverage == false }}
        id: download-coverage-artifacts
        with:
          name: testrun-coverage-artifacts-${{ inputs.distro-slug }}-${{ inputs.nox-session }}
          path: artifacts/coverage/

      - name: Show Downloaded Test Run Artifacts
        run: |
          tree -a artifacts

      - name: Set up Python ${{ inputs.gh-actions-python-version }}
        uses: actions/setup-python@v5
        with:
          python-version: "${{ inputs.gh-actions-python-version }}"

      - name: Install Nox
        run: |
          python3 -m pip install 'nox==${{ inputs.nox-version }}'

      - name: Create XML Coverage Reports
        if: always() && inputs.skip-code-coverage == false && steps.download-coverage-artifacts.outcome == 'success' && job.status != 'cancelled'
        run: |
          nox --force-color -e create-xml-coverage-reports
          mv artifacts/coverage/salt.xml artifacts/coverage/salt..${{ inputs.distro-slug }}..${{ inputs.nox-session }}.xml
          mv artifacts/coverage/tests.xml artifacts/coverage/tests..${{ inputs.distro-slug }}..${{ inputs.nox-session }}.xml

      - name: Report Salt Code Coverage
        if: always() && inputs.skip-code-coverage == false && steps.download-coverage-artifacts.outcome == 'success'
        continue-on-error: true
        run: |
          nox --force-color -e report-coverage -- salt

      - name: Report Combined Code Coverage
        if: always() && inputs.skip-code-coverage == false && steps.download-coverage-artifacts.outcome == 'success'
        continue-on-error: true
        run: |
          nox --force-color -e report-coverage

      - name: Rename Code Coverage DB
        if: always() && inputs.skip-code-coverage == false && steps.download-coverage-artifacts.outcome == 'success'
        continue-on-error: true
        run: |
          mv artifacts/coverage/.coverage artifacts/coverage/.coverage.${{ inputs.distro-slug }}.${{ inputs.nox-session }}

      - name: Upload Code Coverage DB
        if: always() && inputs.skip-code-coverage == false && steps.download-coverage-artifacts.outcome == 'success'
        uses: actions/upload-artifact@v3
        # This needs to be actions/upload-artifact@v3 because we upload multiple artifacts
        # under the same name something that actions/upload-artifact@v4 does not do.
        with:
          name: all-testrun-coverage-artifacts
          path: artifacts/coverage<|MERGE_RESOLUTION|>--- conflicted
+++ resolved
@@ -101,15 +101,8 @@
 
   test:
     name: Test
-<<<<<<< HEAD
-    runs-on: ${{ inputs.distro-slug }}
+    runs-on: ${{ inputs.runner }}
     timeout-minutes: ${{ inputs.timeout-minutes }}
-=======
-    runs-on: ${{ inputs.runner }}
-    # Full test runs. Each chunk should never take more than 2 hours.
-    # Partial test runs(no chunk parallelization), 6 Hours
-    timeout-minutes: ${{ fromJSON(inputs.testrun)['type'] == 'full' && inputs.default-timeout || 360 }}
->>>>>>> 4eccba4f
     needs:
       - generate-matrix
     strategy:
