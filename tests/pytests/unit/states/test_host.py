--- conflicted
+++ resolved
@@ -256,15 +256,7 @@
     ):
         ret = host.present(hostname, ip_str)
         assert ret["result"] is True
-<<<<<<< HEAD
-        assert (
-            ret["comment"]
-            == f"Host {hostname} ({ip_str}) already present"
-            in ret["comment"]
-        )
-=======
         assert f"Host {hostname} ({ip_str}) already present" in ret["comment"]
->>>>>>> fcb38a54
         assert ret["changes"] == {}, ret["changes"]
         assert add_host.mock_calls == [], add_host.mock_calls
         assert rm_host.mock_calls == [], rm_host.mock_calls
