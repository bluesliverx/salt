<<<<<<< HEAD
import os
import pathlib
import stat
import threading
=======
import pathlib
>>>>>>> ec3ea359
import time

import pytest

import salt.master
import salt.utils.platform
from tests.support.mock import MagicMock, patch


@pytest.fixture
def maintenance_opts(master_opts):
    """
    Options needed for master's Maintenence class
    """
    opts = master_opts.copy()
    opts.update(git_pillar_update_interval=180, maintenance_interval=181)
    yield opts


@pytest.fixture
def maintenance(maintenance_opts):
    """
    The master's Maintenence class
    """
    return salt.master.Maintenance(maintenance_opts)


@pytest.fixture
def clear_funcs(master_opts):
    """
    The Master's ClearFuncs object
    """
    clear_funcs = salt.master.ClearFuncs(master_opts, {})
    try:
        yield clear_funcs
    finally:
        clear_funcs.destroy()


@pytest.fixture
def cluster_maintenance_opts(master_opts, tmp_path):
    """
    Options needed for master's Maintenence class
    """
    opts = master_opts.copy()
    opts.update(
        git_pillar_update_interval=180,
        maintenance_interval=181,
        cluster_pki_dir=tmp_path,
        cluster_id="test-cluster",
    )
    yield opts


@pytest.fixture
def cluster_maintenance(cluster_maintenance_opts):
    """
    The master's Maintenence class
    """
    return salt.master.Maintenance(cluster_maintenance_opts)


@pytest.fixture
def encrypted_requests(tmp_path):
    # To honor the comment on AESFuncs
    return salt.master.AESFuncs(
        opts={
            "cachedir": str(tmp_path / "cache"),
            "sock_dir": str(tmp_path / "sock_drawer"),
            "conf_file": str(tmp_path / "config.conf"),
            "fileserver_backend": "local",
            "master_job_cache": False,
        }
    )


def test_maintenance_duration():
    """
    Validate Maintenance process duration.
    """
    opts = {
        "loop_interval": 10,
        "maintenance_interval": 1,
        "cachedir": "/tmp",
        "sock_dir": "/tmp",
        "maintenance_niceness": 1,
        "key_cache": "sched",
        "conf_file": "",
        "master_job_cache": "",
        "pki_dir": "/tmp",
        "eauth_tokens": "",
    }
    mp = salt.master.Maintenance(opts)
    with patch("salt.utils.verify.check_max_open_files") as check_files, patch.object(
        mp, "handle_key_cache"
    ) as handle_key_cache, patch("salt.daemons") as salt_daemons, patch.object(
        mp, "handle_git_pillar"
    ) as handle_git_pillar:
        mp.run()
    assert salt_daemons.masterapi.clean_old_jobs.called
    assert salt_daemons.masterapi.clean_expired_tokens.called
    assert salt_daemons.masterapi.clean_pub_auth.called
    assert handle_git_pillar.called


def test_fileserver_duration():
    """
    Validate Fileserver process duration.
    """
    with patch("salt.master.FileserverUpdate._do_update") as update:
        start = time.time()
        salt.master.FileserverUpdate.update(1, {}, 1)
        end = time.time()
        # Interval is equal to timeout so the _do_update method will be called
        # one time.
        update.assert_called_once()
        # Timeout is 1 second
        duration = end - start
        if duration > 2 and salt.utils.platform.spawning_platform():
            # Give spawning platforms some slack
            duration = round(duration, 1)
        assert 2 > duration > 1


@pytest.mark.parametrize(
    "expected_return, payload",
    (
        (
            {
                "jid": "20221107162714826470",
                "id": "example-minion",
                "return": {
                    "pkg_|-linux-install-utils_|-curl_|-installed": {
                        "name": "curl",
                        "changes": {},
                        "result": True,
                        "comment": "All specified packages are already installed",
                        "__sls__": "base-linux.base",
                        "__run_num__": 0,
                        "start_time": "08:27:17.594038",
                        "duration": 32.963,
                        "__id__": "linux-install-utils",
                    },
                },
                "retcode": 0,
                "success": True,
                "fun_args": ["base-linux", {"pillar": {"test": "value"}}],
                "fun": "state.sls",
                "out": "highstate",
            },
            {
                "cmd": "_syndic_return",
                "load": [
                    {
                        "id": "aws.us-east-1.salt-syndic",
                        "jid": "20221107162714826470",
                        "fun": "state.sls",
                        "arg": None,
                        "tgt": None,
                        "tgt_type": None,
                        "load": {
                            "arg": [
                                "base-linux",
                                {"pillar": {"test": "value"}, "__kwarg__": True},
                            ],
                            "cmd": "publish",
                            "fun": "state.sls",
                            "jid": "20221107162714826470",
                            "ret": "",
                            "tgt": "example-minion",
                            "user": "sudo_ubuntu",
                            "kwargs": {
                                "show_jid": False,
                                "delimiter": ":",
                                "show_timeout": True,
                            },
                            "tgt_type": "glob",
                        },
                        "return": {
                            "example-minion": {
                                "return": {
                                    "pkg_|-linux-install-utils_|-curl_|-installed": {
                                        "name": "curl",
                                        "changes": {},
                                        "result": True,
                                        "comment": "All specified packages are already installed",
                                        "__sls__": "base-linux.base",
                                        "__run_num__": 0,
                                        "start_time": "08:27:17.594038",
                                        "duration": 32.963,
                                        "__id__": "linux-install-utils",
                                    },
                                },
                                "retcode": 0,
                                "success": True,
                                "fun_args": [
                                    "base-linux",
                                    {"pillar": {"test": "value"}},
                                ],
                            }
                        },
                        "out": "highstate",
                    }
                ],
                "_stamp": "2022-11-07T16:27:17.965404",
            },
        ),
    ),
)
def test_when_syndic_return_processes_load_then_correct_values_should_be_returned(
    expected_return, payload, encrypted_requests
):
    with patch.object(encrypted_requests, "_return", autospec=True) as fake_return:
        encrypted_requests._syndic_return(payload)
        fake_return.assert_called_with(expected_return)


<<<<<<< HEAD
def test_aes_funcs_white(master_opts):
    """
    Validate methods exposed on AESFuncs exist and are callable
    """
    aes_funcs = salt.master.AESFuncs(master_opts)
    try:
        for name in aes_funcs.expose_methods:
            func = getattr(aes_funcs, name, None)
            assert callable(func)
    finally:
        aes_funcs.destroy()


def test_transport_methods():
    class Foo(salt.master.TransportMethods):
        expose_methods = ["bar"]

        def bar(self):
            pass

        def bang(self):
            pass

    foo = Foo()
    assert foo.get_method("bar") is not None
    assert foo.get_method("bang") is None


def test_aes_funcs_black(master_opts):
    """
    Validate methods on AESFuncs that should not be called remotely
    """
    aes_funcs = salt.master.AESFuncs(master_opts)
    # Any callable that should not explicitly be allowed should be added
    # here.
    blacklist_methods = [
        "_AESFuncs__setup_fileserver",
        "_AESFuncs__verify_load",
        "_AESFuncs__verify_minion",
        "_AESFuncs__verify_minion_publish",
        "__class__",
        "__delattr__",
        "__dir__",
        "__eq__",
        "__format__",
        "__ge__",
        "__getattribute__",
        "__getstate__",
        "__gt__",
        "__hash__",
        "__init__",
        "__init_subclass__",
        "__le__",
        "__lt__",
        "__ne__",
        "__new__",
        "__reduce__",
        "__reduce_ex__",
        "__repr__",
        "__setattr__",
        "__sizeof__",
        "__str__",
        "__subclasshook__",
        "destroy",
        "get_method",
        "run_func",
    ]
    try:
        for name in dir(aes_funcs):
            if name in aes_funcs.expose_methods:
                continue
            if not callable(getattr(aes_funcs, name)):
                continue
            assert name in blacklist_methods, name
    finally:
        aes_funcs.destroy()


def test_clear_funcs_white(master_opts):
    """
    Validate methods exposed on ClearFuncs exist and are callable
    """
    clear_funcs = salt.master.ClearFuncs(master_opts, {})
    try:
        for name in clear_funcs.expose_methods:
            func = getattr(clear_funcs, name, None)
            assert callable(func)
    finally:
        clear_funcs.destroy()


def test_clear_funcs_black(master_opts):
    """
    Validate methods on ClearFuncs that should not be called remotely
    """
    clear_funcs = salt.master.ClearFuncs(master_opts, {})
    blacklist_methods = [
        "__class__",
        "__delattr__",
        "__dir__",
        "__eq__",
        "__format__",
        "__ge__",
        "__getattribute__",
        "__getstate__",
        "__gt__",
        "__hash__",
        "__init__",
        "__init_subclass__",
        "__le__",
        "__lt__",
        "__ne__",
        "__new__",
        "__reduce__",
        "__reduce_ex__",
        "__repr__",
        "__setattr__",
        "__sizeof__",
        "__str__",
        "__subclasshook__",
        "_prep_auth_info",
        "_prep_jid",
        "_prep_pub",
        "_send_pub",
        "_send_ssh_pub",
        "connect",
        "destroy",
        "get_method",
    ]
    try:
        for name in dir(clear_funcs):
            if name in clear_funcs.expose_methods:
                continue
            if not callable(getattr(clear_funcs, name)):
                continue
            assert name in blacklist_methods, name
    finally:
        clear_funcs.destroy()


def test_clear_funcs_get_method(clear_funcs):
    assert getattr(clear_funcs, "_prep_pub", None) is not None
    assert clear_funcs.get_method("_prep_pub") is None


@pytest.mark.slow_test
def test_runner_token_not_authenticated(clear_funcs):
    """
    Asserts that a TokenAuthenticationError is returned when the token can't authenticate.
    """
    mock_ret = {
        "error": {
            "name": "TokenAuthenticationError",
            "message": 'Authentication failure of type "token" occurred.',
        }
    }
    ret = clear_funcs.runner({"token": "asdfasdfasdfasdf"})
    assert ret == mock_ret


@pytest.mark.slow_test
def test_runner_token_authorization_error(clear_funcs):
    """
    Asserts that a TokenAuthenticationError is returned when the token authenticates, but is
    not authorized.
    """
    token = "asdfasdfasdfasdf"
    clear_load = {"token": token, "fun": "test.arg"}
    mock_token = {"token": token, "eauth": "foo", "name": "test"}
    mock_ret = {
        "error": {
            "name": "TokenAuthenticationError",
            "message": (
                'Authentication failure of type "token" occurred for user test.'
            ),
        }
    }

    with patch(
        "salt.auth.LoadAuth.authenticate_token", MagicMock(return_value=mock_token)
    ), patch("salt.auth.LoadAuth.get_auth_list", MagicMock(return_value=[])):
        ret = clear_funcs.runner(clear_load)

    assert ret == mock_ret


@pytest.mark.slow_test
def test_runner_token_salt_invocation_error(clear_funcs):
    """
    Asserts that a SaltInvocationError is returned when the token authenticates, but the
    command is malformed.
    """
    token = "asdfasdfasdfasdf"
    clear_load = {"token": token, "fun": "badtestarg"}
    mock_token = {"token": token, "eauth": "foo", "name": "test"}
    mock_ret = {
        "error": {
            "name": "SaltInvocationError",
            "message": "A command invocation error occurred: Check syntax.",
        }
    }

    with patch(
        "salt.auth.LoadAuth.authenticate_token", MagicMock(return_value=mock_token)
    ), patch("salt.auth.LoadAuth.get_auth_list", MagicMock(return_value=["testing"])):
        ret = clear_funcs.runner(clear_load)

    assert ret == mock_ret


@pytest.mark.slow_test
def test_runner_eauth_not_authenticated(clear_funcs):
    """
    Asserts that an EauthAuthenticationError is returned when the user can't authenticate.
    """
    mock_ret = {
        "error": {
            "name": "EauthAuthenticationError",
            "message": (
                'Authentication failure of type "eauth" occurred for user UNKNOWN.'
            ),
        }
    }
    ret = clear_funcs.runner({"eauth": "foo"})
    assert ret == mock_ret


@pytest.mark.slow_test
def test_runner_eauth_authorization_error(clear_funcs):
    """
    Asserts that an EauthAuthenticationError is returned when the user authenticates, but is
    not authorized.
    """
    clear_load = {"eauth": "foo", "username": "test", "fun": "test.arg"}
    mock_ret = {
        "error": {
            "name": "EauthAuthenticationError",
            "message": (
                'Authentication failure of type "eauth" occurred for user test.'
            ),
        }
    }
    with patch(
        "salt.auth.LoadAuth.authenticate_eauth", MagicMock(return_value=True)
    ), patch("salt.auth.LoadAuth.get_auth_list", MagicMock(return_value=[])):
        ret = clear_funcs.runner(clear_load)

    assert ret == mock_ret


@pytest.mark.slow_test
def test_runner_eauth_salt_invocation_error(clear_funcs):
    """
    Asserts that an EauthAuthenticationError is returned when the user authenticates, but the
    command is malformed.
    """
    clear_load = {"eauth": "foo", "username": "test", "fun": "bad.test.arg.func"}
    mock_ret = {
        "error": {
            "name": "SaltInvocationError",
            "message": "A command invocation error occurred: Check syntax.",
        }
    }
    with patch(
        "salt.auth.LoadAuth.authenticate_eauth", MagicMock(return_value=True)
    ), patch("salt.auth.LoadAuth.get_auth_list", MagicMock(return_value=["testing"])):
        ret = clear_funcs.runner(clear_load)

    assert ret == mock_ret


@pytest.mark.slow_test
def test_runner_user_not_authenticated(clear_funcs):
    """
    Asserts that an UserAuthenticationError is returned when the user can't authenticate.
    """
    mock_ret = {
        "error": {
            "name": "UserAuthenticationError",
            "message": 'Authentication failure of type "user" occurred',
        }
    }
    ret = clear_funcs.runner({})
    assert ret == mock_ret


# wheel tests


@pytest.mark.slow_test
def test_wheel_token_not_authenticated(clear_funcs):
    """
    Asserts that a TokenAuthenticationError is returned when the token can't authenticate.
    """
    mock_ret = {
        "error": {
            "name": "TokenAuthenticationError",
            "message": 'Authentication failure of type "token" occurred.',
        }
    }
    ret = clear_funcs.wheel({"token": "asdfasdfasdfasdf"})
    assert ret == mock_ret


@pytest.mark.slow_test
def test_wheel_token_authorization_error(clear_funcs):
    """
    Asserts that a TokenAuthenticationError is returned when the token authenticates, but is
    not authorized.
    """
    token = "asdfasdfasdfasdf"
    clear_load = {"token": token, "fun": "test.arg"}
    mock_token = {"token": token, "eauth": "foo", "name": "test"}
    mock_ret = {
        "error": {
            "name": "TokenAuthenticationError",
            "message": (
                'Authentication failure of type "token" occurred for user test.'
            ),
        }
    }

    with patch(
        "salt.auth.LoadAuth.authenticate_token", MagicMock(return_value=mock_token)
    ), patch("salt.auth.LoadAuth.get_auth_list", MagicMock(return_value=[])):
        ret = clear_funcs.wheel(clear_load)
    assert ret == mock_ret


@pytest.mark.slow_test
def test_wheel_token_salt_invocation_error(clear_funcs):
    """
    Asserts that a SaltInvocationError is returned when the token authenticates, but the
    command is malformed.
    """
    token = "asdfasdfasdfasdf"
    clear_load = {"token": token, "fun": "badtestarg"}
    mock_token = {"token": token, "eauth": "foo", "name": "test"}
    mock_ret = {
        "error": {
            "name": "SaltInvocationError",
            "message": "A command invocation error occurred: Check syntax.",
        }
    }

    with patch(
        "salt.auth.LoadAuth.authenticate_token", MagicMock(return_value=mock_token)
    ), patch("salt.auth.LoadAuth.get_auth_list", MagicMock(return_value=["testing"])):
        ret = clear_funcs.wheel(clear_load)
    assert ret == mock_ret


@pytest.mark.slow_test
def test_wheel_eauth_not_authenticated(clear_funcs):
    """
    Asserts that an EauthAuthenticationError is returned when the user can't authenticate.
    """
    mock_ret = {
        "error": {
            "name": "EauthAuthenticationError",
            "message": (
                'Authentication failure of type "eauth" occurred for user UNKNOWN.'
            ),
        }
    }
    ret = clear_funcs.wheel({"eauth": "foo"})
    assert ret == mock_ret


@pytest.mark.slow_test
def test_wheel_eauth_authorization_error(clear_funcs):
    """
    Asserts that an EauthAuthenticationError is returned when the user authenticates, but is
    not authorized.
    """
    clear_load = {"eauth": "foo", "username": "test", "fun": "test.arg"}
    mock_ret = {
        "error": {
            "name": "EauthAuthenticationError",
            "message": (
                'Authentication failure of type "eauth" occurred for user test.'
            ),
        }
    }
    with patch(
        "salt.auth.LoadAuth.authenticate_eauth", MagicMock(return_value=True)
    ), patch("salt.auth.LoadAuth.get_auth_list", MagicMock(return_value=[])):
        ret = clear_funcs.wheel(clear_load)
    assert ret == mock_ret


@pytest.mark.slow_test
def test_wheel_eauth_salt_invocation_error(clear_funcs):
    """
    Asserts that an EauthAuthenticationError is returned when the user authenticates, but the
    command is malformed.
    """
    clear_load = {"eauth": "foo", "username": "test", "fun": "bad.test.arg.func"}
    mock_ret = {
        "error": {
            "name": "SaltInvocationError",
            "message": "A command invocation error occurred: Check syntax.",
        }
    }
    with patch(
        "salt.auth.LoadAuth.authenticate_eauth", MagicMock(return_value=True)
    ), patch("salt.auth.LoadAuth.get_auth_list", MagicMock(return_value=["testing"])):
        ret = clear_funcs.wheel(clear_load)
    assert ret == mock_ret


@pytest.mark.slow_test
def test_wheel_user_not_authenticated(clear_funcs):
    """
    Asserts that an UserAuthenticationError is returned when the user can't authenticate.
    """
    mock_ret = {
        "error": {
            "name": "UserAuthenticationError",
            "message": 'Authentication failure of type "user" occurred',
        }
    }
    ret = clear_funcs.wheel({})
    assert ret == mock_ret


# publish tests


@pytest.mark.slow_test
async def test_publish_user_is_blacklisted(clear_funcs):
    """
    Asserts that an AuthorizationError is returned when the user has been blacklisted.
    """
    mock_ret = {
        "error": {
            "name": "AuthorizationError",
            "message": "Authorization error occurred.",
        }
    }
    with patch(
        "salt.acl.PublisherACL.user_is_blacklisted", MagicMock(return_value=True)
    ):
        assert await clear_funcs.publish({"user": "foo", "fun": "test.arg"}) == mock_ret


@pytest.mark.slow_test
async def test_publish_cmd_blacklisted(clear_funcs):
    """
    Asserts that an AuthorizationError is returned when the command has been blacklisted.
    """
    mock_ret = {
        "error": {
            "name": "AuthorizationError",
            "message": "Authorization error occurred.",
        }
    }
    with patch(
        "salt.acl.PublisherACL.user_is_blacklisted", MagicMock(return_value=False)
    ), patch("salt.acl.PublisherACL.cmd_is_blacklisted", MagicMock(return_value=True)):
        assert await clear_funcs.publish({"user": "foo", "fun": "test.arg"}) == mock_ret


@pytest.mark.slow_test
async def test_publish_token_not_authenticated(clear_funcs):
    """
    Asserts that an AuthenticationError is returned when the token can't authenticate.
    """
    mock_ret = {
        "error": {
            "name": "AuthenticationError",
            "message": "Authentication error occurred.",
        }
    }
    load = {
        "user": "foo",
        "fun": "test.arg",
        "tgt": "test_minion",
        "kwargs": {"token": "asdfasdfasdfasdf"},
    }
    with patch(
        "salt.acl.PublisherACL.user_is_blacklisted", MagicMock(return_value=False)
    ), patch("salt.acl.PublisherACL.cmd_is_blacklisted", MagicMock(return_value=False)):
        assert await clear_funcs.publish(load) == mock_ret


@pytest.mark.slow_test
async def test_publish_token_authorization_error(clear_funcs):
    """
    Asserts that an AuthorizationError is returned when the token authenticates, but is not
    authorized.
    """
    token = "asdfasdfasdfasdf"
    load = {
        "user": "foo",
        "fun": "test.arg",
        "tgt": "test_minion",
        "arg": "bar",
        "kwargs": {"token": token},
    }
    mock_token = {"token": token, "eauth": "foo", "name": "test"}
    mock_ret = {
        "error": {
            "name": "AuthorizationError",
            "message": "Authorization error occurred.",
        }
    }

    with patch(
        "salt.acl.PublisherACL.user_is_blacklisted", MagicMock(return_value=False)
    ), patch(
        "salt.acl.PublisherACL.cmd_is_blacklisted", MagicMock(return_value=False)
    ), patch(
        "salt.auth.LoadAuth.authenticate_token", MagicMock(return_value=mock_token)
    ), patch(
        "salt.auth.LoadAuth.get_auth_list", MagicMock(return_value=[])
    ):
        assert await clear_funcs.publish(load) == mock_ret


@pytest.mark.slow_test
async def test_publish_eauth_not_authenticated(clear_funcs):
    """
    Asserts that an AuthenticationError is returned when the user can't authenticate.
    """
    load = {
        "user": "test",
        "fun": "test.arg",
        "tgt": "test_minion",
        "kwargs": {"eauth": "foo"},
    }
    mock_ret = {
        "error": {
            "name": "AuthenticationError",
            "message": "Authentication error occurred.",
        }
    }
    with patch(
        "salt.acl.PublisherACL.user_is_blacklisted", MagicMock(return_value=False)
    ), patch("salt.acl.PublisherACL.cmd_is_blacklisted", MagicMock(return_value=False)):
        assert await clear_funcs.publish(load) == mock_ret


@pytest.mark.slow_test
async def test_publish_eauth_authorization_error(clear_funcs):
    """
    Asserts that an AuthorizationError is returned when the user authenticates, but is not
    authorized.
    """
    load = {
        "user": "test",
        "fun": "test.arg",
        "tgt": "test_minion",
        "kwargs": {"eauth": "foo"},
        "arg": "bar",
    }
    mock_ret = {
        "error": {
            "name": "AuthorizationError",
            "message": "Authorization error occurred.",
        }
    }
    with patch(
        "salt.acl.PublisherACL.user_is_blacklisted", MagicMock(return_value=False)
    ), patch(
        "salt.acl.PublisherACL.cmd_is_blacklisted", MagicMock(return_value=False)
    ), patch(
        "salt.auth.LoadAuth.authenticate_eauth", MagicMock(return_value=True)
    ), patch(
        "salt.auth.LoadAuth.get_auth_list", MagicMock(return_value=[])
    ):
        assert await clear_funcs.publish(load) == mock_ret


@pytest.mark.slow_test
async def test_publish_user_not_authenticated(clear_funcs):
    """
    Asserts that an AuthenticationError is returned when the user can't authenticate.
    """
    load = {"user": "test", "fun": "test.arg", "tgt": "test_minion"}
    mock_ret = {
        "error": {
            "name": "AuthenticationError",
            "message": "Authentication error occurred.",
        }
    }
    with patch(
        "salt.acl.PublisherACL.user_is_blacklisted", MagicMock(return_value=False)
    ), patch("salt.acl.PublisherACL.cmd_is_blacklisted", MagicMock(return_value=False)):
        assert await clear_funcs.publish(load) == mock_ret


@pytest.mark.slow_test
async def test_publish_user_authenticated_missing_auth_list(clear_funcs):
    """
    Asserts that an AuthenticationError is returned when the user has an effective user id and is
    authenticated, but the auth_list is empty.
    """
    load = {
        "user": "test",
        "fun": "test.arg",
        "tgt": "test_minion",
        "kwargs": {"user": "test"},
        "arg": "foo",
    }
    mock_ret = {
        "error": {
            "name": "AuthenticationError",
            "message": "Authentication error occurred.",
        }
    }
    with patch(
        "salt.acl.PublisherACL.user_is_blacklisted", MagicMock(return_value=False)
    ), patch(
        "salt.acl.PublisherACL.cmd_is_blacklisted", MagicMock(return_value=False)
    ), patch(
        "salt.auth.LoadAuth.authenticate_key",
        MagicMock(return_value="fake-user-key"),
    ), patch(
        "salt.utils.master.get_values_of_matching_keys", MagicMock(return_value=[])
    ):
        assert await clear_funcs.publish(load) == mock_ret


@pytest.mark.slow_test
async def test_publish_user_authorization_error(clear_funcs):
    """
    Asserts that an AuthorizationError is returned when the user authenticates, but is not
    authorized.
    """
    load = {
        "user": "test",
        "fun": "test.arg",
        "tgt": "test_minion",
        "kwargs": {"user": "test"},
        "arg": "foo",
    }
    mock_ret = {
        "error": {
            "name": "AuthorizationError",
            "message": "Authorization error occurred.",
        }
    }
    with patch(
        "salt.acl.PublisherACL.user_is_blacklisted", MagicMock(return_value=False)
    ), patch(
        "salt.acl.PublisherACL.cmd_is_blacklisted", MagicMock(return_value=False)
    ), patch(
        "salt.auth.LoadAuth.authenticate_key",
        MagicMock(return_value="fake-user-key"),
    ), patch(
        "salt.utils.master.get_values_of_matching_keys",
        MagicMock(return_value=["test"]),
    ), patch(
        "salt.utils.minions.CkMinions.auth_check", MagicMock(return_value=False)
    ):
        assert await clear_funcs.publish(load) == mock_ret


def test_run_func(maintenance):
    """
    Test the run function inside Maintenance class.
    """

    class MockTime:
        def __init__(self, max_duration):
            self._start_time = time.time()
            self._current_duration = 0
            self._max_duration = max_duration
            self._calls = []

        def time(self):
            return self._start_time + self._current_duration

        def sleep(self, secs):
            self._calls += [secs]
            self._current_duration += secs
            if self._current_duration >= self._max_duration:
                raise RuntimeError("Time passes")

    mocked_time = MockTime(60 * 4)

    class MockTimedFunc:
        def __init__(self):
            self.call_times = []

        def __call__(self, *args, **kwargs):
            self.call_times += [mocked_time._current_duration]

    mocked__post_fork_init = MockTimedFunc()
    mocked_clean_old_jobs = MockTimedFunc()
    mocked_clean_expired_tokens = MockTimedFunc()
    mocked_clean_pub_auth = MockTimedFunc()
    mocked_handle_git_pillar = MockTimedFunc()
    mocked_handle_schedule = MockTimedFunc()
    mocked_handle_key_cache = MockTimedFunc()
    mocked_handle_presence = MockTimedFunc()
    mocked_handle_key_rotate = MockTimedFunc()
    mocked_check_max_open_files = MockTimedFunc()

    with patch("salt.master.time", mocked_time), patch(
        "salt.utils.process", autospec=True
    ), patch("salt.master.Maintenance._post_fork_init", mocked__post_fork_init), patch(
        "salt.daemons.masterapi.clean_old_jobs", mocked_clean_old_jobs
    ), patch(
        "salt.daemons.masterapi.clean_expired_tokens", mocked_clean_expired_tokens
    ), patch(
        "salt.daemons.masterapi.clean_pub_auth", mocked_clean_pub_auth
    ), patch(
        "salt.master.Maintenance.handle_git_pillar", mocked_handle_git_pillar
    ), patch(
        "salt.master.Maintenance.handle_schedule", mocked_handle_schedule
    ), patch(
        "salt.master.Maintenance.handle_key_cache", mocked_handle_key_cache
    ), patch(
        "salt.master.Maintenance.handle_presence", mocked_handle_presence
    ), patch(
        "salt.master.Maintenance.handle_key_rotate", mocked_handle_key_rotate
    ), patch(
        "salt.utils.verify.check_max_open_files", mocked_check_max_open_files
    ):
        try:
            maintenance.run()
        except RuntimeError as exc:
            assert str(exc) == "Time passes"
        assert mocked_time._calls == [60] * 4
        assert mocked__post_fork_init.call_times == [0]
        assert mocked_clean_old_jobs.call_times == [0, 120, 180]
        assert mocked_clean_expired_tokens.call_times == [0, 120, 180]
        assert mocked_clean_pub_auth.call_times == [0, 120, 180]
        assert mocked_handle_git_pillar.call_times == [0]
        assert mocked_handle_schedule.call_times == [0, 60, 120, 180]
        assert mocked_handle_key_cache.call_times == [0, 60, 120, 180]
        assert mocked_handle_presence.call_times == [0, 60, 120, 180]
        assert mocked_handle_key_rotate.call_times == [0, 60, 120, 180]
        assert mocked_check_max_open_files.call_times == [0, 60, 120, 180]


def test_key_rotate_master_match(maintenance):
    maintenance.event = MagicMock()
    now = time.monotonic()
    dfn = pathlib.Path(maintenance.opts["cachedir"]) / ".dfn"
    salt.crypt.dropfile(
        maintenance.opts["cachedir"],
        maintenance.opts["user"],
        master_id=maintenance.opts["id"],
    )
    assert dfn.exists()
    with patch("salt.master.SMaster.rotate_secrets") as rotate_secrets:
        maintenance.handle_key_rotate(now)
        assert not dfn.exists()
        rotate_secrets.assert_called_with(
            maintenance.opts, maintenance.event, owner=True
        )


def test_key_rotate_no_master_match(maintenance):
    now = time.monotonic()
    dfn = pathlib.Path(maintenance.opts["cachedir"]) / ".dfn"
    dfn.write_text("nomatch")
    assert dfn.exists()
    with patch("salt.master.SMaster.rotate_secrets") as rotate_secrets:
        maintenance.handle_key_rotate(now)
        assert dfn.exists()
        rotate_secrets.assert_not_called()


@pytest.mark.slow_test
def test_key_dfn_wait(cluster_maintenance):
    now = time.monotonic()
    key = pathlib.Path(cluster_maintenance.opts["cluster_pki_dir"]) / ".aes"
    salt.crypt.Crypticle.write_key(str(key))
    rotate_time = time.monotonic() - (cluster_maintenance.opts["publish_session"] + 1)
    os.utime(str(key), (rotate_time, rotate_time))

    dfn = pathlib.Path(cluster_maintenance.opts["cachedir"]) / ".dfn"

    def run_key_rotate():
        with patch("salt.master.SMaster.rotate_secrets") as rotate_secrets:
            cluster_maintenance.handle_key_rotate(now)
            assert dfn.exists()
            rotate_secrets.assert_not_called()

    thread = threading.Thread(target=run_key_rotate)
    assert not dfn.exists()
    start = time.monotonic()
    thread.start()

    while not dfn.exists():
        if time.monotonic() - start > 30:
            assert dfn.exists(), "dfn file never created"

    assert cluster_maintenance.opts["id"] == dfn.read_text()

    with salt.utils.files.set_umask(0o277):
        if os.path.isfile(dfn) and not os.access(dfn, os.W_OK):
            os.chmod(dfn, stat.S_IRUSR | stat.S_IWUSR)
        dfn.write_text("othermaster")

    thread.join()
    assert time.time() - start >= 5
    assert dfn.read_text() == "othermaster"
=======
def test_syndic_return_cache_dir_creation(encrypted_requests):
    """master's cachedir for a syndic will be created by AESFuncs._syndic_return method"""
    cachedir = pathlib.Path(encrypted_requests.opts["cachedir"])
    assert not (cachedir / "syndics").exists()
    encrypted_requests._syndic_return(
        {
            "id": "mamajama",
            "jid": "",
            "return": {},
        }
    )
    assert (cachedir / "syndics").exists()
    assert (cachedir / "syndics" / "mamajama").exists()


def test_syndic_return_cache_dir_creation_traversal(encrypted_requests):
    """
    master's  AESFuncs._syndic_return method cachdir creation is not vulnerable to a directory traversal
    """
    cachedir = pathlib.Path(encrypted_requests.opts["cachedir"])
    assert not (cachedir / "syndics").exists()
    encrypted_requests._syndic_return(
        {
            "id": "../mamajama",
            "jid": "",
            "return": {},
        }
    )
    assert not (cachedir / "syndics").exists()
    assert not (cachedir / "mamajama").exists()
>>>>>>> ec3ea359
<|MERGE_RESOLUTION|>--- conflicted
+++ resolved
@@ -1,11 +1,7 @@
-<<<<<<< HEAD
 import os
 import pathlib
 import stat
 import threading
-=======
-import pathlib
->>>>>>> ec3ea359
 import time
 
 import pytest
@@ -223,7 +219,6 @@
         fake_return.assert_called_with(expected_return)
 
 
-<<<<<<< HEAD
 def test_aes_funcs_white(master_opts):
     """
     Validate methods exposed on AESFuncs exist and are callable
@@ -1026,7 +1021,8 @@
     thread.join()
     assert time.time() - start >= 5
     assert dfn.read_text() == "othermaster"
-=======
+
+
 def test_syndic_return_cache_dir_creation(encrypted_requests):
     """master's cachedir for a syndic will be created by AESFuncs._syndic_return method"""
     cachedir = pathlib.Path(encrypted_requests.opts["cachedir"])
@@ -1056,5 +1052,4 @@
         }
     )
     assert not (cachedir / "syndics").exists()
-    assert not (cachedir / "mamajama").exists()
->>>>>>> ec3ea359
+    assert not (cachedir / "mamajama").exists()