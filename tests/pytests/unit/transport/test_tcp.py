--- conflicted
+++ resolved
@@ -5,15 +5,14 @@
 import attr
 import pytest
 import tornado
+import tornado.concurrent
+import tornado.gen
+import tornado.ioloop
+import tornado.iostream
 from pytestshellutils.utils import ports
 
 import salt.channel.server
 import salt.exceptions
-<<<<<<< HEAD
-=======
-import salt.ext.tornado
-import salt.ext.tornado.concurrent
->>>>>>> 90fe04b3
 import salt.transport.tcp
 from tests.support.mock import MagicMock, PropertyMock, patch
 
@@ -527,10 +526,10 @@
         def read_bytes(self, *args, **kwargs):
             if self.messages:
                 msg = self.messages.pop(0)
-                future = salt.ext.tornado.concurrent.Future()
+                future = tornado.concurrent.Future()
                 future.set_result(msg)
                 return future
-            raise salt.ext.tornado.iostream.StreamClosedError()
+            raise tornado.iostream.StreamClosedError()
 
     client = MagicMock()
     client.stream = Stream(messages)
@@ -546,7 +545,7 @@
     client.stream.read_bytes = MagicMock(
         side_effect=[
             Exception("Something went wrong"),
-            salt.ext.tornado.iostream.StreamClosedError(),
+            tornado.iostream.StreamClosedError(),
         ]
     )
     client.address = "client address"
@@ -574,10 +573,10 @@
         def read_bytes(self, *args, **kwargs):
             if self.messages:
                 msg = self.messages.pop(0)
-                future = salt.ext.tornado.concurrent.Future()
+                future = tornado.concurrent.Future()
                 future.set_result(msg)
                 return future
-            raise salt.ext.tornado.iostream.StreamClosedError()
+            raise tornado.iostream.StreamClosedError()
 
     stream = Stream(messages)
     address = "client address"
@@ -585,7 +584,7 @@
     await server.handle_stream(stream, address)
 
     # Let loop iterate so callback gets called
-    await salt.ext.tornado.gen.sleep(0.01)
+    await tornado.gen.sleep(0.01)
 
     assert received
     assert [msg] == received
@@ -613,7 +612,7 @@
 async def test_message_client_stream_return_exception(minion_opts, io_loop):
     msg = {"foo": "bar"}
     payload = salt.transport.frame.frame_msg(msg)
-    future = salt.ext.tornado.concurrent.Future()
+    future = tornado.concurrent.Future()
     future.set_result(payload)
     client = salt.transport.tcp.MessageClient(
         minion_opts,
@@ -628,9 +627,9 @@
     ]
     try:
         io_loop.add_callback(client._stream_return)
-        await salt.ext.tornado.gen.sleep(0.01)
+        await tornado.gen.sleep(0.01)
         client.close()
-        await salt.ext.tornado.gen.sleep(0.01)
+        await tornado.gen.sleep(0.01)
         assert client._stream is None
     finally:
         client.close()
@@ -646,7 +645,7 @@
     server = salt.transport.tcp.PubServer(master_opts, io_loop=io_loop)
     package = {"foo": "bar"}
     topic_list = ["meh"]
-    future = salt.ext.tornado.concurrent.Future()
+    future = tornado.concurrent.Future()
     future.set_result(None)
     client = MagicMock()
     client.stream = MagicMock()
@@ -664,7 +663,7 @@
     client = MagicMock()
     client.stream = MagicMock()
     client.stream.write.side_effect = [
-        salt.ext.tornado.iostream.StreamClosedError("mock")
+        tornado.iostream.StreamClosedError("mock"),
     ]
     client.id_ = "meh"
     server.clients = {client}
