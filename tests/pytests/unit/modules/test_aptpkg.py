--- conflicted
+++ resolved
@@ -1511,7 +1511,576 @@
                     assert source.architectures == ["amd64"]
 
 
-<<<<<<< HEAD
+@pytest.mark.parametrize(
+    "pkg,arch",
+    [
+        ("zsh", "amd64"),
+        ("php", "x86_64"),
+    ],
+)
+def test_parse_arch(pkg, arch):
+    """
+    Test parse_arch when we pass in
+    valid package and arch names
+    """
+    ret = aptpkg.parse_arch(f"{pkg}:{arch}")
+    assert ret == {"name": pkg, "arch": arch}
+
+
+@pytest.mark.parametrize(
+    "pkg",
+    [
+        "php",
+    ],
+)
+def test_parse_arch_invalid(pkg):
+    """
+    Test parse_arch when we pass in
+    invalid package and arch names
+    """
+    ret = aptpkg.parse_arch(f"{pkg}")
+    assert ret == {"name": pkg, "arch": None}
+
+
+def test_latest_version_repo_kwarg():
+    """
+    Test latest_version when `repo` is passed in as a kwarg
+    """
+    with pytest.raises(SaltInvocationError) as exc:
+        aptpkg.latest_version("php", repo="https://repo.com")
+    assert exc.value.message == "The 'repo' argument is invalid, use 'fromrepo' instead"
+
+
+def test_latest_version_names_empty():
+    """
+    Test latest_version when names is empty
+    """
+    ret = aptpkg.latest_version()
+    assert ret == ""
+
+
+def test_hold():
+    """
+    test aptpkg.hold() when passing in the name of a package
+    """
+    set_sel = {"vim": {"old": "install", "new": "hold"}}
+    get_sel = {"hold": []}
+    patch_get_sel = patch("salt.modules.aptpkg.get_selections", return_value=get_sel)
+    patch_set_sel = patch("salt.modules.aptpkg.set_selections", return_value=set_sel)
+    with patch_get_sel, patch_set_sel:
+        ret = aptpkg.hold("vim")
+    assert ret == {
+        "vim": {
+            "name": "vim",
+            "changes": {"old": "install", "new": "hold"},
+            "result": True,
+            "comment": "Package vim is now being held.",
+        }
+    }
+
+
+def test_hold_no_name_pkgs():
+    """
+    test aptpkg.hold when we do not pass in a name or list of pkgs
+    """
+    with pytest.raises(SaltInvocationError) as err:
+        aptpkg.hold()
+    assert err.value.message == "One of name, pkgs, or sources must be specified."
+
+
+def test_hold_pkgs_sources():
+    """
+    test aptpkg.hold when we we set sources and a list of pkgs.
+    """
+    with pytest.raises(SaltInvocationError) as err:
+        aptpkg.hold(
+            pkgs=["vim", "apache2"], sources=["http://source1", "http://source2"]
+        )
+    assert err.value.message == "Only one of pkgs or sources can be specified."
+
+
+@pytest.mark.parametrize(
+    "sources",
+    [
+        [
+            OrderedDict(
+                [
+                    (
+                        "vim",
+                        "https://mirrors.edge.kernel.org/ubuntu/pool/main/v/vim/vim_8.2.3995-1ubuntu2.12_amd64.deb",
+                    )
+                ]
+            )
+        ],
+        [
+            (
+                "vim",
+                "https://mirrors.edge.kernel.org/ubuntu/pool/main/v/vim/vim_8.2.3995-1ubuntu2.12_amd64.deb",
+            )
+        ],
+    ],
+)
+def test_hold_sources(sources):
+    """
+    test aptpkg.hold when using sources
+    """
+    set_sel = {"vim": {"old": "install", "new": "hold"}}
+    get_sel = {"hold": []}
+    patch_get_sel = patch("salt.modules.aptpkg.get_selections", return_value=get_sel)
+    patch_set_sel = patch("salt.modules.aptpkg.set_selections", return_value=set_sel)
+    with patch_get_sel, patch_set_sel:
+        ret = aptpkg.hold(sources=sources)
+    assert ret == {
+        "vim": {
+            "name": "vim",
+            "changes": {"old": "install", "new": "hold"},
+            "result": True,
+            "comment": "Package vim is now being held.",
+        }
+    }
+
+
+def test_hold_true():
+    """
+    test aptpkg.hold() when passing in the name of a package
+    and test is True
+    """
+    set_sel = {"vim": {"old": "install", "new": "hold"}}
+    get_sel = {"hold": []}
+    patch_get_sel = patch("salt.modules.aptpkg.get_selections", return_value=get_sel)
+    patch_set_sel = patch("salt.modules.aptpkg.set_selections", return_value=set_sel)
+    with patch_get_sel, patch_set_sel:
+        with patch.dict(aptpkg.__opts__, {"test": True}):
+            ret = aptpkg.hold("vim")
+    assert ret == {
+        "vim": {
+            "name": "vim",
+            "changes": {},
+            "result": None,
+            "comment": "Package vim is set to be held.",
+        }
+    }
+
+
+def test_hold_already_set():
+    """
+    test aptpkg.hold() when the pkg is already set
+    """
+    get_sel = {"hold": ["vim"]}
+    patch_get_sel = patch("salt.modules.aptpkg.get_selections", return_value=get_sel)
+    with patch_get_sel:
+        ret = aptpkg.hold("vim")
+    assert ret == {
+        "vim": {
+            "name": "vim",
+            "changes": {},
+            "result": True,
+            "comment": "Package vim is already set to be held.",
+        }
+    }
+
+
+def test_hold_pkgs():
+    """
+    test aptpkg.hold() when passing in pkgs
+    """
+    get_sel = {"hold": []}
+    mock_set_sel = MagicMock()
+    mock_set_sel.side_effect = [
+        {"vim": {"old": "install", "new": "hold"}},
+        {"vim-nox": {"old": "install", "new": "hold"}},
+    ]
+    patch_get_sel = patch("salt.modules.aptpkg.get_selections", return_value=get_sel)
+    patch_set_sel = patch("salt.modules.aptpkg.set_selections", mock_set_sel)
+    with patch_get_sel, patch_set_sel:
+        ret = aptpkg.hold(pkgs=["vim", "vim-nox"])
+        assert ret == {
+            "vim": {
+                "name": "vim",
+                "changes": {"old": "install", "new": "hold"},
+                "result": True,
+                "comment": "Package vim is now being held.",
+            },
+            "vim-nox": {
+                "name": "vim-nox",
+                "changes": {"old": "install", "new": "hold"},
+                "result": True,
+                "comment": "Package vim-nox is now being held.",
+            },
+        }
+
+
+def test_unhold():
+    """
+    test aptpkg.unhold when passing pacakge as name
+    """
+    set_sel = {"vim": {"old": "hold", "new": "install"}}
+    get_sel = {"hold": ["vim"]}
+    patch_get_sel = patch("salt.modules.aptpkg.get_selections", return_value=get_sel)
+    patch_set_sel = patch("salt.modules.aptpkg.set_selections", return_value=set_sel)
+    with patch_get_sel, patch_set_sel:
+        ret = aptpkg.unhold("vim")
+        assert ret == {
+            "vim": {
+                "name": "vim",
+                "changes": {"old": "hold", "new": "install"},
+                "result": True,
+                "comment": "Package vim is no longer being held.",
+            }
+        }
+
+
+def test_unhold_no_name_pkgs():
+    """
+    test aptpkg.unhold when we do not pass in a name or list of pkgs
+    """
+    with pytest.raises(SaltInvocationError) as err:
+        aptpkg.unhold()
+    assert err.value.message == "One of name, pkgs, or sources must be specified."
+
+
+def test_unhold_pkgs_sources():
+    """
+    test aptpkg.unhold when we we set sources and a list of pkgs.
+    """
+    with pytest.raises(SaltInvocationError) as err:
+        aptpkg.unhold(
+            pkgs=["vim", "apache2"], sources=["http://source1", "http://source2"]
+        )
+    assert err.value.message == "Only one of pkgs or sources can be specified."
+
+
+@pytest.mark.parametrize(
+    "sources",
+    [
+        [
+            OrderedDict(
+                [
+                    (
+                        "vim",
+                        "https://mirrors.edge.kernel.org/ubuntu/pool/main/v/vim/vim_8.2.3995-1ubuntu2.12_amd64.deb",
+                    )
+                ]
+            )
+        ],
+        [
+            (
+                "vim",
+                "https://mirrors.edge.kernel.org/ubuntu/pool/main/v/vim/vim_8.2.3995-1ubuntu2.12_amd64.deb",
+            )
+        ],
+    ],
+)
+def test_unhold_sources(sources):
+    """
+    test aptpkg.unhold when using sources
+    """
+    set_sel = {"vim": {"old": "hold", "new": "install"}}
+    get_sel = {"hold": ["vim"]}
+    patch_get_sel = patch("salt.modules.aptpkg.get_selections", return_value=get_sel)
+    patch_set_sel = patch("salt.modules.aptpkg.set_selections", return_value=set_sel)
+    with patch_get_sel, patch_set_sel:
+        ret = aptpkg.unhold(sources=sources)
+    assert ret == {
+        "vim": {
+            "name": "vim",
+            "changes": {"old": "hold", "new": "install"},
+            "result": True,
+            "comment": "Package vim is no longer being held.",
+        }
+    }
+
+
+def test_unhold_true():
+    """
+    test aptpkg.unhold() when passing in the name of a package
+    and test is True
+    """
+    set_sel = {"vim": {"old": "install", "new": "hold"}}
+    get_sel = {"hold": ["vim"]}
+    patch_get_sel = patch("salt.modules.aptpkg.get_selections", return_value=get_sel)
+    patch_set_sel = patch("salt.modules.aptpkg.set_selections", return_value=set_sel)
+    with patch_get_sel, patch_set_sel:
+        with patch.dict(aptpkg.__opts__, {"test": True}):
+            ret = aptpkg.unhold("vim")
+    assert ret == {
+        "vim": {
+            "name": "vim",
+            "changes": {},
+            "result": None,
+            "comment": "Package vim is set not to be held.",
+        }
+    }
+
+
+def test_unhold_already_set():
+    """
+    test aptpkg.unhold() when the pkg is already set
+    """
+    get_sel = {"install": ["vim"]}
+    patch_get_sel = patch("salt.modules.aptpkg.get_selections", return_value=get_sel)
+    with patch_get_sel:
+        ret = aptpkg.unhold("vim")
+    assert ret == {
+        "vim": {
+            "name": "vim",
+            "changes": {},
+            "result": True,
+            "comment": "Package vim is already set not to be held.",
+        }
+    }
+
+
+def test_unhold_pkgs():
+    """
+    test aptpkg.hold() when passing in pkgs
+    """
+    mock_get_sel = MagicMock()
+    mock_get_sel.side_effect = [{"hold": ["vim"]}, {"hold": ["vim-nox"]}]
+    mock_set_sel = MagicMock()
+    mock_set_sel.side_effect = [
+        {"vim": {"old": "hold", "new": "install"}},
+        {"vim-nox": {"old": "hold", "new": "install"}},
+    ]
+    patch_get_sel = patch("salt.modules.aptpkg.get_selections", mock_get_sel)
+    patch_set_sel = patch("salt.modules.aptpkg.set_selections", mock_set_sel)
+    with patch_get_sel, patch_set_sel:
+        ret = aptpkg.unhold(pkgs=["vim", "vim-nox"])
+        assert ret == {
+            "vim": {
+                "name": "vim",
+                "changes": {"old": "hold", "new": "install"},
+                "result": True,
+                "comment": "Package vim is no longer being held.",
+            },
+            "vim-nox": {
+                "name": "vim-nox",
+                "changes": {"old": "hold", "new": "install"},
+                "result": True,
+                "comment": "Package vim-nox is no longer being held.",
+            },
+        }
+
+
+def test_get_key_from_id_keylength_not_valid(tmp_path, caplog):
+    """
+    test _get_key_from_id when the keyid lenght is not valid
+    """
+    ret = aptpkg._get_key_from_id(tmp_path, "FBB754512")
+    assert ret is False
+    assert "The keyid needs to be either 8 or 16 characters" in caplog.text
+
+
+def test_get_key_from_id_not_added(tmp_path, caplog):
+    """
+    test _get_key_from_id when the keyfile is not added
+    """
+    ret = aptpkg._get_key_from_id(tmp_path, "FBB75451")
+    assert ret is False
+    assert "Could not find the key file for keyid" in caplog.text
+
+
+def test_del_repo_key_keydir_doesnotexist(tmp_path, caplog):
+    """
+    test del_repo_key when keydir does not exist and aptkey is False
+    """
+    ret = aptpkg.del_repo_key(
+        keyid="0E08A149DE57BFBE", keydir=str(tmp_path / "keydir"), aptkey=False
+    )
+    assert ret is False
+    assert "does not exist. Please create this directory" in caplog.text
+
+
+def test_del_repo_key_keyid_doesnotexist(tmp_path, caplog):
+    """
+    test del_repo_key when keyid is not passed in
+    """
+    with patch("salt.utils.path.which", return_value=False):
+        with pytest.raises(SaltInvocationError) as err:
+            ret = aptpkg.del_repo_key(keydir=tmp_path, aptkey=False)
+
+    assert err.value.message == "keyid or keyid_ppa and PPA name must be passed"
+
+
+def test_del_repo_key_keyfile_doesnotexist(tmp_path, caplog):
+    """
+    test del_repo_key when keyfile does not exist
+    """
+    with patch("salt.utils.path.which", return_value=False):
+        ret = aptpkg.del_repo_key(
+            keyid="0E08A149DE57BFBE", keydir=tmp_path, aptkey=False
+        )
+        assert ret is False
+
+
+def test_set_selections():
+    """
+    test set_selections() with valid state
+    """
+    pkg = "salt-minion"
+    mock_get_sel = MagicMock(
+        return_value={
+            "install": ["adduser", pkg, "apparmor"],
+            "deinstall": ["python3-json-pointer"],
+        }
+    )
+    patch_get_sel = patch("salt.modules.aptpkg.get_selections", mock_get_sel)
+    mock_call_apt = MagicMock(
+        return_value={"pid": 8748, "retcode": 0, "stdout": "", "stderr": ""}
+    )
+    patch_call_apt = patch("salt.modules.aptpkg._call_apt", mock_call_apt)
+    patch_opts = patch.dict(aptpkg.__opts__, {"test": False})
+    with patch_get_sel, patch_call_apt, patch_opts:
+        ret = aptpkg.set_selections(selection=f'{{"hold": [{pkg}]}}')
+    assert ret == {pkg: {"old": "install", "new": "hold"}}
+
+
+def test_set_selections_no_path_selection():
+    """
+    test set_selections() when path or selection are not passed
+    """
+    pkg = "salt-minion"
+    mock_get_sel = MagicMock(
+        return_value={
+            "install": ["adduser", pkg, "apparmor"],
+            "deinstall": ["python3-json-pointer"],
+        }
+    )
+    patch_get_sel = patch("salt.modules.aptpkg.get_selections", mock_get_sel)
+    mock_call_apt = MagicMock(
+        return_value={"pid": 8748, "retcode": 0, "stdout": "", "stderr": ""}
+    )
+    patch_call_apt = patch("salt.modules.aptpkg._call_apt", mock_call_apt)
+    patch_opts = patch.dict(aptpkg.__opts__, {"test": False})
+    with patch_get_sel, patch_call_apt, patch_opts:
+        ret = aptpkg.set_selections()
+    assert ret == {}
+
+
+def test_set_selections_path_and_selection(tmp_path):
+    """
+    test set_selections() when path and selection are passed
+    """
+    pkg = "salt-minion"
+    mock_get_sel = MagicMock(
+        return_value={
+            "install": ["adduser", pkg, "apparmor"],
+            "deinstall": ["python3-json-pointer"],
+        }
+    )
+    patch_get_sel = patch("salt.modules.aptpkg.get_selections", mock_get_sel)
+    mock_call_apt = MagicMock(
+        return_value={"pid": 8748, "retcode": 0, "stdout": "", "stderr": ""}
+    )
+    patch_call_apt = patch("salt.modules.aptpkg._call_apt", mock_call_apt)
+    patch_opts = patch.dict(aptpkg.__opts__, {"test": False})
+    with patch_get_sel, patch_call_apt, patch_opts:
+        with pytest.raises(SaltInvocationError) as err:
+            ret = aptpkg.set_selections(selection=f'{{"hold": [{pkg}]}}', path=tmp_path)
+    assert "The 'selection' and 'path' arguments" in err.value.message
+
+
+def test_set_selections_invalid_yaml():
+    """
+    test set_selections() with invalid yaml with selections
+    """
+    pkg = "salt-minion"
+    mock_get_sel = MagicMock(
+        return_value={
+            "install": ["adduser", pkg, "apparmor"],
+            "deinstall": ["python3-json-pointer"],
+        }
+    )
+    patch_get_sel = patch("salt.modules.aptpkg.get_selections", mock_get_sel)
+    mock_call_apt = MagicMock(
+        return_value={"pid": 8748, "retcode": 0, "stdout": "", "stderr": ""}
+    )
+    patch_call_apt = patch("salt.modules.aptpkg._call_apt", mock_call_apt)
+    patch_opts = patch.dict(aptpkg.__opts__, {"test": False})
+    with patch_get_sel, patch_call_apt, patch_opts:
+        with pytest.raises(SaltInvocationError) as err:
+            aptpkg.set_selections(selection='{{"hold": [{pkg}]}')
+    assert "Improperly-formatted selection" in err.value.message
+
+
+def test_set_selections_path(tmp_path):
+    """
+    test set_selections() with path
+    """
+    pkg = "salt-minion"
+    select_file = tmp_path / "select"
+    mock_get_sel = MagicMock(
+        return_value={
+            "install": ["adduser", pkg, "apparmor"],
+            "deinstall": ["python3-json-pointer"],
+        }
+    )
+    patch_get_sel = patch("salt.modules.aptpkg.get_selections", mock_get_sel)
+    mock_call_apt = MagicMock(
+        return_value={"pid": 8748, "retcode": 0, "stdout": "", "stderr": ""}
+    )
+    patch_call_apt = patch("salt.modules.aptpkg._call_apt", mock_call_apt)
+    patch_opts = patch.dict(aptpkg.__opts__, {"test": False})
+    patch_salt = patch.dict(
+        aptpkg.__salt__, {"cp.cache_file": MagicMock(return_value=select_file)}
+    )
+
+    with salt.utils.files.fopen(select_file, "w") as fp:
+        fp.write("salt-minion hold\n adduser hold")
+    with patch_get_sel, patch_call_apt, patch_opts, patch_salt:
+        ret = aptpkg.set_selections(path=str(select_file))
+        assert ret == {
+            pkg: {"old": "install", "new": "hold"},
+            "adduser": {"old": "install", "new": "hold"},
+        }
+
+
+def test_set_selections_invalid_state():
+    """
+    test set_selections() with invalid state
+    """
+    pkg = "salt-minion"
+    mock_get_sel = MagicMock(
+        return_value={
+            "install": ["adduser", pkg, "apparmor"],
+            "deinstall": ["python3-json-pointer"],
+        }
+    )
+    patch_get_sel = patch("salt.modules.aptpkg.get_selections", mock_get_sel)
+    mock_call_apt = MagicMock(
+        return_value={"pid": 8748, "retcode": 0, "stdout": "", "stderr": ""}
+    )
+    patch_call_apt = patch("salt.modules.aptpkg._call_apt", mock_call_apt)
+    patch_opts = patch.dict(aptpkg.__opts__, {"test": False})
+    with patch_get_sel, patch_call_apt, patch_opts:
+        with pytest.raises(SaltInvocationError) as err:
+            aptpkg.set_selections(selection=f'{{"doesnotexist": [{pkg}]}}')
+
+    assert err.value.message == "Invalid state(s): doesnotexist"
+
+
+def test_set_selections_test():
+    """
+    test set_selections() with valid state and test is True in opts
+    """
+    pkg = "salt-minion"
+    mock_get_sel = MagicMock(
+        return_value={
+            "install": ["adduser", pkg, "apparmor"],
+            "deinstall": ["python3-json-pointer"],
+        }
+    )
+    patch_get_sel = patch("salt.modules.aptpkg.get_selections", mock_get_sel)
+    mock_call_apt = MagicMock(
+        return_value={"pid": 8748, "retcode": 0, "stdout": "", "stderr": ""}
+    )
+    patch_call_apt = patch("salt.modules.aptpkg._call_apt", mock_call_apt)
+    patch_opts = patch.dict(aptpkg.__opts__, {"test": True})
+    with patch_get_sel, patch_call_apt, patch_opts:
+        ret = aptpkg.set_selections(selection=f'{{"hold": [{pkg}]}}')
+    assert ret == {}
+
+
 def test_latest_version_calls_aptcache_once_per_run():
     """
     Performance Test - don't call apt-cache once for each pkg, call once and parse output
@@ -1545,574 +2114,4 @@
     ):
         ret = aptpkg.latest_version("sudo", "unzip", refresh=False)
     mock_apt_cache.assert_called_once()
-    assert ret == {"sudo": "6.0-23+deb10u3", "unzip": ""}
-=======
-@pytest.mark.parametrize(
-    "pkg,arch",
-    [
-        ("zsh", "amd64"),
-        ("php", "x86_64"),
-    ],
-)
-def test_parse_arch(pkg, arch):
-    """
-    Test parse_arch when we pass in
-    valid package and arch names
-    """
-    ret = aptpkg.parse_arch(f"{pkg}:{arch}")
-    assert ret == {"name": pkg, "arch": arch}
-
-
-@pytest.mark.parametrize(
-    "pkg",
-    [
-        "php",
-    ],
-)
-def test_parse_arch_invalid(pkg):
-    """
-    Test parse_arch when we pass in
-    invalid package and arch names
-    """
-    ret = aptpkg.parse_arch(f"{pkg}")
-    assert ret == {"name": pkg, "arch": None}
-
-
-def test_latest_version_repo_kwarg():
-    """
-    Test latest_version when `repo` is passed in as a kwarg
-    """
-    with pytest.raises(SaltInvocationError) as exc:
-        aptpkg.latest_version("php", repo="https://repo.com")
-    assert exc.value.message == "The 'repo' argument is invalid, use 'fromrepo' instead"
-
-
-def test_latest_version_names_empty():
-    """
-    Test latest_version when names is empty
-    """
-    ret = aptpkg.latest_version()
-    assert ret == ""
-
-
-def test_hold():
-    """
-    test aptpkg.hold() when passing in the name of a package
-    """
-    set_sel = {"vim": {"old": "install", "new": "hold"}}
-    get_sel = {"hold": []}
-    patch_get_sel = patch("salt.modules.aptpkg.get_selections", return_value=get_sel)
-    patch_set_sel = patch("salt.modules.aptpkg.set_selections", return_value=set_sel)
-    with patch_get_sel, patch_set_sel:
-        ret = aptpkg.hold("vim")
-    assert ret == {
-        "vim": {
-            "name": "vim",
-            "changes": {"old": "install", "new": "hold"},
-            "result": True,
-            "comment": "Package vim is now being held.",
-        }
-    }
-
-
-def test_hold_no_name_pkgs():
-    """
-    test aptpkg.hold when we do not pass in a name or list of pkgs
-    """
-    with pytest.raises(SaltInvocationError) as err:
-        aptpkg.hold()
-    assert err.value.message == "One of name, pkgs, or sources must be specified."
-
-
-def test_hold_pkgs_sources():
-    """
-    test aptpkg.hold when we we set sources and a list of pkgs.
-    """
-    with pytest.raises(SaltInvocationError) as err:
-        aptpkg.hold(
-            pkgs=["vim", "apache2"], sources=["http://source1", "http://source2"]
-        )
-    assert err.value.message == "Only one of pkgs or sources can be specified."
-
-
-@pytest.mark.parametrize(
-    "sources",
-    [
-        [
-            OrderedDict(
-                [
-                    (
-                        "vim",
-                        "https://mirrors.edge.kernel.org/ubuntu/pool/main/v/vim/vim_8.2.3995-1ubuntu2.12_amd64.deb",
-                    )
-                ]
-            )
-        ],
-        [
-            (
-                "vim",
-                "https://mirrors.edge.kernel.org/ubuntu/pool/main/v/vim/vim_8.2.3995-1ubuntu2.12_amd64.deb",
-            )
-        ],
-    ],
-)
-def test_hold_sources(sources):
-    """
-    test aptpkg.hold when using sources
-    """
-    set_sel = {"vim": {"old": "install", "new": "hold"}}
-    get_sel = {"hold": []}
-    patch_get_sel = patch("salt.modules.aptpkg.get_selections", return_value=get_sel)
-    patch_set_sel = patch("salt.modules.aptpkg.set_selections", return_value=set_sel)
-    with patch_get_sel, patch_set_sel:
-        ret = aptpkg.hold(sources=sources)
-    assert ret == {
-        "vim": {
-            "name": "vim",
-            "changes": {"old": "install", "new": "hold"},
-            "result": True,
-            "comment": "Package vim is now being held.",
-        }
-    }
-
-
-def test_hold_true():
-    """
-    test aptpkg.hold() when passing in the name of a package
-    and test is True
-    """
-    set_sel = {"vim": {"old": "install", "new": "hold"}}
-    get_sel = {"hold": []}
-    patch_get_sel = patch("salt.modules.aptpkg.get_selections", return_value=get_sel)
-    patch_set_sel = patch("salt.modules.aptpkg.set_selections", return_value=set_sel)
-    with patch_get_sel, patch_set_sel:
-        with patch.dict(aptpkg.__opts__, {"test": True}):
-            ret = aptpkg.hold("vim")
-    assert ret == {
-        "vim": {
-            "name": "vim",
-            "changes": {},
-            "result": None,
-            "comment": "Package vim is set to be held.",
-        }
-    }
-
-
-def test_hold_already_set():
-    """
-    test aptpkg.hold() when the pkg is already set
-    """
-    get_sel = {"hold": ["vim"]}
-    patch_get_sel = patch("salt.modules.aptpkg.get_selections", return_value=get_sel)
-    with patch_get_sel:
-        ret = aptpkg.hold("vim")
-    assert ret == {
-        "vim": {
-            "name": "vim",
-            "changes": {},
-            "result": True,
-            "comment": "Package vim is already set to be held.",
-        }
-    }
-
-
-def test_hold_pkgs():
-    """
-    test aptpkg.hold() when passing in pkgs
-    """
-    get_sel = {"hold": []}
-    mock_set_sel = MagicMock()
-    mock_set_sel.side_effect = [
-        {"vim": {"old": "install", "new": "hold"}},
-        {"vim-nox": {"old": "install", "new": "hold"}},
-    ]
-    patch_get_sel = patch("salt.modules.aptpkg.get_selections", return_value=get_sel)
-    patch_set_sel = patch("salt.modules.aptpkg.set_selections", mock_set_sel)
-    with patch_get_sel, patch_set_sel:
-        ret = aptpkg.hold(pkgs=["vim", "vim-nox"])
-        assert ret == {
-            "vim": {
-                "name": "vim",
-                "changes": {"old": "install", "new": "hold"},
-                "result": True,
-                "comment": "Package vim is now being held.",
-            },
-            "vim-nox": {
-                "name": "vim-nox",
-                "changes": {"old": "install", "new": "hold"},
-                "result": True,
-                "comment": "Package vim-nox is now being held.",
-            },
-        }
-
-
-def test_unhold():
-    """
-    test aptpkg.unhold when passing pacakge as name
-    """
-    set_sel = {"vim": {"old": "hold", "new": "install"}}
-    get_sel = {"hold": ["vim"]}
-    patch_get_sel = patch("salt.modules.aptpkg.get_selections", return_value=get_sel)
-    patch_set_sel = patch("salt.modules.aptpkg.set_selections", return_value=set_sel)
-    with patch_get_sel, patch_set_sel:
-        ret = aptpkg.unhold("vim")
-        assert ret == {
-            "vim": {
-                "name": "vim",
-                "changes": {"old": "hold", "new": "install"},
-                "result": True,
-                "comment": "Package vim is no longer being held.",
-            }
-        }
-
-
-def test_unhold_no_name_pkgs():
-    """
-    test aptpkg.unhold when we do not pass in a name or list of pkgs
-    """
-    with pytest.raises(SaltInvocationError) as err:
-        aptpkg.unhold()
-    assert err.value.message == "One of name, pkgs, or sources must be specified."
-
-
-def test_unhold_pkgs_sources():
-    """
-    test aptpkg.unhold when we we set sources and a list of pkgs.
-    """
-    with pytest.raises(SaltInvocationError) as err:
-        aptpkg.unhold(
-            pkgs=["vim", "apache2"], sources=["http://source1", "http://source2"]
-        )
-    assert err.value.message == "Only one of pkgs or sources can be specified."
-
-
-@pytest.mark.parametrize(
-    "sources",
-    [
-        [
-            OrderedDict(
-                [
-                    (
-                        "vim",
-                        "https://mirrors.edge.kernel.org/ubuntu/pool/main/v/vim/vim_8.2.3995-1ubuntu2.12_amd64.deb",
-                    )
-                ]
-            )
-        ],
-        [
-            (
-                "vim",
-                "https://mirrors.edge.kernel.org/ubuntu/pool/main/v/vim/vim_8.2.3995-1ubuntu2.12_amd64.deb",
-            )
-        ],
-    ],
-)
-def test_unhold_sources(sources):
-    """
-    test aptpkg.unhold when using sources
-    """
-    set_sel = {"vim": {"old": "hold", "new": "install"}}
-    get_sel = {"hold": ["vim"]}
-    patch_get_sel = patch("salt.modules.aptpkg.get_selections", return_value=get_sel)
-    patch_set_sel = patch("salt.modules.aptpkg.set_selections", return_value=set_sel)
-    with patch_get_sel, patch_set_sel:
-        ret = aptpkg.unhold(sources=sources)
-    assert ret == {
-        "vim": {
-            "name": "vim",
-            "changes": {"old": "hold", "new": "install"},
-            "result": True,
-            "comment": "Package vim is no longer being held.",
-        }
-    }
-
-
-def test_unhold_true():
-    """
-    test aptpkg.unhold() when passing in the name of a package
-    and test is True
-    """
-    set_sel = {"vim": {"old": "install", "new": "hold"}}
-    get_sel = {"hold": ["vim"]}
-    patch_get_sel = patch("salt.modules.aptpkg.get_selections", return_value=get_sel)
-    patch_set_sel = patch("salt.modules.aptpkg.set_selections", return_value=set_sel)
-    with patch_get_sel, patch_set_sel:
-        with patch.dict(aptpkg.__opts__, {"test": True}):
-            ret = aptpkg.unhold("vim")
-    assert ret == {
-        "vim": {
-            "name": "vim",
-            "changes": {},
-            "result": None,
-            "comment": "Package vim is set not to be held.",
-        }
-    }
-
-
-def test_unhold_already_set():
-    """
-    test aptpkg.unhold() when the pkg is already set
-    """
-    get_sel = {"install": ["vim"]}
-    patch_get_sel = patch("salt.modules.aptpkg.get_selections", return_value=get_sel)
-    with patch_get_sel:
-        ret = aptpkg.unhold("vim")
-    assert ret == {
-        "vim": {
-            "name": "vim",
-            "changes": {},
-            "result": True,
-            "comment": "Package vim is already set not to be held.",
-        }
-    }
-
-
-def test_unhold_pkgs():
-    """
-    test aptpkg.hold() when passing in pkgs
-    """
-    mock_get_sel = MagicMock()
-    mock_get_sel.side_effect = [{"hold": ["vim"]}, {"hold": ["vim-nox"]}]
-    mock_set_sel = MagicMock()
-    mock_set_sel.side_effect = [
-        {"vim": {"old": "hold", "new": "install"}},
-        {"vim-nox": {"old": "hold", "new": "install"}},
-    ]
-    patch_get_sel = patch("salt.modules.aptpkg.get_selections", mock_get_sel)
-    patch_set_sel = patch("salt.modules.aptpkg.set_selections", mock_set_sel)
-    with patch_get_sel, patch_set_sel:
-        ret = aptpkg.unhold(pkgs=["vim", "vim-nox"])
-        assert ret == {
-            "vim": {
-                "name": "vim",
-                "changes": {"old": "hold", "new": "install"},
-                "result": True,
-                "comment": "Package vim is no longer being held.",
-            },
-            "vim-nox": {
-                "name": "vim-nox",
-                "changes": {"old": "hold", "new": "install"},
-                "result": True,
-                "comment": "Package vim-nox is no longer being held.",
-            },
-        }
-
-
-def test_get_key_from_id_keylength_not_valid(tmp_path, caplog):
-    """
-    test _get_key_from_id when the keyid lenght is not valid
-    """
-    ret = aptpkg._get_key_from_id(tmp_path, "FBB754512")
-    assert ret is False
-    assert "The keyid needs to be either 8 or 16 characters" in caplog.text
-
-
-def test_get_key_from_id_not_added(tmp_path, caplog):
-    """
-    test _get_key_from_id when the keyfile is not added
-    """
-    ret = aptpkg._get_key_from_id(tmp_path, "FBB75451")
-    assert ret is False
-    assert "Could not find the key file for keyid" in caplog.text
-
-
-def test_del_repo_key_keydir_doesnotexist(tmp_path, caplog):
-    """
-    test del_repo_key when keydir does not exist and aptkey is False
-    """
-    ret = aptpkg.del_repo_key(
-        keyid="0E08A149DE57BFBE", keydir=str(tmp_path / "keydir"), aptkey=False
-    )
-    assert ret is False
-    assert "does not exist. Please create this directory" in caplog.text
-
-
-def test_del_repo_key_keyid_doesnotexist(tmp_path, caplog):
-    """
-    test del_repo_key when keyid is not passed in
-    """
-    with patch("salt.utils.path.which", return_value=False):
-        with pytest.raises(SaltInvocationError) as err:
-            ret = aptpkg.del_repo_key(keydir=tmp_path, aptkey=False)
-
-    assert err.value.message == "keyid or keyid_ppa and PPA name must be passed"
-
-
-def test_del_repo_key_keyfile_doesnotexist(tmp_path, caplog):
-    """
-    test del_repo_key when keyfile does not exist
-    """
-    with patch("salt.utils.path.which", return_value=False):
-        ret = aptpkg.del_repo_key(
-            keyid="0E08A149DE57BFBE", keydir=tmp_path, aptkey=False
-        )
-        assert ret is False
-
-
-def test_set_selections():
-    """
-    test set_selections() with valid state
-    """
-    pkg = "salt-minion"
-    mock_get_sel = MagicMock(
-        return_value={
-            "install": ["adduser", pkg, "apparmor"],
-            "deinstall": ["python3-json-pointer"],
-        }
-    )
-    patch_get_sel = patch("salt.modules.aptpkg.get_selections", mock_get_sel)
-    mock_call_apt = MagicMock(
-        return_value={"pid": 8748, "retcode": 0, "stdout": "", "stderr": ""}
-    )
-    patch_call_apt = patch("salt.modules.aptpkg._call_apt", mock_call_apt)
-    patch_opts = patch.dict(aptpkg.__opts__, {"test": False})
-    with patch_get_sel, patch_call_apt, patch_opts:
-        ret = aptpkg.set_selections(selection=f'{{"hold": [{pkg}]}}')
-    assert ret == {pkg: {"old": "install", "new": "hold"}}
-
-
-def test_set_selections_no_path_selection():
-    """
-    test set_selections() when path or selection are not passed
-    """
-    pkg = "salt-minion"
-    mock_get_sel = MagicMock(
-        return_value={
-            "install": ["adduser", pkg, "apparmor"],
-            "deinstall": ["python3-json-pointer"],
-        }
-    )
-    patch_get_sel = patch("salt.modules.aptpkg.get_selections", mock_get_sel)
-    mock_call_apt = MagicMock(
-        return_value={"pid": 8748, "retcode": 0, "stdout": "", "stderr": ""}
-    )
-    patch_call_apt = patch("salt.modules.aptpkg._call_apt", mock_call_apt)
-    patch_opts = patch.dict(aptpkg.__opts__, {"test": False})
-    with patch_get_sel, patch_call_apt, patch_opts:
-        ret = aptpkg.set_selections()
-    assert ret == {}
-
-
-def test_set_selections_path_and_selection(tmp_path):
-    """
-    test set_selections() when path and selection are passed
-    """
-    pkg = "salt-minion"
-    mock_get_sel = MagicMock(
-        return_value={
-            "install": ["adduser", pkg, "apparmor"],
-            "deinstall": ["python3-json-pointer"],
-        }
-    )
-    patch_get_sel = patch("salt.modules.aptpkg.get_selections", mock_get_sel)
-    mock_call_apt = MagicMock(
-        return_value={"pid": 8748, "retcode": 0, "stdout": "", "stderr": ""}
-    )
-    patch_call_apt = patch("salt.modules.aptpkg._call_apt", mock_call_apt)
-    patch_opts = patch.dict(aptpkg.__opts__, {"test": False})
-    with patch_get_sel, patch_call_apt, patch_opts:
-        with pytest.raises(SaltInvocationError) as err:
-            ret = aptpkg.set_selections(selection=f'{{"hold": [{pkg}]}}', path=tmp_path)
-    assert "The 'selection' and 'path' arguments" in err.value.message
-
-
-def test_set_selections_invalid_yaml():
-    """
-    test set_selections() with invalid yaml with selections
-    """
-    pkg = "salt-minion"
-    mock_get_sel = MagicMock(
-        return_value={
-            "install": ["adduser", pkg, "apparmor"],
-            "deinstall": ["python3-json-pointer"],
-        }
-    )
-    patch_get_sel = patch("salt.modules.aptpkg.get_selections", mock_get_sel)
-    mock_call_apt = MagicMock(
-        return_value={"pid": 8748, "retcode": 0, "stdout": "", "stderr": ""}
-    )
-    patch_call_apt = patch("salt.modules.aptpkg._call_apt", mock_call_apt)
-    patch_opts = patch.dict(aptpkg.__opts__, {"test": False})
-    with patch_get_sel, patch_call_apt, patch_opts:
-        with pytest.raises(SaltInvocationError) as err:
-            aptpkg.set_selections(selection='{{"hold": [{pkg}]}')
-    assert "Improperly-formatted selection" in err.value.message
-
-
-def test_set_selections_path(tmp_path):
-    """
-    test set_selections() with path
-    """
-    pkg = "salt-minion"
-    select_file = tmp_path / "select"
-    mock_get_sel = MagicMock(
-        return_value={
-            "install": ["adduser", pkg, "apparmor"],
-            "deinstall": ["python3-json-pointer"],
-        }
-    )
-    patch_get_sel = patch("salt.modules.aptpkg.get_selections", mock_get_sel)
-    mock_call_apt = MagicMock(
-        return_value={"pid": 8748, "retcode": 0, "stdout": "", "stderr": ""}
-    )
-    patch_call_apt = patch("salt.modules.aptpkg._call_apt", mock_call_apt)
-    patch_opts = patch.dict(aptpkg.__opts__, {"test": False})
-    patch_salt = patch.dict(
-        aptpkg.__salt__, {"cp.cache_file": MagicMock(return_value=select_file)}
-    )
-
-    with salt.utils.files.fopen(select_file, "w") as fp:
-        fp.write("salt-minion hold\n adduser hold")
-    with patch_get_sel, patch_call_apt, patch_opts, patch_salt:
-        ret = aptpkg.set_selections(path=str(select_file))
-        assert ret == {
-            pkg: {"old": "install", "new": "hold"},
-            "adduser": {"old": "install", "new": "hold"},
-        }
-
-
-def test_set_selections_invalid_state():
-    """
-    test set_selections() with invalid state
-    """
-    pkg = "salt-minion"
-    mock_get_sel = MagicMock(
-        return_value={
-            "install": ["adduser", pkg, "apparmor"],
-            "deinstall": ["python3-json-pointer"],
-        }
-    )
-    patch_get_sel = patch("salt.modules.aptpkg.get_selections", mock_get_sel)
-    mock_call_apt = MagicMock(
-        return_value={"pid": 8748, "retcode": 0, "stdout": "", "stderr": ""}
-    )
-    patch_call_apt = patch("salt.modules.aptpkg._call_apt", mock_call_apt)
-    patch_opts = patch.dict(aptpkg.__opts__, {"test": False})
-    with patch_get_sel, patch_call_apt, patch_opts:
-        with pytest.raises(SaltInvocationError) as err:
-            aptpkg.set_selections(selection=f'{{"doesnotexist": [{pkg}]}}')
-
-    assert err.value.message == "Invalid state(s): doesnotexist"
-
-
-def test_set_selections_test():
-    """
-    test set_selections() with valid state and test is True in opts
-    """
-    pkg = "salt-minion"
-    mock_get_sel = MagicMock(
-        return_value={
-            "install": ["adduser", pkg, "apparmor"],
-            "deinstall": ["python3-json-pointer"],
-        }
-    )
-    patch_get_sel = patch("salt.modules.aptpkg.get_selections", mock_get_sel)
-    mock_call_apt = MagicMock(
-        return_value={"pid": 8748, "retcode": 0, "stdout": "", "stderr": ""}
-    )
-    patch_call_apt = patch("salt.modules.aptpkg._call_apt", mock_call_apt)
-    patch_opts = patch.dict(aptpkg.__opts__, {"test": True})
-    with patch_get_sel, patch_call_apt, patch_opts:
-        ret = aptpkg.set_selections(selection=f'{{"hold": [{pkg}]}}')
-    assert ret == {}
->>>>>>> 449b7572
+    assert ret == {"sudo": "6.0-23+deb10u3", "unzip": ""}