"""
Tests using sudoers formula
"""

import types

import pytest

pytestmark = [
    pytest.mark.skip_on_windows,
    pytest.mark.destructive_test,
<<<<<<< HEAD
    pytest.mark.skipif(
        'grains["os_family"] == "Suse"',
        reason="Zypperpkg module removed as a part of great module migration",
    ),
=======
    pytest.mark.timeout_unless_on_windows(240),
>>>>>>> 70324fab
]


@pytest.fixture(scope="module")
def formula():
    return types.SimpleNamespace(name="sudoers-formula", tag="0.25.0")


def test_sudoers_formula(modules):
    ret = modules.state.sls("sudoers")
    assert not ret.errors
    assert ret.failed is False
    for staterun in ret:
        assert staterun.result is True<|MERGE_RESOLUTION|>--- conflicted
+++ resolved
@@ -9,14 +9,11 @@
 pytestmark = [
     pytest.mark.skip_on_windows,
     pytest.mark.destructive_test,
-<<<<<<< HEAD
+    pytest.mark.timeout_unless_on_windows(240),
     pytest.mark.skipif(
         'grains["os_family"] == "Suse"',
         reason="Zypperpkg module removed as a part of great module migration",
     ),
-=======
-    pytest.mark.timeout_unless_on_windows(240),
->>>>>>> 70324fab
 ]
 
 
