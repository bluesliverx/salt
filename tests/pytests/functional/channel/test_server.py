import asyncio
import ctypes
import logging
import multiprocessing
import os
import pathlib
import shutil
import stat
import time
from pathlib import Path

import pytest
from saltfactories.utils import random_string

import salt.channel.client
import salt.channel.server
import salt.config
import salt.crypt
import salt.master
import salt.utils.platform
import salt.utils.process
import salt.utils.stringutils
from tests.conftest import FIPS_TESTRUN

log = logging.getLogger(__name__)


pytestmark = [
    pytest.mark.skip_on_spawning_platform(
        reason="These tests are currently broken on spawning platforms. Need to be rewritten.",
    ),
    pytest.mark.timeout_unless_on_windows(120),
]


@pytest.fixture
def channel_minion_id():
    return random_string("Tha-Minion-")


@pytest.fixture
def root_dir(tmp_path):
    if salt.utils.platform.is_darwin():
        # To avoid 'OSError: AF_UNIX path too long'
        _root_dir = pathlib.Path("/tmp").resolve() / tmp_path.name
        try:
            yield _root_dir
        finally:
            shutil.rmtree(str(_root_dir), ignore_errors=True)
    else:
        yield tmp_path


def transport_ids(value):
    return f"transport({value})"


# @pytest.fixture(params=["ws", "tcp", "zeromq"], ids=transport_ids)
@pytest.fixture(
    params=[
        "ws",
        "tcp",
        "zeromq",
    ],
    ids=transport_ids,
)
def transport(request):
    return request.param


@pytest.fixture
def master_config(master_opts, transport):
    master_opts.update(
        transport=transport,
        id="master",
        interface="127.0.0.1",
        fips_mode=FIPS_TESTRUN,
        publish_signing_algorithm=(
            "PKCS1v15-SHA224" if FIPS_TESTRUN else "PKCS1v15-SHA1"
        ),
    )
<<<<<<< HEAD
    os.makedirs(master_conf["pki_dir"])
    master_keys = salt.crypt.MasterKeys(master_conf)
    minions_keys = os.path.join(master_conf["pki_dir"], "minions")
    os.makedirs(minions_keys)
    yield master_conf
=======
    salt.crypt.gen_keys(master_opts["pki_dir"], "master", 4096)
    yield master_opts
>>>>>>> a5c80d2e


@pytest.fixture
def minion_config(minion_opts, master_config, channel_minion_id):
    minion_opts.update(
        transport=master_config["transport"],
        root_dir=master_config["root_dir"],
        id=channel_minion_id,
        cachedir=master_config["cachedir"],
        sock_dir=master_config["sock_dir"],
        ret_port=master_config["ret_port"],
        interface="127.0.0.1",
        pki_dir=os.path.join(master_config["root_dir"], "pki_minion"),
        master_port=master_config["ret_port"],
        master_ip="127.0.0.1",
        master_uri="tcp://127.0.0.1:{}".format(master_config["ret_port"]),
        fips_mode=FIPS_TESTRUN,
        encryption_algorithm="OAEP-SHA224" if FIPS_TESTRUN else "OAEP-SHA1",
        signing_algorithm="PKCS1v15-SHA224" if FIPS_TESTRUN else "PKCS1v15-SHA1",
    )
<<<<<<< HEAD
    os.makedirs(minion_conf["pki_dir"])
    salt.crypt.AsyncAuth(minion_conf).get_keys()  # generate minion.pem/pub
    minion_pub = os.path.join(minion_conf["pki_dir"], "minion.pub")
=======
    pathlib.Path(minion_opts["pki_dir"]).mkdir(exist_ok=True)
    pathlib.Path(master_config["pki_dir"]).mkdir(exist_ok=True)
    salt.crypt.gen_keys(minion_opts["pki_dir"], "minion", 4096)
    minion_pub = os.path.join(minion_opts["pki_dir"], "minion.pub")
>>>>>>> a5c80d2e
    pub_on_master = os.path.join(master_config["pki_dir"], "minions", channel_minion_id)
    shutil.copyfile(minion_pub, pub_on_master)
    return minion_opts


@pytest.fixture
def process_manager():
    process_manager = salt.utils.process.ProcessManager()
    try:
        yield process_manager
    finally:
        process_manager.terminate()


@pytest.fixture
def master_secrets():
    salt.master.SMaster.secrets["aes"] = {
        "secret": multiprocessing.Array(
            ctypes.c_char,
            salt.utils.stringutils.to_bytes(salt.crypt.Crypticle.generate_key_string()),
        ),
        "serial": multiprocessing.Value(
            ctypes.c_longlong, lock=False  # We'll use the lock from 'secret'
        ),
    }
    yield
    salt.master.SMaster.secrets.pop("aes")


async def _connect_and_publish(
    io_loop, channel_minion_id, channel, server, received, timeout=60
):
    await channel.connect()

    async def cb(payload):
        received.append(payload)
        io_loop.stop()

    channel.on_recv(cb)
    io_loop.spawn_callback(
        server.publish, {"tgt_type": "glob", "tgt": [channel_minion_id], "WTF": "SON"}
    )
    start = time.time()
    while time.time() - start < timeout:
        await asyncio.sleep(1)
    io_loop.stop()


def test_pub_server_channel(
    io_loop,
    channel_minion_id,
    master_config,
    minion_config,
    process_manager,
    master_secrets,
):
    server_channel = salt.channel.server.PubServerChannel.factory(
        master_config,
    )
    server_channel.pre_fork(process_manager)
    if not server_channel.transport.started.wait(30):
        pytest.fail("Server channel did not start within 30 seconds.")
    req_server_channel = salt.channel.server.ReqServerChannel.factory(master_config)
    req_server_channel.pre_fork(process_manager)

    async def handle_payload(payload):
        log.debug("Payload handler got %r", payload)

    req_server_channel.post_fork(handle_payload, io_loop=io_loop)

    if master_config["transport"] == "zeromq":
        p = Path(str(master_config["sock_dir"])) / "workers.ipc"
        start = time.time()
        while not p.exists():
            time.sleep(0.3)
            if time.time() - start > 20:
                raise Exception("IPC socket not created")
        mode = os.lstat(p).st_mode
        assert bool(os.lstat(p).st_mode & stat.S_IRUSR)
        assert not bool(os.lstat(p).st_mode & stat.S_IRGRP)
        assert not bool(os.lstat(p).st_mode & stat.S_IROTH)

    pub_channel = salt.channel.client.AsyncPubChannel.factory(
        minion_config, io_loop=io_loop
    )
    received = []

    try:
        io_loop.add_callback(
            _connect_and_publish,
            io_loop,
            channel_minion_id,
            pub_channel,
            server_channel,
            received,
        )
        io_loop.start()
        assert len(received) == 1
    finally:
        server_channel.close()
        req_server_channel.close()
        pub_channel.close()<|MERGE_RESOLUTION|>--- conflicted
+++ resolved
@@ -79,16 +79,8 @@
             "PKCS1v15-SHA224" if FIPS_TESTRUN else "PKCS1v15-SHA1"
         ),
     )
-<<<<<<< HEAD
-    os.makedirs(master_conf["pki_dir"])
-    master_keys = salt.crypt.MasterKeys(master_conf)
-    minions_keys = os.path.join(master_conf["pki_dir"], "minions")
-    os.makedirs(minions_keys)
-    yield master_conf
-=======
     salt.crypt.gen_keys(master_opts["pki_dir"], "master", 4096)
     yield master_opts
->>>>>>> a5c80d2e
 
 
 @pytest.fixture
@@ -109,16 +101,9 @@
         encryption_algorithm="OAEP-SHA224" if FIPS_TESTRUN else "OAEP-SHA1",
         signing_algorithm="PKCS1v15-SHA224" if FIPS_TESTRUN else "PKCS1v15-SHA1",
     )
-<<<<<<< HEAD
-    os.makedirs(minion_conf["pki_dir"])
-    salt.crypt.AsyncAuth(minion_conf).get_keys()  # generate minion.pem/pub
-    minion_pub = os.path.join(minion_conf["pki_dir"], "minion.pub")
-=======
-    pathlib.Path(minion_opts["pki_dir"]).mkdir(exist_ok=True)
-    pathlib.Path(master_config["pki_dir"]).mkdir(exist_ok=True)
-    salt.crypt.gen_keys(minion_opts["pki_dir"], "minion", 4096)
+    os.makedirs(minion_opts["pki_dir"])
+    salt.crypt.AsyncAuth(minion_opts).get_keys()  # generate minion.pem/pub
     minion_pub = os.path.join(minion_opts["pki_dir"], "minion.pub")
->>>>>>> a5c80d2e
     pub_on_master = os.path.join(master_config["pki_dir"], "minions", channel_minion_id)
     shutil.copyfile(minion_pub, pub_on_master)
     return minion_opts
