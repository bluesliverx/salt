--- conflicted
+++ resolved
@@ -447,19 +447,8 @@
                 self.ssm_bin = self.install_dir / "ssm.exe"
             if pkg.endswith("exe"):
                 # Install the package
-<<<<<<< HEAD
-                log.debug("Installing: %s", str(pkg))
-                # ret = self.proc.run("start", "/wait", f"\"{str(pkg)} /start-minion=0 /S\"")
-                batch_file = pathlib.Path(pkg).parent / "install_nsis.cmd"
-                batch_content = f"start /wait {str(pkg)} /start-minion=0 /S"
-                with salt.utils.files.fopen(batch_file, "w") as fp:
-                    fp.write(batch_content)
-                # Now run the batch file
-                ret = self.proc.run("cmd.exe", "/c", str(batch_file))
-=======
                 log.info("Installing: %s", str(pkg))
                 ret = self.proc.run(str(pkg), "/start-minion=0", "/S")
->>>>>>> cd62b3ab
                 self._check_retcode(ret)
             elif pkg.endswith("msi"):
                 # Install the package
@@ -1027,15 +1016,10 @@
     def __enter__(self):
         if platform.is_windows():
             self.update_process_path()
-<<<<<<< HEAD
+
         if self.no_install:
             return self
-=======
-
-        if self.no_install:
-            return self
-
->>>>>>> cd62b3ab
+
         if self.upgrade:
             self.install_previous()
         else:
