--- conflicted
+++ resolved
@@ -656,7 +656,6 @@
             self.assertIn(
                 'does not exist', ret['comment'])
 
-<<<<<<< HEAD
     def test_managed_unicode_jinja_with_tojson_filter(self):
         '''
         Using {{ varname }} with a list or dictionary which contains unicode
@@ -698,7 +697,7 @@
 
             ''')
         assert managed == expected, '{0!r} != {1!r}'.format(managed, expected)  # pylint: disable=repr-flag-used-in-string
-=======
+
     def test_managed_source_hash_indifferent_case(self):
         '''
         Test passing a source_hash as an uppercase hash.
@@ -749,7 +748,6 @@
             # Clean Up File
             if os.path.exists(name):
                 os.remove(name)
->>>>>>> 4d4d2eac
 
     def test_directory(self):
         '''
