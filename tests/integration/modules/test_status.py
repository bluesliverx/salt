# -*- coding: utf-8 -*-

# Import Python libs
from __future__ import absolute_import, print_function, unicode_literals
import random

# Import Salt Testing libs
from tests.support.case import ModuleCase
from tests.support.unit import skipIf

# Import Salt libs
<<<<<<< HEAD
import salt.utils.platform
=======
import salt.utils
from salt.ext import six
>>>>>>> 65f344e3


class StatusModuleTest(ModuleCase):
    '''
    Test the status module
    '''
    @skipIf(salt.utils.platform.is_windows(), 'minion is windows')
    def test_status_pid(self):
        '''
        status.pid
        '''
        status_pid = self.run_function('status.pid', ['salt'])
        grab_pids = status_pid.split()[:10]
        random_pid = random.choice(grab_pids)
        grep_salt = self.run_function('cmd.run', ['ps aux | grep salt'])
        self.assertIn(random_pid, grep_salt)

    @skipIf(not salt.utils.is_windows(), 'windows only test')
    def test_status_cpuload(self):
        '''
        status.cpuload
        '''
        ret = self.run_function('status.cpuload')
        self.assertTrue(isinstance(ret, float))

    @skipIf(not salt.utils.is_windows(), 'windows only test')
    def test_status_saltmem(self):
        '''
        status.saltmem
        '''
        ret = self.run_function('status.saltmem')
        self.assertTrue(isinstance(ret, int))

    def test_status_diskusage(self):
        '''
        status.diskusage
        '''
        ret = self.run_function('status.diskusage')
        if salt.utils.is_windows():
            self.assertTrue(isinstance(ret['percent'], float))
        else:
            self.assertIn('total', str(ret))
            self.assertIn('available', str(ret))

    def test_status_procs(self):
        '''
        status.procs
        '''
        ret = self.run_function('status.procs')
        for x, y in six.iteritems(ret):
            self.assertIn('cmd', y)

    def test_status_uptime(self):
        '''
        status.uptime
        '''
        ret = self.run_function('status.uptime')

        if salt.utils.is_windows():
            self.assertTrue(isinstance(ret, float))
        else:
            self.assertTrue(isinstance(ret['days'], int))<|MERGE_RESOLUTION|>--- conflicted
+++ resolved
@@ -9,12 +9,8 @@
 from tests.support.unit import skipIf
 
 # Import Salt libs
-<<<<<<< HEAD
+from salt.ext import six
 import salt.utils.platform
-=======
-import salt.utils
-from salt.ext import six
->>>>>>> 65f344e3
 
 
 class StatusModuleTest(ModuleCase):
