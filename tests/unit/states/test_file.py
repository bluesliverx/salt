--- conflicted
+++ resolved
@@ -2,12 +2,8 @@
 
 # Import python libs
 from __future__ import absolute_import, print_function, unicode_literals
-<<<<<<< HEAD
-from datetime import datetime
+
 import logging
-=======
-
->>>>>>> a670b4ae
 import os
 import pprint
 import shutil
@@ -29,10 +25,6 @@
 from salt.ext.six.moves import range
 from tests.support.helpers import destructiveTest
 
-<<<<<<< HEAD
-log = logging.getLogger(__name__)
-
-=======
 # Import Salt Testing libs
 from tests.support.mixins import LoaderModuleMockMixin
 from tests.support.mock import MagicMock, Mock, call, mock_open, patch
@@ -47,7 +39,9 @@
     HAS_DATEUTIL = False
 
 NO_DATEUTIL_REASON = "python-dateutil is not installed"
->>>>>>> a670b4ae
+
+
+log = logging.getLogger(__name__)
 
 
 class TestFileState(TestCase, LoaderModuleMockMixin):
@@ -1443,20 +1437,11 @@
 
         ret = {"name": name, "result": False, "comment": "", "changes": {}}
 
-<<<<<<< HEAD
-        check_perms_ret = {'name': name,
-                           'result': False,
-                           'comment': '',
-                           'changes': {}}
-
-        comt = ('Must provide name to file.directory')
-        ret.update({'comment': comt, 'name': ''})
-        self.assertDictEqual(filestate.directory(''), ret)
-=======
+        check_perms_ret = {"name": name, "result": False, "comment": "", "changes": {}}
+
         comt = "Must provide name to file.directory"
         ret.update({"comment": comt, "name": ""})
         self.assertDictEqual(filestate.directory(""), ret)
->>>>>>> a670b4ae
 
         comt = "Cannot specify both max_depth and clean"
         ret.update({"comment": comt, "name": name})
@@ -1467,18 +1452,7 @@
         if salt.utils.platform.is_windows():
             mock_perms = MagicMock(return_value=check_perms_ret)
         else:
-<<<<<<< HEAD
-            mock_perms = MagicMock(return_value=(check_perms_ret, ''))
-        mock_uid = MagicMock(side_effect=['', 'U12', 'U12', 'U12', 'U12', 'U12',
-                                          'U12', 'U12', 'U12', 'U12', 'U12'])
-        mock_gid = MagicMock(side_effect=['', 'G12', 'G12', 'G12', 'G12', 'G12',
-                                          'G12', 'G12', 'G12', 'G12', 'G12'])
-        mock_check = MagicMock(return_value=(
-            None,
-            'The directory "{0}" will be changed'.format(name),
-            {name: {'directory': 'new'}}))
-=======
-            mock_perms = MagicMock(return_value=(ret, ""))
+            mock_perms = MagicMock(return_value=(check_perms_ret, ""))
         mock_uid = MagicMock(
             side_effect=[
                 "",
@@ -1516,7 +1490,6 @@
                 {name: {"directory": "new"}},
             )
         )
->>>>>>> a670b4ae
         mock_error = CommandExecutionError
         with patch.dict(
             filestate.__salt__,
@@ -1534,11 +1507,7 @@
             "salt.states.file._check_directory_win", mock_check
         ):
             if salt.utils.platform.is_windows():
-<<<<<<< HEAD
-                comt = ''
-=======
-                comt = "User salt is not available Group salt" " is not available"
->>>>>>> a670b4ae
+                comt = ""
             else:
                 comt = "User salt is not available Group saltstack" " is not available"
             ret.update({"comment": comt, "name": name})
@@ -1590,113 +1559,6 @@
                         if salt.utils.platform.is_windows():
                             comt = 'The directory "{0}" will be changed' "".format(name)
                         else:
-<<<<<<< HEAD
-                            comt = ('The following files will be changed:\n{0}:'
-                                    ' directory - new\n'.format(name))
-                        ret.update({
-                            'comment': comt,
-                            'result': None,
-                            'changes': {name: {'directory': 'new'}}
-                        })
-                        self.assertDictEqual(filestate.directory(name,
-                                                                 user=user,
-                                                                 group=group),
-                                             ret)
-
-                    with patch.dict(filestate.__opts__, {'test': False}):
-                        with patch.object(os.path, 'isdir', mock_f):
-                            comt = ('No directory to create {0} in'
-                                    .format(name))
-                            ret.update({'comment': comt, 'result': False})
-                            self.assertDictEqual(filestate.directory
-                                                 (name, user=user, group=group),
-                                                 ret)
-
-                        if salt.utils.platform.is_windows():
-                            isdir_side_effect = [False, True, False]
-                        else:
-                            isdir_side_effect = [True, False, True, False]
-                        with patch.object(os.path, 'isdir',
-                                          MagicMock(side_effect=isdir_side_effect)):
-                            comt = ('Failed to create directory {0}'
-                                    .format(name))
-                            ret.update({'comment': comt,
-                                             'result': False,
-                                             'changes': {name: 'New Dir'}})
-                            self.assertDictEqual(filestate.directory
-                                                 (name, user=user, group=group),
-                                                 ret)
-
-                        check_perms_ret = {'name': name,
-                                           'result': False,
-                                           'comment': '',
-                                           'changes': {}}
-                        if salt.utils.platform.is_windows():
-                            mock_perms = MagicMock(return_value=check_perms_ret)
-                        else:
-                            mock_perms = MagicMock(return_value=(check_perms_ret, ''))
-
-                        recurse = ['silent']
-                        ret = {'name': name,
-                               'result': False,
-                               'comment': 'Directory /etc/testdir updated',
-                               'changes': {'recursion': 'Changes silenced'}}
-                        with patch.dict(filestate.__salt__, {'file.check_perms': mock_perms}):
-                            with patch.object(os.path, 'isdir', mock_t):
-                                self.assertDictEqual(filestate.directory
-                                                     (name, user=user,
-                                                      recurse=recurse, group=group),
-                                                     ret)
-
-                        check_perms_ret = {'name': name,
-                                           'result': False,
-                                           'comment': '',
-                                           'changes': {}}
-                        if salt.utils.platform.is_windows():
-                            mock_perms = MagicMock(return_value=check_perms_ret)
-                        else:
-                            mock_perms = MagicMock(return_value=(check_perms_ret, ''))
-
-                        recurse = ['ignore_files', 'ignore_dirs']
-                        ret = {'name': name,
-                               'result': False,
-                               'comment': 'Must not specify "recurse" '
-                                          'options "ignore_files" and '
-                                           '"ignore_dirs" at the same '
-                                           'time.',
-                               'changes': {}}
-                        with patch.dict(filestate.__salt__, {'file.check_perms': mock_perms}):
-                            with patch.object(os.path, 'isdir', mock_t):
-                                self.assertDictEqual(filestate.directory
-                                                     (name, user=user,
-                                                      recurse=recurse, group=group),
-                                                     ret)
-
-                        comt = 'Directory {0} updated'.format(name)
-                        ret = {'name': name,
-                               'result': True,
-                               'comment': comt,
-                               'changes': {'group': 'group',
-                                           'mode': '0777',
-                                           'user': 'user'}}
-
-                        check_perms_ret = {'name': name,
-                                           'result': True,
-                                           'comment': '',
-                                           'changes': {'group': 'group',
-                                                       'mode': '0777',
-                                                       'user': 'user'}}
-
-                        if salt.utils.platform.is_windows():
-                            _mock_perms = MagicMock(return_value=check_perms_ret)
-                        else:
-                            _mock_perms = MagicMock(return_value=(check_perms_ret, ''))
-                        with patch.object(os.path, 'isdir', mock_t):
-                            with patch.dict(filestate.__salt__, {'file.check_perms': _mock_perms}):
-                                self.assertDictEqual(filestate.directory
-                                                     (name, user=user, group=group),
-                                                     ret)
-=======
                             comt = (
                                 "The following files will be changed:\n{0}:"
                                 " directory - new\n".format(name)
@@ -1720,39 +1582,121 @@
                                 filestate.directory(name, user=user, group=group), ret
                             )
 
+                        if salt.utils.platform.is_windows():
+                            isdir_side_effect = [False, True, False]
+                        else:
+                            isdir_side_effect = [True, False, True, False]
                         with patch.object(
-                            os.path,
-                            "isdir",
-                            MagicMock(side_effect=[True, False, True, True]),
+                            os.path, "isdir", MagicMock(side_effect=isdir_side_effect)
                         ):
                             comt = "Failed to create directory {0}".format(name)
-                            ret.update({"comment": comt, "result": False})
+                            ret.update(
+                                {
+                                    "comment": comt,
+                                    "result": False,
+                                    "changes": {name: "New Dir"},
+                                }
+                            )
                             self.assertDictEqual(
                                 filestate.directory(name, user=user, group=group), ret
                             )
 
+                        check_perms_ret = {
+                            "name": name,
+                            "result": False,
+                            "comment": "",
+                            "changes": {},
+                        }
+                        if salt.utils.platform.is_windows():
+                            mock_perms = MagicMock(return_value=check_perms_ret)
+                        else:
+                            mock_perms = MagicMock(return_value=(check_perms_ret, ""))
+
+                        recurse = ["silent"]
+                        ret = {
+                            "name": name,
+                            "result": False,
+                            "comment": "Directory /etc/testdir updated",
+                            "changes": {"recursion": "Changes silenced"},
+                        }
+                        with patch.dict(
+                            filestate.__salt__, {"file.check_perms": mock_perms}
+                        ):
+                            with patch.object(os.path, "isdir", mock_t):
+                                self.assertDictEqual(
+                                    filestate.directory(
+                                        name, user=user, recurse=recurse, group=group
+                                    ),
+                                    ret,
+                                )
+
+                        check_perms_ret = {
+                            "name": name,
+                            "result": False,
+                            "comment": "",
+                            "changes": {},
+                        }
+                        if salt.utils.platform.is_windows():
+                            mock_perms = MagicMock(return_value=check_perms_ret)
+                        else:
+                            mock_perms = MagicMock(return_value=(check_perms_ret, ""))
+
                         recurse = ["ignore_files", "ignore_dirs"]
-                        ret.update(
-                            {
-                                "comment": 'Must not specify "recurse" '
-                                'options "ignore_files" and '
-                                '"ignore_dirs" at the same '
-                                "time.",
-                                "changes": {},
-                            }
-                        )
+                        ret = {
+                            "name": name,
+                            "result": False,
+                            "comment": 'Must not specify "recurse" '
+                            'options "ignore_files" and '
+                            '"ignore_dirs" at the same '
+                            "time.",
+                            "changes": {},
+                        }
+                        with patch.dict(
+                            filestate.__salt__, {"file.check_perms": mock_perms}
+                        ):
+                            with patch.object(os.path, "isdir", mock_t):
+                                self.assertDictEqual(
+                                    filestate.directory(
+                                        name, user=user, recurse=recurse, group=group
+                                    ),
+                                    ret,
+                                )
+
+                        comt = "Directory {0} updated".format(name)
+                        ret = {
+                            "name": name,
+                            "result": True,
+                            "comment": comt,
+                            "changes": {
+                                "group": "group",
+                                "mode": "0777",
+                                "user": "user",
+                            },
+                        }
+
+                        check_perms_ret = {
+                            "name": name,
+                            "result": True,
+                            "comment": "",
+                            "changes": {
+                                "group": "group",
+                                "mode": "0777",
+                                "user": "user",
+                            },
+                        }
+
+                        if salt.utils.platform.is_windows():
+                            _mock_perms = MagicMock(return_value=check_perms_ret)
+                        else:
+                            _mock_perms = MagicMock(return_value=(check_perms_ret, ""))
                         with patch.object(os.path, "isdir", mock_t):
-                            self.assertDictEqual(
-                                filestate.directory(
-                                    name, user=user, recurse=recurse, group=group
-                                ),
-                                ret,
-                            )
-
-                            self.assertDictEqual(
-                                filestate.directory(name, user=user, group=group), ret
-                            )
->>>>>>> a670b4ae
+                            with patch.dict(
+                                filestate.__salt__, {"file.check_perms": _mock_perms}
+                            ):
+                                self.assertDictEqual(
+                                    filestate.directory(name, user=user, group=group),
+                                    ret,
+                                )
 
     # 'recurse' function tests: 1
 
