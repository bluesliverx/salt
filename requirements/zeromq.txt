-r base.txt
-r crypto.txt

<<<<<<< HEAD
pyzmq>=24.0.0
=======
pyzmq>=20.0.0
pyzmq==25.0.2 ; sys_platform == "win32"
pyzmq==25.1.2 ; sys_platform == "darwin"
>>>>>>> 6b98f0d8
<|MERGE_RESOLUTION|>--- conflicted
+++ resolved
@@ -1,10 +1,4 @@
 -r base.txt
 -r crypto.txt
 
-<<<<<<< HEAD
-pyzmq>=24.0.0
-=======
-pyzmq>=20.0.0
-pyzmq==25.0.2 ; sys_platform == "win32"
-pyzmq==25.1.2 ; sys_platform == "darwin"
->>>>>>> 6b98f0d8
+pyzmq>=25.1.2