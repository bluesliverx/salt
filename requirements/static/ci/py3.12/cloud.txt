#
# This file is autogenerated by pip-compile
# To update, run:
#
#    pip-compile --no-emit-index-url --output-file=requirements/static/ci/py3.12/cloud.txt requirements/base.txt requirements/pytest.txt requirements/static/ci/cloud.in requirements/static/ci/common.in requirements/static/pkg/linux.in requirements/zeromq.txt
#
aiohttp==3.9.5
    # via
    #   -c requirements/static/ci/../pkg/py3.12/linux.txt
    #   -c requirements/static/ci/py3.12/linux.txt
    #   -r requirements/base.txt
    #   etcd3-py
aiosignal==1.3.1
    # via
    #   -c requirements/static/ci/../pkg/py3.12/linux.txt
    #   -c requirements/static/ci/py3.12/linux.txt
    #   aiohttp
annotated-types==0.6.0
    # via
    #   -c requirements/static/ci/../pkg/py3.12/linux.txt
    #   -c requirements/static/ci/py3.12/linux.txt
    #   pydantic
apache-libcloud==3.7.0 ; sys_platform != "win32"
    # via
    #   -c requirements/static/ci/py3.12/linux.txt
    #   -r requirements/static/ci/cloud.in
    #   -r requirements/static/ci/common.in
asn1crypto==1.5.1
    # via
    #   -c requirements/static/ci/py3.12/linux.txt
    #   certvalidator
    #   oscrypto
attrs==23.2.0
    # via
    #   -c requirements/static/ci/../pkg/py3.12/linux.txt
    #   -c requirements/static/ci/py3.12/linux.txt
    #   aiohttp
    #   jsonschema
    #   pytest-salt-factories
    #   pytest-shell-utilities
    #   pytest-skip-markers
    #   pytest-system-statistics
autocommand==2.2.2
    # via
    #   -c requirements/static/ci/../pkg/py3.12/linux.txt
    #   -c requirements/static/ci/py3.12/linux.txt
    #   jaraco.text
bcrypt==4.0.1
    # via
    #   -c requirements/static/ci/py3.12/linux.txt
    #   -r requirements/static/ci/common.in
    #   paramiko
boto3==1.26.152
    # via
    #   -c requirements/static/ci/py3.12/linux.txt
    #   -r requirements/static/ci/common.in
    #   moto
boto==2.49.0
    # via
    #   -c requirements/static/ci/py3.12/linux.txt
    #   -r requirements/static/ci/common.in
botocore==1.29.152
    # via
    #   -c requirements/static/ci/py3.12/linux.txt
    #   boto3
    #   moto
    #   s3transfer
cachetools==5.3.1
    # via
    #   -c requirements/static/ci/py3.12/linux.txt
    #   google-auth
cassandra-driver==3.28.0
    # via
    #   -c requirements/static/ci/py3.12/linux.txt
    #   -r requirements/static/ci/common.in
certifi==2023.07.22
    # via
    #   -c requirements/static/ci/../pkg/py3.12/linux.txt
    #   -c requirements/static/ci/py3.12/linux.txt
    #   -r requirements/static/ci/common.in
    #   kubernetes
    #   requests
certvalidator==0.11.1
    # via
    #   -c requirements/static/ci/py3.12/linux.txt
    #   vcert
cffi==1.16.0
    # via
    #   -c requirements/static/ci/../pkg/py3.12/linux.txt
    #   -c requirements/static/ci/py3.12/linux.txt
    #   -r requirements/static/ci/common.in
    #   cryptography
    #   napalm
    #   pynacl
charset-normalizer==3.2.0
    # via
    #   -c requirements/static/ci/../pkg/py3.12/linux.txt
    #   -c requirements/static/ci/py3.12/linux.txt
    #   requests
cheetah3==3.2.6.post2
    # via
    #   -c requirements/static/ci/py3.12/linux.txt
    #   -r requirements/static/ci/common.in
cheroot==10.0.0
    # via
    #   -c requirements/static/ci/../pkg/py3.12/linux.txt
    #   -c requirements/static/ci/py3.12/linux.txt
    #   cherrypy
cherrypy==18.8.0
    # via
    #   -c requirements/static/ci/../pkg/py3.12/linux.txt
    #   -c requirements/static/ci/py3.12/linux.txt
    #   -r requirements/base.txt
    #   -r requirements/static/ci/common.in
click==8.1.3
    # via
    #   -c requirements/static/ci/py3.12/linux.txt
    #   geomet
clustershell==1.9.1
    # via
    #   -c requirements/static/ci/py3.12/linux.txt
    #   -r requirements/static/ci/common.in
contextvars==2.4
    # via
    #   -c requirements/static/ci/../pkg/py3.12/linux.txt
    #   -c requirements/static/ci/py3.12/linux.txt
    #   -r requirements/base.txt
<<<<<<< HEAD
croniter==1.3.15 ; sys_platform != "win32"
=======
croniter==2.0.5 ; sys_platform != "win32"
>>>>>>> 3bc6e3a0
    # via
    #   -c requirements/static/ci/../pkg/py3.12/linux.txt
    #   -c requirements/static/ci/py3.12/linux.txt
    #   -r requirements/base.txt
cryptography==42.0.5
    # via
    #   -c requirements/static/ci/../pkg/py3.12/linux.txt
    #   -c requirements/static/ci/py3.12/linux.txt
    #   -r requirements/base.txt
    #   etcd3-py
    #   moto
    #   paramiko
    #   pyopenssl
    #   pyspnego
    #   requests-ntlm
    #   smbprotocol
    #   trustme
    #   vcert
distlib==0.3.8
    # via
    #   -c requirements/static/ci/py3.12/linux.txt
    #   virtualenv
distro==1.8.0
    # via
    #   -c requirements/static/ci/../pkg/py3.12/linux.txt
    #   -c requirements/static/ci/py3.12/linux.txt
    #   -r requirements/base.txt
    #   pytest-skip-markers
dnspython==2.6.1
    # via
    #   -c requirements/static/ci/py3.12/linux.txt
    #   -r requirements/static/ci/common.in
    #   python-etcd
docker==6.1.3
    # via
    #   -c requirements/static/ci/py3.12/linux.txt
    #   -r requirements/pytest.txt
etcd3-py==0.1.6
    # via
    #   -c requirements/static/ci/py3.12/linux.txt
    #   -r requirements/static/ci/common.in
filelock==3.13.1
    # via
    #   -c requirements/static/ci/py3.12/linux.txt
    #   virtualenv
flaky==3.8.1
    # via
    #   -c requirements/static/ci/py3.12/linux.txt
    #   -r requirements/pytest.txt
frozenlist==1.4.1
    # via
    #   -c requirements/static/ci/../pkg/py3.12/linux.txt
    #   -c requirements/static/ci/py3.12/linux.txt
    #   aiohttp
    #   aiosignal
future==1.0.0
    # via
    #   -c requirements/static/ci/py3.12/linux.txt
    #   napalm
    #   textfsm
genshi==0.7.7
    # via
    #   -c requirements/static/ci/py3.12/linux.txt
    #   -r requirements/static/ci/common.in
geomet==0.2.1.post1
    # via
    #   -c requirements/static/ci/py3.12/linux.txt
    #   cassandra-driver
gitdb==4.0.10
    # via
    #   -c requirements/static/ci/py3.12/linux.txt
    #   gitpython
gitpython==3.1.43
    # via
    #   -c requirements/static/ci/py3.12/linux.txt
    #   -r requirements/static/ci/common.in
google-auth==2.27.0
    # via
    #   -c requirements/static/ci/py3.12/linux.txt
    #   kubernetes
idna==3.7
    # via
    #   -c requirements/static/ci/../pkg/py3.12/linux.txt
    #   -c requirements/static/ci/py3.12/linux.txt
    #   etcd3-py
    #   requests
    #   trustme
    #   yarl
immutables==0.15
    # via
    #   -c requirements/static/ci/../pkg/py3.12/linux.txt
    #   -c requirements/static/ci/py3.12/linux.txt
    #   contextvars
importlib-metadata==6.6.0
    # via
    #   -c requirements/static/ci/../pkg/py3.12/linux.txt
    #   -c requirements/static/ci/py3.12/linux.txt
    #   -r requirements/base.txt
inflect==7.0.0
    # via
    #   -c requirements/static/ci/../pkg/py3.12/linux.txt
    #   -c requirements/static/ci/py3.12/linux.txt
    #   jaraco.text
iniconfig==2.0.0
    # via
    #   -c requirements/static/ci/py3.12/linux.txt
    #   pytest
ipaddress==1.0.23
    # via
    #   -c requirements/static/ci/py3.12/linux.txt
    #   kubernetes
jaraco.collections==4.1.0
    # via
    #   -c requirements/static/ci/../pkg/py3.12/linux.txt
    #   -c requirements/static/ci/py3.12/linux.txt
    #   cherrypy
jaraco.context==4.3.0
    # via
    #   -c requirements/static/ci/../pkg/py3.12/linux.txt
    #   -c requirements/static/ci/py3.12/linux.txt
    #   jaraco.text
jaraco.functools==3.7.0
    # via
    #   -c requirements/static/ci/../pkg/py3.12/linux.txt
    #   -c requirements/static/ci/py3.12/linux.txt
    #   cheroot
    #   jaraco.text
    #   tempora
jaraco.text==3.11.1
    # via
    #   -c requirements/static/ci/../pkg/py3.12/linux.txt
    #   -c requirements/static/ci/py3.12/linux.txt
    #   jaraco.collections
jinja2==3.1.4
    # via
    #   -c requirements/static/ci/../pkg/py3.12/linux.txt
    #   -c requirements/static/ci/py3.12/linux.txt
    #   -r requirements/base.txt
    #   junos-eznc
    #   moto
    #   napalm
jmespath==1.0.1
    # via
    #   -c requirements/static/ci/../pkg/py3.12/linux.txt
    #   -c requirements/static/ci/py3.12/linux.txt
    #   -r requirements/base.txt
    #   -r requirements/static/ci/common.in
    #   boto3
    #   botocore
jsonschema==3.2.0
    # via
    #   -c requirements/static/ci/py3.12/linux.txt
    #   -r requirements/static/ci/common.in
junit-xml==1.9
    # via
    #   -c requirements/static/ci/py3.12/linux.txt
    #   -r requirements/static/ci/common.in
junos-eznc==2.6.7 ; sys_platform != "win32"
    # via
    #   -c requirements/static/ci/py3.12/linux.txt
    #   -r requirements/static/ci/common.in
    #   napalm
jxmlease==1.0.3 ; sys_platform != "win32"
    # via
    #   -c requirements/static/ci/py3.12/linux.txt
    #   -r requirements/static/ci/common.in
kazoo==2.9.0 ; sys_platform != "win32" and sys_platform != "darwin"
    # via
    #   -c requirements/static/ci/py3.12/linux.txt
    #   -r requirements/static/ci/common.in
keyring==5.7.1
    # via
    #   -c requirements/static/ci/py3.12/linux.txt
    #   -r requirements/static/ci/common.in
kubernetes==3.0.0
    # via
    #   -c requirements/static/ci/py3.12/linux.txt
    #   -r requirements/static/ci/common.in
libnacl==1.8.0 ; sys_platform != "win32" and sys_platform != "darwin"
    # via
    #   -c requirements/static/ci/py3.12/linux.txt
    #   -r requirements/static/ci/common.in
looseversion==1.3.0
    # via
    #   -c requirements/static/ci/../pkg/py3.12/linux.txt
    #   -c requirements/static/ci/py3.12/linux.txt
    #   -r requirements/base.txt
lxml==4.9.2
    # via
    #   -c requirements/static/ci/py3.12/linux.txt
    #   junos-eznc
    #   napalm
    #   ncclient
    #   xmldiff
mako==1.2.4
    # via
    #   -c requirements/static/ci/py3.12/linux.txt
    #   -r requirements/static/ci/common.in
markupsafe==2.1.3
    # via
    #   -c requirements/static/ci/../pkg/py3.12/linux.txt
    #   -c requirements/static/ci/py3.12/linux.txt
    #   -r requirements/base.txt
    #   jinja2
    #   mako
    #   werkzeug
mock==5.1.0
    # via
    #   -c requirements/static/ci/py3.12/linux.txt
    #   -r requirements/pytest.txt
more-itertools==5.0.0
    # via
    #   -c requirements/static/ci/../pkg/py3.12/linux.txt
    #   -c requirements/static/ci/py3.12/linux.txt
    #   -r requirements/pytest.txt
    #   cheroot
    #   cherrypy
    #   jaraco.functools
    #   jaraco.text
moto==4.1.11
    # via
    #   -c requirements/static/ci/py3.12/linux.txt
    #   -r requirements/static/ci/common.in
msgpack==1.0.7
    # via
    #   -c requirements/static/ci/../pkg/py3.12/linux.txt
    #   -c requirements/static/ci/py3.12/linux.txt
    #   -r requirements/base.txt
    #   pytest-salt-factories
multidict==6.0.4
    # via
    #   -c requirements/static/ci/../pkg/py3.12/linux.txt
    #   -c requirements/static/ci/py3.12/linux.txt
    #   aiohttp
    #   yarl
napalm==4.1.0 ; sys_platform != "win32"
    # via
    #   -c requirements/static/ci/py3.12/linux.txt
    #   -r requirements/static/ci/common.in
ncclient==0.6.13
    # via
    #   -c requirements/static/ci/py3.12/linux.txt
    #   junos-eznc
    #   napalm
netaddr==0.8.0
    # via
    #   -c requirements/static/ci/py3.12/linux.txt
    #   -r requirements/static/ci/cloud.in
    #   junos-eznc
    #   napalm
    #   pyeapi
netmiko==4.2.0
    # via
    #   -c requirements/static/ci/py3.12/linux.txt
    #   napalm
netutils==1.6.0
    # via
    #   -c requirements/static/ci/py3.12/linux.txt
    #   napalm
ntc-templates==4.0.1
    # via
    #   -c requirements/static/ci/py3.12/linux.txt
    #   netmiko
oscrypto==1.3.0
    # via
    #   -c requirements/static/ci/py3.12/linux.txt
    #   certvalidator
packaging==23.1
    # via
    #   -c requirements/static/ci/../pkg/py3.12/linux.txt
    #   -c requirements/static/ci/py3.12/linux.txt
    #   -r requirements/base.txt
    #   docker
    #   pytest
paramiko==3.4.0 ; sys_platform != "win32" and sys_platform != "darwin"
    # via
    #   -c requirements/static/ci/py3.12/linux.txt
    #   -r requirements/static/ci/common.in
    #   junos-eznc
    #   napalm
    #   ncclient
    #   netmiko
    #   scp
passlib==1.7.4
    # via
    #   -c requirements/static/ci/py3.12/linux.txt
    #   -r requirements/static/ci/common.in
platformdirs==4.0.0
    # via
    #   -c requirements/static/ci/py3.12/linux.txt
    #   virtualenv
pluggy==1.4.0
    # via
    #   -c requirements/static/ci/py3.12/linux.txt
    #   pytest
portend==3.1.0
    # via
    #   -c requirements/static/ci/../pkg/py3.12/linux.txt
    #   -c requirements/static/ci/py3.12/linux.txt
    #   cherrypy
profitbricks==4.1.3
    # via -r requirements/static/ci/cloud.in
psutil==5.9.6
    # via
    #   -c requirements/static/ci/../pkg/py3.12/linux.txt
    #   -c requirements/static/ci/py3.12/linux.txt
    #   -r requirements/base.txt
    #   pytest-salt-factories
    #   pytest-shell-utilities
    #   pytest-system-statistics
pyasn1-modules==0.3.0
    # via
    #   -c requirements/static/ci/py3.12/linux.txt
    #   google-auth
pyasn1==0.5.1
    # via
    #   -c requirements/static/ci/py3.12/linux.txt
    #   pyasn1-modules
    #   rsa
pycparser==2.21
    # via
    #   -c requirements/static/ci/../pkg/py3.12/linux.txt
    #   -c requirements/static/ci/py3.12/linux.txt
    #   cffi
pycryptodomex==3.19.1
    # via
    #   -c requirements/static/ci/../pkg/py3.12/linux.txt
    #   -c requirements/static/ci/py3.12/linux.txt
    #   -r requirements/crypto.txt
pydantic-core==2.16.3
    # via
    #   -c requirements/static/ci/../pkg/py3.12/linux.txt
    #   -c requirements/static/ci/py3.12/linux.txt
    #   pydantic
pydantic==2.6.4
    # via
    #   -c requirements/static/ci/../pkg/py3.12/linux.txt
    #   -c requirements/static/ci/py3.12/linux.txt
    #   inflect
pyeapi==1.0.0
    # via
    #   -c requirements/static/ci/py3.12/linux.txt
    #   napalm
pyfakefs==5.3.1
    # via
    #   -c requirements/static/ci/py3.12/linux.txt
    #   -r requirements/pytest.txt
pyinotify==0.9.6 ; sys_platform != "win32" and sys_platform != "darwin" and platform_system != "openbsd"
    # via
    #   -c requirements/static/ci/py3.12/linux.txt
    #   -r requirements/static/ci/common.in
pynacl==1.5.0
    # via
    #   -c requirements/static/ci/py3.12/linux.txt
    #   -r requirements/static/ci/common.in
    #   paramiko
pyopenssl==24.0.0
    # via
    #   -c requirements/static/ci/../pkg/py3.12/linux.txt
    #   -c requirements/static/ci/py3.12/linux.txt
    #   -r requirements/base.txt
    #   etcd3-py
pyparsing==3.0.9
    # via
    #   -c requirements/static/ci/py3.12/linux.txt
    #   junos-eznc
pypsexec==0.3.0
    # via -r requirements/static/ci/cloud.in
pyrsistent==0.19.3
    # via
    #   -c requirements/static/ci/py3.12/linux.txt
    #   jsonschema
pyserial==3.5
    # via
    #   -c requirements/static/ci/py3.12/linux.txt
    #   junos-eznc
    #   netmiko
pyspnego==0.9.0
    # via
    #   -r requirements/static/ci/cloud.in
    #   requests-ntlm
    #   smbprotocol
pytest-custom-exit-code==0.3.0
    # via
    #   -c requirements/static/ci/py3.12/linux.txt
    #   -r requirements/pytest.txt
pytest-helpers-namespace==2021.12.29
    # via
    #   -c requirements/static/ci/py3.12/linux.txt
    #   -r requirements/pytest.txt
    #   pytest-salt-factories
    #   pytest-shell-utilities
pytest-httpserver==1.0.8
    # via
    #   -c requirements/static/ci/py3.12/linux.txt
    #   -r requirements/pytest.txt
pytest-salt-factories==1.0.1
    # via
    #   -c requirements/static/ci/py3.12/linux.txt
    #   -r requirements/pytest.txt
pytest-shell-utilities==1.8.0
    # via
    #   -c requirements/static/ci/py3.12/linux.txt
    #   pytest-salt-factories
pytest-skip-markers==1.5.0
    # via
    #   -c requirements/static/ci/py3.12/linux.txt
    #   pytest-salt-factories
    #   pytest-shell-utilities
    #   pytest-system-statistics
pytest-subtests==0.4.0
    # via
    #   -c requirements/static/ci/py3.12/linux.txt
    #   -r requirements/pytest.txt
pytest-system-statistics==1.0.2
    # via
    #   -c requirements/static/ci/py3.12/linux.txt
    #   pytest-salt-factories
pytest-timeout==2.3.1
    # via
    #   -c requirements/static/ci/py3.12/linux.txt
    #   -r requirements/pytest.txt
pytest==8.1.1
    # via
    #   -c requirements/static/ci/py3.12/linux.txt
    #   -r requirements/pytest.txt
    #   pytest-custom-exit-code
    #   pytest-helpers-namespace
    #   pytest-salt-factories
    #   pytest-shell-utilities
    #   pytest-skip-markers
    #   pytest-subtests
    #   pytest-system-statistics
    #   pytest-timeout
python-dateutil==2.8.2
    # via
    #   -c requirements/static/ci/../pkg/py3.12/linux.txt
    #   -c requirements/static/ci/py3.12/linux.txt
    #   -r requirements/base.txt
    #   botocore
    #   croniter
    #   kubernetes
    #   moto
    #   vcert
python-etcd==0.4.5
    # via
    #   -c requirements/static/ci/py3.12/linux.txt
    #   -r requirements/static/ci/common.in
python-gnupg==0.5.2
    # via
    #   -c requirements/static/ci/../pkg/py3.12/linux.txt
    #   -c requirements/static/ci/py3.12/linux.txt
    #   -r requirements/base.txt
pytz==2024.1
    # via
    #   -c requirements/static/ci/../pkg/py3.12/linux.txt
    #   -c requirements/static/ci/py3.12/linux.txt
<<<<<<< HEAD
=======
    #   croniter
    #   moto
>>>>>>> 3bc6e3a0
    #   tempora
pyvmomi==8.0.1.0.1
    # via
    #   -c requirements/static/ci/py3.12/linux.txt
    #   -r requirements/static/ci/common.in
pywinrm==0.4.3
    # via -r requirements/static/ci/cloud.in
pyyaml==6.0.1
    # via
    #   -c requirements/static/ci/../pkg/py3.12/linux.txt
    #   -c requirements/static/ci/py3.12/linux.txt
    #   -r requirements/base.txt
    #   clustershell
    #   junos-eznc
    #   kubernetes
    #   napalm
    #   netmiko
    #   pytest-salt-factories
    #   responses
    #   yamlordereddictloader
pyzmq==25.1.2
    # via
    #   -c requirements/static/ci/../pkg/py3.12/linux.txt
    #   -c requirements/static/ci/py3.12/linux.txt
    #   -r requirements/zeromq.txt
    #   pytest-salt-factories
requests-ntlm==1.2.0
    # via pywinrm
requests==2.31.0
    # via
    #   -c requirements/static/ci/../pkg/py3.12/linux.txt
    #   -c requirements/static/ci/py3.12/linux.txt
    #   -r requirements/base.txt
    #   -r requirements/static/ci/common.in
    #   apache-libcloud
    #   docker
    #   etcd3-py
    #   kubernetes
    #   moto
    #   napalm
    #   profitbricks
    #   pywinrm
    #   requests-ntlm
    #   responses
    #   vcert
responses==0.23.1
    # via
    #   -c requirements/static/ci/py3.12/linux.txt
    #   moto
rfc3987==1.3.8
    # via
    #   -c requirements/static/ci/py3.12/linux.txt
    #   -r requirements/static/ci/common.in
rpm-vercmp==0.1.2 ; sys_platform == "linux"
    # via
    #   -c requirements/static/ci/../pkg/py3.12/linux.txt
    #   -c requirements/static/ci/py3.12/linux.txt
    #   -r requirements/base.txt
rsa==4.9
    # via
    #   -c requirements/static/ci/py3.12/linux.txt
    #   google-auth
s3transfer==0.6.1
    # via
    #   -c requirements/static/ci/py3.12/linux.txt
    #   boto3
scp==0.14.5
    # via
    #   -c requirements/static/ci/py3.12/linux.txt
    #   junos-eznc
    #   napalm
    #   netmiko
semantic-version==2.10.0
    # via
    #   -c requirements/static/ci/py3.12/linux.txt
    #   etcd3-py
setproctitle==1.3.2
    # via
    #   -c requirements/static/ci/../pkg/py3.12/linux.txt
    #   -c requirements/static/ci/py3.12/linux.txt
    #   -r requirements/base.txt
six==1.16.0
    # via
    #   -c requirements/static/ci/../pkg/py3.12/linux.txt
    #   -c requirements/static/ci/py3.12/linux.txt
    #   cassandra-driver
    #   etcd3-py
    #   genshi
    #   geomet
    #   jsonschema
    #   junit-xml
    #   junos-eznc
    #   kazoo
    #   kubernetes
    #   more-itertools
    #   ncclient
    #   profitbricks
    #   python-dateutil
    #   pyvmomi
    #   pywinrm
    #   textfsm
    #   transitions
    #   vcert
    #   websocket-client
smbprotocol==1.10.1
    # via
    #   -r requirements/static/ci/cloud.in
    #   pypsexec
smmap==5.0.1
    # via
    #   -c requirements/static/ci/py3.12/linux.txt
    #   gitdb
sqlparse==0.5.0
    # via
    #   -c requirements/static/ci/py3.12/linux.txt
    #   -r requirements/static/ci/common.in
strict-rfc3339==0.7
    # via
    #   -c requirements/static/ci/py3.12/linux.txt
    #   -r requirements/static/ci/common.in
tempora==5.3.0
    # via
    #   -c requirements/static/ci/../pkg/py3.12/linux.txt
    #   -c requirements/static/ci/py3.12/linux.txt
    #   portend
textfsm==1.1.3
    # via
    #   -c requirements/static/ci/py3.12/linux.txt
    #   -r requirements/static/ci/common.in
    #   napalm
    #   netmiko
    #   ntc-templates
timelib==0.3.0
    # via
    #   -c requirements/static/ci/../pkg/py3.12/linux.txt
    #   -c requirements/static/ci/py3.12/linux.txt
    #   -r requirements/base.txt
toml==0.10.2
    # via
    #   -c requirements/static/ci/py3.12/linux.txt
    #   -r requirements/static/ci/common.in
tornado==6.3.3
    # via
    #   -c requirements/static/ci/../pkg/py3.12/linux.txt
    #   -c requirements/static/ci/py3.12/linux.txt
    #   -r requirements/base.txt
transitions==0.9.0
    # via
    #   -c requirements/static/ci/py3.12/linux.txt
    #   junos-eznc
trustme==1.1.0
    # via
    #   -c requirements/static/ci/py3.12/linux.txt
    #   -r requirements/pytest.txt
ttp-templates==0.3.5
    # via
    #   -c requirements/static/ci/py3.12/linux.txt
    #   napalm
ttp==0.9.5
    # via
    #   -c requirements/static/ci/py3.12/linux.txt
    #   napalm
    #   ttp-templates
types-pyyaml==6.0.12.12
    # via
    #   -c requirements/static/ci/py3.12/linux.txt
    #   responses
typing-extensions==4.8.0
    # via
    #   -c requirements/static/ci/../pkg/py3.12/linux.txt
    #   -c requirements/static/ci/py3.12/linux.txt
    #   inflect
    #   napalm
    #   pydantic
    #   pydantic-core
    #   pytest-shell-utilities
    #   pytest-system-statistics
urllib3==1.26.18
    # via
    #   -c requirements/static/ci/../pkg/py3.12/linux.txt
    #   -c requirements/static/ci/py3.12/linux.txt
    #   botocore
    #   docker
    #   kubernetes
    #   python-etcd
    #   requests
    #   responses
vcert==0.7.4 ; sys_platform != "win32"
    # via
    #   -c requirements/static/ci/py3.12/linux.txt
    #   -r requirements/static/ci/common.in
virtualenv==20.24.7
    # via
    #   -c requirements/static/ci/py3.12/linux.txt
    #   -r requirements/static/ci/common.in
    #   pytest-salt-factories
watchdog==3.0.0
    # via
    #   -c requirements/static/ci/py3.12/linux.txt
    #   -r requirements/static/ci/common.in
websocket-client==0.40.0
    # via
    #   -c requirements/static/ci/py3.12/linux.txt
    #   docker
    #   kubernetes
wempy==0.2.1
    # via
    #   -c requirements/static/ci/py3.12/linux.txt
    #   -r requirements/static/ci/common.in
werkzeug==3.0.3
    # via
    #   -c requirements/static/ci/py3.12/linux.txt
    #   moto
    #   pytest-httpserver
xmldiff==2.6.3
    # via
    #   -c requirements/static/ci/py3.12/linux.txt
    #   -r requirements/static/ci/common.in
xmltodict==0.13.0
    # via
    #   -c requirements/static/ci/py3.12/linux.txt
    #   moto
    #   pywinrm
yamlordereddictloader==0.4.0
    # via
    #   -c requirements/static/ci/py3.12/linux.txt
    #   junos-eznc
yarl==1.9.4
    # via
    #   -c requirements/static/ci/../pkg/py3.12/linux.txt
    #   -c requirements/static/ci/py3.12/linux.txt
    #   aiohttp
zc.lockfile==3.0.post1
    # via
    #   -c requirements/static/ci/../pkg/py3.12/linux.txt
    #   -c requirements/static/ci/py3.12/linux.txt
    #   cherrypy
zipp==3.16.2
    # via
    #   -c requirements/static/ci/../pkg/py3.12/linux.txt
    #   -c requirements/static/ci/py3.12/linux.txt
    #   importlib-metadata

# The following packages are considered to be unsafe in a requirements file:
# setuptools<|MERGE_RESOLUTION|>--- conflicted
+++ resolved
@@ -125,11 +125,7 @@
     #   -c requirements/static/ci/../pkg/py3.12/linux.txt
     #   -c requirements/static/ci/py3.12/linux.txt
     #   -r requirements/base.txt
-<<<<<<< HEAD
-croniter==1.3.15 ; sys_platform != "win32"
-=======
 croniter==2.0.5 ; sys_platform != "win32"
->>>>>>> 3bc6e3a0
     # via
     #   -c requirements/static/ci/../pkg/py3.12/linux.txt
     #   -c requirements/static/ci/py3.12/linux.txt
@@ -587,11 +583,7 @@
     # via
     #   -c requirements/static/ci/../pkg/py3.12/linux.txt
     #   -c requirements/static/ci/py3.12/linux.txt
-<<<<<<< HEAD
-=======
     #   croniter
-    #   moto
->>>>>>> 3bc6e3a0
     #   tempora
 pyvmomi==8.0.1.0.1
     # via
