#
# This file is autogenerated by pip-compile
# To update, run:
#
#    pip-compile --no-emit-index-url --output-file=requirements/static/ci/py3.12/lint.txt requirements/base.txt requirements/static/ci/common.in requirements/static/ci/lint.in requirements/static/ci/linux.in requirements/static/pkg/linux.in requirements/zeromq.txt
#
aiohttp-retry==2.8.3
    # via
    #   -c requirements/static/ci/py3.12/linux.txt
    #   twilio
aiohttp==3.9.2
    # via
    #   -c requirements/static/ci/../pkg/py3.12/linux.txt
    #   -c requirements/static/ci/py3.12/linux.txt
    #   -r requirements/base.txt
    #   aiohttp-retry
    #   etcd3-py
    #   twilio
aiosignal==1.3.1
    # via
    #   -c requirements/static/ci/../pkg/py3.12/linux.txt
    #   -c requirements/static/ci/py3.12/linux.txt
    #   aiohttp
<<<<<<< HEAD
annotated-types==0.6.0
    # via
    #   -c requirements/static/ci/../pkg/py3.12/linux.txt
    #   -c requirements/static/ci/py3.12/linux.txt
    #   pydantic
ansible-core==2.16.2
=======
ansible-core==2.16.3
>>>>>>> 6b98f0d8
    # via
    #   -c requirements/static/ci/py3.12/linux.txt
    #   ansible
ansible==9.1.0 ; python_version >= "3.10"
    # via
    #   -c requirements/static/ci/py3.12/linux.txt
    #   -r requirements/static/ci/linux.in
anyio==4.1.0
    # via
    #   -c requirements/static/ci/py3.12/linux.txt
    #   httpcore
apache-libcloud==3.7.0 ; sys_platform != "win32"
    # via
    #   -c requirements/static/ci/py3.12/linux.txt
    #   -r requirements/static/ci/common.in
asn1crypto==1.5.1
    # via
    #   -c requirements/static/ci/py3.12/linux.txt
    #   certvalidator
    #   oscrypto
astroid==2.3.3
    # via pylint
attrs==23.1.0
    # via
    #   -c requirements/static/ci/../pkg/py3.12/linux.txt
    #   -c requirements/static/ci/py3.12/linux.txt
    #   aiohttp
    #   jsonschema
autocommand==2.2.2
    # via
    #   -c requirements/static/ci/../pkg/py3.12/linux.txt
    #   -c requirements/static/ci/py3.12/linux.txt
    #   jaraco.text
bcrypt==4.0.1
    # via
    #   -c requirements/static/ci/py3.12/linux.txt
    #   -r requirements/static/ci/common.in
    #   paramiko
boto3==1.26.152
    # via
    #   -c requirements/static/ci/py3.12/linux.txt
    #   -r requirements/static/ci/common.in
    #   moto
boto==2.49.0
    # via
    #   -c requirements/static/ci/py3.12/linux.txt
    #   -r requirements/static/ci/common.in
botocore==1.29.152
    # via
    #   -c requirements/static/ci/py3.12/linux.txt
    #   boto3
    #   moto
    #   s3transfer
cachetools==5.3.1
    # via
    #   -c requirements/static/ci/py3.12/linux.txt
    #   google-auth
cassandra-driver==3.28.0
    # via
    #   -c requirements/static/ci/py3.12/linux.txt
    #   -r requirements/static/ci/common.in
certifi==2023.7.22
    # via
    #   -c requirements/static/ci/../pkg/py3.12/linux.txt
    #   -c requirements/static/ci/py3.12/linux.txt
    #   -r requirements/static/ci/common.in
    #   httpcore
    #   httpx
    #   kubernetes
    #   requests
certvalidator==0.11.1
    # via
    #   -c requirements/static/ci/py3.12/linux.txt
    #   vcert
cffi==1.16.0
    # via
    #   -c requirements/static/ci/../pkg/py3.12/linux.txt
    #   -c requirements/static/ci/py3.12/linux.txt
    #   -r requirements/static/ci/common.in
    #   cryptography
    #   napalm
    #   pygit2
    #   pynacl
charset-normalizer==3.2.0
    # via
    #   -c requirements/static/ci/../pkg/py3.12/linux.txt
    #   -c requirements/static/ci/py3.12/linux.txt
    #   requests
cheetah3==3.2.6.post2
    # via
    #   -c requirements/static/ci/py3.12/linux.txt
    #   -r requirements/static/ci/common.in
cheroot==10.0.0
    # via
    #   -c requirements/static/ci/../pkg/py3.12/linux.txt
    #   -c requirements/static/ci/py3.12/linux.txt
    #   cherrypy
cherrypy==18.8.0
    # via
    #   -c requirements/static/ci/../pkg/py3.12/linux.txt
    #   -c requirements/static/ci/py3.12/linux.txt
    #   -r requirements/base.txt
    #   -r requirements/static/ci/common.in
click==8.1.3
    # via
    #   -c requirements/static/ci/py3.12/linux.txt
    #   geomet
clustershell==1.9.1
    # via
    #   -c requirements/static/ci/py3.12/linux.txt
    #   -r requirements/static/ci/common.in
contextvars==2.4
    # via
    #   -c requirements/static/ci/../pkg/py3.12/linux.txt
    #   -c requirements/static/ci/py3.12/linux.txt
    #   -r requirements/base.txt
croniter==1.3.15 ; sys_platform != "win32"
    # via
    #   -c requirements/static/ci/py3.12/linux.txt
    #   -r requirements/static/ci/common.in
cryptography==42.0.3
    # via
    #   -c requirements/static/ci/../pkg/py3.12/linux.txt
    #   -c requirements/static/ci/py3.12/linux.txt
    #   -r requirements/base.txt
    #   ansible-core
    #   etcd3-py
    #   moto
    #   paramiko
    #   pyopenssl
    #   vcert
distlib==0.3.8
    # via
    #   -c requirements/static/ci/py3.12/linux.txt
    #   virtualenv
distro==1.8.0
    # via
    #   -c requirements/static/ci/../pkg/py3.12/linux.txt
    #   -c requirements/static/ci/py3.12/linux.txt
    #   -r requirements/base.txt
dnspython==2.3.0
    # via
    #   -c requirements/static/ci/py3.12/linux.txt
    #   -r requirements/static/ci/common.in
    #   python-etcd
etcd3-py==0.1.6
    # via
    #   -c requirements/static/ci/py3.12/linux.txt
    #   -r requirements/static/ci/common.in
filelock==3.13.1
    # via
    #   -c requirements/static/ci/py3.12/linux.txt
    #   virtualenv
frozenlist==1.4.1
    # via
    #   -c requirements/static/ci/../pkg/py3.12/linux.txt
    #   -c requirements/static/ci/py3.12/linux.txt
    #   aiohttp
    #   aiosignal
future==0.18.3
    # via
    #   -c requirements/static/ci/py3.12/linux.txt
    #   napalm
    #   textfsm
genshi==0.7.7
    # via
    #   -c requirements/static/ci/py3.12/linux.txt
    #   -r requirements/static/ci/common.in
geomet==0.2.1.post1
    # via
    #   -c requirements/static/ci/py3.12/linux.txt
    #   cassandra-driver
gitdb==4.0.10
    # via
    #   -c requirements/static/ci/py3.12/linux.txt
    #   gitpython
gitpython==3.1.41
    # via
    #   -c requirements/static/ci/py3.12/linux.txt
    #   -r requirements/static/ci/common.in
google-auth==2.27.0
    # via
    #   -c requirements/static/ci/py3.12/linux.txt
    #   kubernetes
h11==0.14.0
    # via
    #   -c requirements/static/ci/py3.12/linux.txt
    #   httpcore
hglib==2.6.2
    # via
    #   -c requirements/static/ci/py3.12/linux.txt
    #   -r requirements/static/ci/linux.in
httpcore==0.17.3
    # via
    #   -c requirements/static/ci/py3.12/linux.txt
    #   httpx
httpx==0.24.1
    # via
    #   -c requirements/static/ci/py3.12/linux.txt
    #   python-telegram-bot
idna==3.4
    # via
    #   -c requirements/static/ci/../pkg/py3.12/linux.txt
    #   -c requirements/static/ci/py3.12/linux.txt
    #   anyio
    #   etcd3-py
    #   httpx
    #   requests
    #   yarl
immutables==0.15
    # via
    #   -c requirements/static/ci/../pkg/py3.12/linux.txt
    #   -c requirements/static/ci/py3.12/linux.txt
    #   contextvars
importlib-metadata==6.6.0
    # via
    #   -c requirements/static/ci/../pkg/py3.12/linux.txt
    #   -c requirements/static/ci/py3.12/linux.txt
    #   -r requirements/base.txt
inflect==7.0.0
    # via
    #   -c requirements/static/ci/../pkg/py3.12/linux.txt
    #   -c requirements/static/ci/py3.12/linux.txt
    #   jaraco.text
ipaddress==1.0.23
    # via
    #   -c requirements/static/ci/py3.12/linux.txt
    #   kubernetes
isort==4.3.21
    # via pylint
jaraco.collections==4.1.0
    # via
    #   -c requirements/static/ci/../pkg/py3.12/linux.txt
    #   -c requirements/static/ci/py3.12/linux.txt
    #   cherrypy
jaraco.context==4.3.0
    # via
    #   -c requirements/static/ci/../pkg/py3.12/linux.txt
    #   -c requirements/static/ci/py3.12/linux.txt
    #   jaraco.text
jaraco.functools==3.7.0
    # via
    #   -c requirements/static/ci/../pkg/py3.12/linux.txt
    #   -c requirements/static/ci/py3.12/linux.txt
    #   cheroot
    #   jaraco.text
    #   tempora
jaraco.text==3.11.1
    # via
    #   -c requirements/static/ci/../pkg/py3.12/linux.txt
    #   -c requirements/static/ci/py3.12/linux.txt
    #   jaraco.collections
jinja2==3.1.3
    # via
    #   -c requirements/static/ci/../pkg/py3.12/linux.txt
    #   -c requirements/static/ci/py3.12/linux.txt
    #   -r requirements/base.txt
    #   ansible-core
    #   junos-eznc
    #   moto
    #   napalm
jmespath==1.0.1
    # via
    #   -c requirements/static/ci/../pkg/py3.12/linux.txt
    #   -c requirements/static/ci/py3.12/linux.txt
    #   -r requirements/base.txt
    #   -r requirements/static/ci/common.in
    #   boto3
    #   botocore
jsonschema==3.2.0
    # via
    #   -c requirements/static/ci/py3.12/linux.txt
    #   -r requirements/static/ci/common.in
junit-xml==1.9
    # via
    #   -c requirements/static/ci/py3.12/linux.txt
    #   -r requirements/static/ci/common.in
junos-eznc==2.6.7 ; sys_platform != "win32"
    # via
    #   -c requirements/static/ci/py3.12/linux.txt
    #   -r requirements/static/ci/common.in
    #   napalm
jxmlease==1.0.3 ; sys_platform != "win32"
    # via
    #   -c requirements/static/ci/py3.12/linux.txt
    #   -r requirements/static/ci/common.in
kazoo==2.9.0 ; sys_platform != "win32" and sys_platform != "darwin"
    # via
    #   -c requirements/static/ci/py3.12/linux.txt
    #   -r requirements/static/ci/common.in
keyring==5.7.1
    # via
    #   -c requirements/static/ci/py3.12/linux.txt
    #   -r requirements/static/ci/common.in
kubernetes==3.0.0
    # via
    #   -c requirements/static/ci/py3.12/linux.txt
    #   -r requirements/static/ci/common.in
lazy-object-proxy==1.4.3
    # via astroid
libnacl==1.8.0 ; sys_platform != "win32" and sys_platform != "darwin"
    # via
    #   -c requirements/static/ci/py3.12/linux.txt
    #   -r requirements/static/ci/common.in
looseversion==1.3.0
    # via
    #   -c requirements/static/ci/../pkg/py3.12/linux.txt
    #   -c requirements/static/ci/py3.12/linux.txt
    #   -r requirements/base.txt
lxml==4.9.2
    # via
    #   -c requirements/static/ci/py3.12/linux.txt
    #   junos-eznc
    #   napalm
    #   ncclient
    #   xmldiff
mako==1.2.4
    # via
    #   -c requirements/static/ci/py3.12/linux.txt
    #   -r requirements/static/ci/common.in
markupsafe==2.1.3
    # via
    #   -c requirements/static/ci/../pkg/py3.12/linux.txt
    #   -c requirements/static/ci/py3.12/linux.txt
    #   -r requirements/base.txt
    #   jinja2
    #   mako
    #   werkzeug
mccabe==0.6.1
    # via pylint
mercurial==6.0.1
    # via
    #   -c requirements/static/ci/py3.12/linux.txt
    #   -r requirements/static/ci/linux.in
modernize==0.5
    # via saltpylint
more-itertools==5.0.0
    # via
    #   -c requirements/static/ci/../pkg/py3.12/linux.txt
    #   -c requirements/static/ci/py3.12/linux.txt
    #   cheroot
    #   cherrypy
    #   jaraco.functools
    #   jaraco.text
moto==4.1.11
    # via
    #   -c requirements/static/ci/py3.12/linux.txt
    #   -r requirements/static/ci/common.in
msgpack==1.0.7
    # via
    #   -c requirements/static/ci/../pkg/py3.12/linux.txt
    #   -c requirements/static/ci/py3.12/linux.txt
    #   -r requirements/base.txt
multidict==6.0.4
    # via
    #   -c requirements/static/ci/../pkg/py3.12/linux.txt
    #   -c requirements/static/ci/py3.12/linux.txt
    #   aiohttp
    #   yarl
napalm==4.1.0 ; sys_platform != "win32"
    # via
    #   -c requirements/static/ci/py3.12/linux.txt
    #   -r requirements/static/ci/common.in
ncclient==0.6.13
    # via
    #   -c requirements/static/ci/py3.12/linux.txt
    #   junos-eznc
    #   napalm
netaddr==0.8.0
    # via
    #   -c requirements/static/ci/py3.12/linux.txt
    #   junos-eznc
    #   napalm
    #   pyeapi
netmiko==4.2.0
    # via
    #   -c requirements/static/ci/py3.12/linux.txt
    #   napalm
netutils==1.6.0
    # via
    #   -c requirements/static/ci/py3.12/linux.txt
    #   napalm
ntc-templates==4.0.1
    # via
    #   -c requirements/static/ci/py3.12/linux.txt
    #   netmiko
oscrypto==1.3.0
    # via
    #   -c requirements/static/ci/py3.12/linux.txt
    #   certvalidator
packaging==23.1
    # via
    #   -c requirements/static/ci/../pkg/py3.12/linux.txt
    #   -c requirements/static/ci/py3.12/linux.txt
    #   -r requirements/base.txt
    #   ansible-core
paramiko==3.4.0 ; sys_platform != "win32" and sys_platform != "darwin"
    # via
    #   -c requirements/static/ci/py3.12/linux.txt
    #   -r requirements/static/ci/common.in
    #   junos-eznc
    #   napalm
    #   ncclient
    #   netmiko
    #   scp
passlib==1.7.4
    # via
    #   -c requirements/static/ci/py3.12/linux.txt
    #   -r requirements/static/ci/common.in
pathspec==0.11.1
    # via
    #   -c requirements/static/ci/py3.12/linux.txt
    #   yamllint
platformdirs==4.0.0
    # via
    #   -c requirements/static/ci/py3.12/linux.txt
    #   virtualenv
portend==3.1.0
    # via
    #   -c requirements/static/ci/../pkg/py3.12/linux.txt
    #   -c requirements/static/ci/py3.12/linux.txt
    #   cherrypy
psutil==5.9.6
    # via
    #   -c requirements/static/ci/../pkg/py3.12/linux.txt
    #   -c requirements/static/ci/py3.12/linux.txt
    #   -r requirements/base.txt
pyasn1-modules==0.3.0
    # via
    #   -c requirements/static/ci/py3.12/linux.txt
    #   google-auth
pyasn1==0.5.1
    # via
    #   -c requirements/static/ci/py3.12/linux.txt
    #   pyasn1-modules
    #   rsa
pycodestyle==2.10.0
    # via saltpylint
pycparser==2.21
    # via
    #   -c requirements/static/ci/../pkg/py3.12/linux.txt
    #   -c requirements/static/ci/py3.12/linux.txt
    #   cffi
pycryptodomex==3.19.1
    # via
    #   -c requirements/static/ci/../pkg/py3.12/linux.txt
    #   -c requirements/static/ci/py3.12/linux.txt
    #   -r requirements/crypto.txt
pydantic-core==2.14.5
    # via
    #   -c requirements/static/ci/../pkg/py3.12/linux.txt
    #   -c requirements/static/ci/py3.12/linux.txt
    #   pydantic
pydantic==2.5.2
    # via
    #   -c requirements/static/ci/../pkg/py3.12/linux.txt
    #   -c requirements/static/ci/py3.12/linux.txt
    #   inflect
pyeapi==1.0.0
    # via
    #   -c requirements/static/ci/py3.12/linux.txt
    #   napalm
pygit2==1.13.1
    # via
    #   -c requirements/static/ci/py3.12/linux.txt
    #   -r requirements/static/ci/linux.in
pyiface==0.0.11
    # via
    #   -c requirements/static/ci/py3.12/linux.txt
    #   -r requirements/static/ci/linux.in
pyinotify==0.9.6 ; sys_platform != "win32" and sys_platform != "darwin" and platform_system != "openbsd"
    # via
    #   -c requirements/static/ci/py3.12/linux.txt
    #   -r requirements/static/ci/common.in
pyjwt==2.4.0
    # via
    #   -c requirements/static/ci/py3.12/linux.txt
    #   twilio
pylint==2.4.4
    # via
    #   -r requirements/static/ci/lint.in
    #   saltpylint
pymysql==1.1.0
    # via
    #   -c requirements/static/ci/py3.12/linux.txt
    #   -r requirements/static/ci/linux.in
pynacl==1.5.0
    # via
    #   -c requirements/static/ci/py3.12/linux.txt
    #   -r requirements/static/ci/common.in
    #   paramiko
pyopenssl==24.0.0
    # via
    #   -c requirements/static/ci/../pkg/py3.12/linux.txt
    #   -c requirements/static/ci/py3.12/linux.txt
    #   -r requirements/base.txt
    #   etcd3-py
pyparsing==3.0.9
    # via
    #   -c requirements/static/ci/py3.12/linux.txt
    #   junos-eznc
pyrsistent==0.19.3
    # via
    #   -c requirements/static/ci/py3.12/linux.txt
    #   jsonschema
pyserial==3.5
    # via
    #   -c requirements/static/ci/py3.12/linux.txt
    #   junos-eznc
    #   netmiko
python-consul==1.1.0
    # via
    #   -c requirements/static/ci/py3.12/linux.txt
    #   -r requirements/static/ci/linux.in
python-dateutil==2.8.2
    # via
    #   -c requirements/static/ci/../pkg/py3.12/linux.txt
    #   -c requirements/static/ci/py3.12/linux.txt
    #   -r requirements/base.txt
    #   botocore
    #   croniter
    #   kubernetes
    #   moto
    #   vcert
python-etcd==0.4.5
    # via
    #   -c requirements/static/ci/py3.12/linux.txt
    #   -r requirements/static/ci/common.in
python-gnupg==0.5.2
    # via
    #   -c requirements/static/ci/../pkg/py3.12/linux.txt
    #   -c requirements/static/ci/py3.12/linux.txt
    #   -r requirements/base.txt
python-telegram-bot==20.3
    # via
    #   -c requirements/static/ci/py3.12/linux.txt
    #   -r requirements/static/ci/linux.in
pytz==2024.1
    # via
    #   -c requirements/static/ci/../pkg/py3.12/linux.txt
    #   -c requirements/static/ci/py3.12/linux.txt
    #   tempora
    #   twilio
pyvmomi==8.0.1.0.1
    # via
    #   -c requirements/static/ci/py3.12/linux.txt
    #   -r requirements/static/ci/common.in
pyyaml==6.0.1
    # via
    #   -c requirements/static/ci/../pkg/py3.12/linux.txt
    #   -c requirements/static/ci/py3.12/linux.txt
    #   -r requirements/base.txt
    #   ansible-core
    #   clustershell
    #   junos-eznc
    #   kubernetes
    #   napalm
    #   netmiko
    #   responses
    #   yamllint
    #   yamlordereddictloader
pyzmq==25.1.2
    # via
    #   -c requirements/static/ci/../pkg/py3.12/linux.txt
    #   -c requirements/static/ci/py3.12/linux.txt
    #   -r requirements/zeromq.txt
redis-py-cluster==2.1.3
    # via
    #   -c requirements/static/ci/py3.12/linux.txt
    #   -r requirements/static/ci/linux.in
redis==3.5.3
    # via
    #   -c requirements/static/ci/py3.12/linux.txt
    #   redis-py-cluster
requests==2.31.0
    # via
    #   -c requirements/static/ci/../pkg/py3.12/linux.txt
    #   -c requirements/static/ci/py3.12/linux.txt
    #   -r requirements/base.txt
    #   -r requirements/static/ci/common.in
    #   apache-libcloud
    #   etcd3-py
    #   kubernetes
    #   moto
    #   napalm
    #   python-consul
    #   responses
    #   twilio
    #   vcert
resolvelib==1.0.1
    # via
    #   -c requirements/static/ci/py3.12/linux.txt
    #   ansible-core
responses==0.23.1
    # via
    #   -c requirements/static/ci/py3.12/linux.txt
    #   moto
rfc3987==1.3.8
    # via
    #   -c requirements/static/ci/py3.12/linux.txt
    #   -r requirements/static/ci/common.in
rpm-vercmp==0.1.2 ; sys_platform == "linux"
    # via
    #   -c requirements/static/ci/../pkg/py3.12/linux.txt
    #   -c requirements/static/ci/py3.12/linux.txt
    #   -r requirements/base.txt
rsa==4.9
    # via
    #   -c requirements/static/ci/py3.12/linux.txt
    #   google-auth
s3transfer==0.6.1
    # via
    #   -c requirements/static/ci/py3.12/linux.txt
    #   boto3
saltpylint==2023.8.3
    # via -r requirements/static/ci/lint.in
scp==0.14.5
    # via
    #   -c requirements/static/ci/py3.12/linux.txt
    #   junos-eznc
    #   napalm
    #   netmiko
semantic-version==2.10.0
    # via
    #   -c requirements/static/ci/py3.12/linux.txt
    #   etcd3-py
setproctitle==1.3.2
    # via
    #   -c requirements/static/ci/../pkg/py3.12/linux.txt
    #   -c requirements/static/ci/py3.12/linux.txt
    #   -r requirements/base.txt
six==1.16.0
    # via
    #   -c requirements/static/ci/../pkg/py3.12/linux.txt
    #   -c requirements/static/ci/py3.12/linux.txt
    #   astroid
    #   cassandra-driver
    #   etcd3-py
    #   genshi
    #   geomet
    #   jsonschema
    #   junit-xml
    #   junos-eznc
    #   kazoo
    #   kubernetes
    #   more-itertools
    #   ncclient
    #   python-consul
    #   python-dateutil
    #   pyvmomi
    #   textfsm
    #   transitions
    #   vcert
    #   websocket-client
slack-bolt==1.18.0
    # via
    #   -c requirements/static/ci/py3.12/linux.txt
    #   -r requirements/static/ci/linux.in
slack-sdk==3.21.3
    # via
    #   -c requirements/static/ci/py3.12/linux.txt
    #   slack-bolt
smmap==5.0.0
    # via
    #   -c requirements/static/ci/py3.12/linux.txt
    #   gitdb
sniffio==1.3.0
    # via
    #   -c requirements/static/ci/py3.12/linux.txt
    #   anyio
    #   httpcore
    #   httpx
sqlparse==0.4.4
    # via
    #   -c requirements/static/ci/py3.12/linux.txt
    #   -r requirements/static/ci/common.in
strict-rfc3339==0.7
    # via
    #   -c requirements/static/ci/py3.12/linux.txt
    #   -r requirements/static/ci/common.in
tempora==5.3.0
    # via
    #   -c requirements/static/ci/../pkg/py3.12/linux.txt
    #   -c requirements/static/ci/py3.12/linux.txt
    #   portend
textfsm==1.1.3
    # via
    #   -c requirements/static/ci/py3.12/linux.txt
    #   napalm
    #   netmiko
    #   ntc-templates
timelib==0.3.0
    # via
    #   -c requirements/static/ci/../pkg/py3.12/linux.txt
    #   -c requirements/static/ci/py3.12/linux.txt
    #   -r requirements/base.txt
toml==0.10.2
    # via
    #   -c requirements/static/ci/py3.12/linux.txt
    #   -r requirements/static/ci/common.in
    #   -r requirements/static/ci/lint.in
tornado==6.3.3
    # via
    #   -c requirements/static/ci/../pkg/py3.12/linux.txt
    #   -c requirements/static/ci/py3.12/linux.txt
    #   -r requirements/base.txt
transitions==0.9.0
    # via
    #   -c requirements/static/ci/py3.12/linux.txt
    #   junos-eznc
ttp-templates==0.3.5
    # via
    #   -c requirements/static/ci/py3.12/linux.txt
    #   napalm
ttp==0.9.5
    # via
    #   -c requirements/static/ci/py3.12/linux.txt
    #   napalm
    #   ttp-templates
twilio==8.2.2
    # via
    #   -c requirements/static/ci/py3.12/linux.txt
    #   -r requirements/static/ci/linux.in
types-pyyaml==6.0.12.12
    # via
    #   -c requirements/static/ci/py3.12/linux.txt
    #   responses
typing-extensions==4.8.0
    # via
    #   -c requirements/static/ci/../pkg/py3.12/linux.txt
    #   -c requirements/static/ci/py3.12/linux.txt
    #   inflect
    #   napalm
    #   pydantic
    #   pydantic-core
urllib3==1.26.18
    # via
    #   -c requirements/static/ci/../pkg/py3.12/linux.txt
    #   -c requirements/static/ci/py3.12/linux.txt
    #   botocore
    #   kubernetes
    #   python-etcd
    #   requests
    #   responses
vcert==0.7.4 ; sys_platform != "win32"
    # via
    #   -c requirements/static/ci/py3.12/linux.txt
    #   -r requirements/static/ci/common.in
virtualenv==20.24.7
    # via
    #   -c requirements/static/ci/py3.12/linux.txt
    #   -r requirements/static/ci/common.in
watchdog==3.0.0
    # via
    #   -c requirements/static/ci/py3.12/linux.txt
    #   -r requirements/static/ci/common.in
websocket-client==0.40.0
    # via
    #   -c requirements/static/ci/py3.12/linux.txt
    #   kubernetes
wempy==0.2.1
    # via
    #   -c requirements/static/ci/py3.12/linux.txt
    #   -r requirements/static/ci/common.in
werkzeug==3.0.1
    # via
    #   -c requirements/static/ci/py3.12/linux.txt
    #   moto
wrapt==1.11.2
    # via astroid
xmldiff==2.6.3
    # via
    #   -c requirements/static/ci/py3.12/linux.txt
    #   -r requirements/static/ci/common.in
xmltodict==0.13.0
    # via
    #   -c requirements/static/ci/py3.12/linux.txt
    #   moto
yamllint==1.32.0
    # via
    #   -c requirements/static/ci/py3.12/linux.txt
    #   -r requirements/static/ci/linux.in
yamlordereddictloader==0.4.0
    # via
    #   -c requirements/static/ci/py3.12/linux.txt
    #   junos-eznc
yarl==1.9.4
    # via
    #   -c requirements/static/ci/../pkg/py3.12/linux.txt
    #   -c requirements/static/ci/py3.12/linux.txt
    #   aiohttp
zc.lockfile==3.0.post1
    # via
    #   -c requirements/static/ci/../pkg/py3.12/linux.txt
    #   -c requirements/static/ci/py3.12/linux.txt
    #   cherrypy
zipp==3.16.2
    # via
    #   -c requirements/static/ci/../pkg/py3.12/linux.txt
    #   -c requirements/static/ci/py3.12/linux.txt
    #   importlib-metadata

# The following packages are considered to be unsafe in a requirements file:
# setuptools<|MERGE_RESOLUTION|>--- conflicted
+++ resolved
@@ -21,16 +21,12 @@
     #   -c requirements/static/ci/../pkg/py3.12/linux.txt
     #   -c requirements/static/ci/py3.12/linux.txt
     #   aiohttp
-<<<<<<< HEAD
 annotated-types==0.6.0
     # via
     #   -c requirements/static/ci/../pkg/py3.12/linux.txt
     #   -c requirements/static/ci/py3.12/linux.txt
     #   pydantic
-ansible-core==2.16.2
-=======
 ansible-core==2.16.3
->>>>>>> 6b98f0d8
     # via
     #   -c requirements/static/ci/py3.12/linux.txt
     #   ansible
@@ -53,7 +49,7 @@
     #   oscrypto
 astroid==2.3.3
     # via pylint
-attrs==23.1.0
+attrs==23.2.0
     # via
     #   -c requirements/static/ci/../pkg/py3.12/linux.txt
     #   -c requirements/static/ci/py3.12/linux.txt
