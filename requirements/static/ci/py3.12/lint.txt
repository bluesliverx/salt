--- conflicted
+++ resolved
@@ -4,15 +4,11 @@
 #
 #    pip-compile --no-emit-index-url --output-file=requirements/static/ci/py3.12/lint.txt requirements/base.txt requirements/static/ci/common.in requirements/static/ci/lint.in requirements/static/ci/linux.in requirements/static/pkg/linux.in requirements/zeromq.txt
 #
-<<<<<<< HEAD
 aiohttp-retry==2.8.3
     # via
     #   -c requirements/static/ci/py3.12/linux.txt
     #   twilio
-aiohttp==3.9.2
-=======
-aiohttp==3.9.4
->>>>>>> 38ed660c
+aiohttp==3.9.5
     # via
     #   -c requirements/static/ci/../pkg/py3.12/linux.txt
     #   -c requirements/static/ci/py3.12/linux.txt
@@ -173,11 +169,7 @@
     #   -c requirements/static/ci/../pkg/py3.12/linux.txt
     #   -c requirements/static/ci/py3.12/linux.txt
     #   -r requirements/base.txt
-<<<<<<< HEAD
-dnspython==2.3.0
-=======
 dnspython==2.6.1
->>>>>>> 38ed660c
     # via
     #   -c requirements/static/ci/py3.12/linux.txt
     #   -r requirements/static/ci/common.in
@@ -217,7 +209,7 @@
     # via
     #   -c requirements/static/ci/py3.12/linux.txt
     #   gitpython
-gitpython==3.1.41
+gitpython==3.1.43
     # via
     #   -c requirements/static/ci/py3.12/linux.txt
     #   -r requirements/static/ci/common.in
@@ -233,7 +225,6 @@
     # via
     #   -c requirements/static/ci/py3.12/linux.txt
     #   -r requirements/static/ci/linux.in
-<<<<<<< HEAD
 httpcore==0.17.3
     # via
     #   -c requirements/static/ci/py3.12/linux.txt
@@ -242,10 +233,7 @@
     # via
     #   -c requirements/static/ci/py3.12/linux.txt
     #   python-telegram-bot
-idna==3.4
-=======
 idna==3.7
->>>>>>> 38ed660c
     # via
     #   -c requirements/static/ci/../pkg/py3.12/linux.txt
     #   -c requirements/static/ci/py3.12/linux.txt
@@ -707,17 +695,13 @@
     # via
     #   -c requirements/static/ci/py3.12/linux.txt
     #   gitdb
-<<<<<<< HEAD
 sniffio==1.3.0
     # via
     #   -c requirements/static/ci/py3.12/linux.txt
     #   anyio
     #   httpcore
     #   httpx
-sqlparse==0.4.4
-=======
 sqlparse==0.5.0
->>>>>>> 38ed660c
     # via
     #   -c requirements/static/ci/py3.12/linux.txt
     #   -r requirements/static/ci/common.in
