--- conflicted
+++ resolved
@@ -143,11 +143,7 @@
     #   -c requirements/static/ci/../pkg/py3.12/linux.txt
     #   -c requirements/static/ci/py3.12/linux.txt
     #   -r requirements/base.txt
-<<<<<<< HEAD
-croniter==1.3.15 ; sys_platform != "win32"
-=======
 croniter==2.0.5 ; sys_platform != "win32"
->>>>>>> 3bc6e3a0
     # via
     #   -c requirements/static/ci/../pkg/py3.12/linux.txt
     #   -c requirements/static/ci/py3.12/linux.txt
@@ -575,13 +571,7 @@
     # via
     #   -c requirements/static/ci/../pkg/py3.12/linux.txt
     #   -c requirements/static/ci/py3.12/linux.txt
-<<<<<<< HEAD
-=======
-    #   apscheduler
     #   croniter
-    #   moto
-    #   python-telegram-bot
->>>>>>> 3bc6e3a0
     #   tempora
     #   twilio
 pyvmomi==8.0.1.0.1
