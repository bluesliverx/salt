--- conflicted
+++ resolved
@@ -385,34 +385,17 @@
     # via
     #   -c requirements/static/ci/py3.12/linux.txt
     #   junos-eznc
-<<<<<<< HEAD
-    #   napalm
-    #   pyeapi
-netmiko==4.2.0
-    # via
-    #   -c requirements/static/ci/py3.12/linux.txt
-    #   napalm
-netutils==1.6.0
-    # via
-    #   -c requirements/static/ci/py3.12/linux.txt
-    #   napalm
 networkx==3.1
     # via
     #   -c requirements/constraints.txt
     #   -c requirements/static/ci/../pkg/py3.12/linux.txt
     #   -c requirements/static/ci/py3.12/linux.txt
     #   -r requirements/base.txt
-ntc-templates==4.0.1
-    # via
-    #   -c requirements/static/ci/py3.12/linux.txt
-    #   netmiko
-=======
->>>>>>> 634be441
 oscrypto==1.3.0
     # via
     #   -c requirements/static/ci/py3.12/linux.txt
     #   certvalidator
-packaging==23.1
+packaging==24.0
     # via
     #   -c requirements/static/ci/../pkg/py3.12/linux.txt
     #   -c requirements/static/ci/py3.12/linux.txt
