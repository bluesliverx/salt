#
# This file is autogenerated by pip-compile
# To update, run:
#
#    pip-compile --no-emit-index-url --output-file=requirements/static/ci/py3.12/freebsd.txt requirements/base.txt requirements/pytest.txt requirements/static/ci/common.in requirements/static/ci/freebsd.in requirements/static/pkg/freebsd.in requirements/zeromq.txt
#
aiohttp==3.9.5
    # via
    #   -c requirements/static/ci/../pkg/py3.12/freebsd.txt
    #   -r requirements/base.txt
    #   etcd3-py
aiosignal==1.3.1
    # via
    #   -c requirements/static/ci/../pkg/py3.12/freebsd.txt
    #   aiohttp
annotated-types==0.6.0
    # via
    #   -c requirements/static/ci/../pkg/py3.12/freebsd.txt
    #   pydantic
apache-libcloud==3.7.0 ; sys_platform != "win32"
    # via -r requirements/static/ci/common.in
asn1crypto==1.5.1
    # via
    #   certvalidator
    #   oscrypto
attrs==23.2.0
    # via
    #   -c requirements/static/ci/../pkg/py3.12/freebsd.txt
    #   aiohttp
    #   jsonschema
    #   pytest-salt-factories
    #   pytest-shell-utilities
    #   pytest-skip-markers
    #   pytest-system-statistics
autocommand==2.2.2
    # via
    #   -c requirements/static/ci/../pkg/py3.12/freebsd.txt
    #   jaraco.text
bcrypt==4.0.1
    # via
    #   -r requirements/static/ci/common.in
    #   paramiko
boto3==1.26.152
    # via
    #   -r requirements/static/ci/common.in
    #   moto
boto==2.49.0
    # via -r requirements/static/ci/common.in
botocore==1.29.152
    # via
    #   boto3
    #   moto
    #   s3transfer
cachetools==5.3.1
    # via google-auth
cassandra-driver==3.28.0
    # via -r requirements/static/ci/common.in
certifi==2024.7.4 ; python_version >= "3.10"
    # via
    #   -c requirements/static/ci/../pkg/py3.12/freebsd.txt
    #   -r requirements/base.txt
    #   kubernetes
    #   requests
certvalidator==0.11.1
    # via vcert
cffi==1.16.0
    # via
    #   -c requirements/static/ci/../pkg/py3.12/freebsd.txt
    #   -r requirements/static/ci/common.in
    #   cryptography
    #   napalm
    #   pynacl
charset-normalizer==3.2.0
    # via
    #   -c requirements/static/ci/../pkg/py3.12/freebsd.txt
    #   requests
cheetah3==3.2.6.post2
    # via -r requirements/static/ci/common.in
cheroot==10.0.0
    # via
    #   -c requirements/static/ci/../pkg/py3.12/freebsd.txt
    #   cherrypy
cherrypy==18.8.0
    # via
    #   -c requirements/static/ci/../pkg/py3.12/freebsd.txt
    #   -r requirements/base.txt
    #   -r requirements/static/ci/common.in
click==8.1.3
    # via geomet
clustershell==1.9.1
    # via -r requirements/static/ci/common.in
contextvars==2.4
    # via
    #   -c requirements/static/ci/../pkg/py3.12/freebsd.txt
    #   -r requirements/base.txt
croniter==2.0.5 ; sys_platform != "win32"
    # via
    #   -c requirements/static/ci/../pkg/py3.12/freebsd.txt
    #   -r requirements/base.txt
cryptography==42.0.5
    # via
    #   -c requirements/static/ci/../pkg/py3.12/freebsd.txt
    #   -r requirements/base.txt
<<<<<<< HEAD
=======
    #   -r requirements/static/pkg/freebsd.in
>>>>>>> fd7b0dce
    #   etcd3-py
    #   moto
    #   paramiko
    #   pyopenssl
    #   trustme
    #   vcert
distlib==0.3.8
    # via virtualenv
distro==1.8.0
    # via
    #   -c requirements/static/ci/../pkg/py3.12/freebsd.txt
    #   -r requirements/base.txt
    #   pytest-skip-markers
dnspython==2.6.1
    # via
    #   -r requirements/static/ci/common.in
    #   python-etcd
docker==7.1.0 ; python_version >= "3.8"
    # via -r requirements/pytest.txt
etcd3-py==0.1.6
    # via -r requirements/static/ci/common.in
filelock==3.13.1
    # via virtualenv
flaky==3.8.1
    # via -r requirements/pytest.txt
frozenlist==1.4.1
    # via
    #   -c requirements/static/ci/../pkg/py3.12/freebsd.txt
    #   aiohttp
    #   aiosignal
future==1.0.0
    # via
    #   napalm
    #   textfsm
genshi==0.7.7
    # via -r requirements/static/ci/common.in
geomet==0.2.1.post1
    # via cassandra-driver
gitdb==4.0.10
    # via gitpython
gitpython==3.1.43
    # via -r requirements/static/ci/common.in
google-auth==2.27.0
    # via kubernetes
hglib==2.6.2
    # via -r requirements/static/ci/freebsd.in
idna==3.7
    # via
    #   -c requirements/static/ci/../pkg/py3.12/freebsd.txt
    #   etcd3-py
    #   requests
    #   trustme
    #   yarl
immutables==0.15
    # via
    #   -c requirements/static/ci/../pkg/py3.12/freebsd.txt
    #   contextvars
importlib-metadata==6.6.0
    # via
    #   -c requirements/static/ci/../pkg/py3.12/freebsd.txt
    #   -r requirements/base.txt
inflect==7.0.0
    # via
    #   -c requirements/static/ci/../pkg/py3.12/freebsd.txt
    #   jaraco.text
iniconfig==2.0.0
    # via pytest
ipaddress==1.0.23
    # via kubernetes
jaraco.collections==4.1.0
    # via
    #   -c requirements/static/ci/../pkg/py3.12/freebsd.txt
    #   cherrypy
jaraco.context==4.3.0
    # via
    #   -c requirements/static/ci/../pkg/py3.12/freebsd.txt
    #   jaraco.text
jaraco.functools==3.7.0
    # via
    #   -c requirements/static/ci/../pkg/py3.12/freebsd.txt
    #   cheroot
    #   jaraco.text
    #   tempora
jaraco.text==3.11.1
    # via
    #   -c requirements/static/ci/../pkg/py3.12/freebsd.txt
    #   jaraco.collections
jinja2==3.1.4
    # via
    #   -c requirements/static/ci/../pkg/py3.12/freebsd.txt
    #   -r requirements/base.txt
    #   junos-eznc
    #   moto
    #   napalm
jmespath==1.0.1
    # via
    #   -c requirements/static/ci/../pkg/py3.12/freebsd.txt
    #   -r requirements/base.txt
    #   -r requirements/static/ci/common.in
    #   boto3
    #   botocore
jsonschema==3.2.0
    # via -r requirements/static/ci/common.in
junit-xml==1.9
    # via -r requirements/static/ci/common.in
junos-eznc==2.6.7 ; sys_platform != "win32"
    # via
    #   -r requirements/static/ci/common.in
    #   napalm
jxmlease==1.0.3 ; sys_platform != "win32"
    # via -r requirements/static/ci/common.in
kazoo==2.9.0 ; sys_platform != "win32" and sys_platform != "darwin"
    # via -r requirements/static/ci/common.in
keyring==5.7.1
    # via -r requirements/static/ci/common.in
kubernetes==3.0.0
    # via -r requirements/static/ci/common.in
libnacl==1.8.0 ; sys_platform != "win32" and sys_platform != "darwin"
    # via -r requirements/static/ci/common.in
looseversion==1.3.0
    # via
    #   -c requirements/static/ci/../pkg/py3.12/freebsd.txt
    #   -r requirements/base.txt
lxml==4.9.2
    # via
    #   junos-eznc
    #   napalm
    #   ncclient
    #   xmldiff
mako==1.2.4
    # via -r requirements/static/ci/common.in
markupsafe==2.1.3
    # via
    #   -c requirements/static/ci/../pkg/py3.12/freebsd.txt
    #   -r requirements/base.txt
    #   jinja2
    #   mako
    #   werkzeug
mercurial==6.0.1
    # via -r requirements/static/ci/freebsd.in
mock==5.1.0
    # via -r requirements/pytest.txt
more-itertools==5.0.0
    # via
    #   -c requirements/static/ci/../pkg/py3.12/freebsd.txt
    #   -r requirements/pytest.txt
    #   cheroot
    #   cherrypy
    #   jaraco.functools
    #   jaraco.text
moto==4.1.11
    # via -r requirements/static/ci/common.in
msgpack==1.0.7
    # via
    #   -c requirements/static/ci/../pkg/py3.12/freebsd.txt
    #   -r requirements/base.txt
    #   pytest-salt-factories
multidict==6.0.4
    # via
    #   -c requirements/static/ci/../pkg/py3.12/freebsd.txt
    #   aiohttp
    #   yarl
napalm==4.1.0 ; sys_platform != "win32"
    # via -r requirements/static/ci/common.in
ncclient==0.6.13
    # via
    #   junos-eznc
    #   napalm
netaddr==0.8.0
    # via
    #   junos-eznc
    #   napalm
    #   pyeapi
netmiko==4.2.0
    # via napalm
netutils==1.6.0
    # via napalm
ntc-templates==4.0.1
    # via netmiko
oscrypto==1.3.0
    # via certvalidator
packaging==23.1
    # via
    #   -c requirements/static/ci/../pkg/py3.12/freebsd.txt
    #   -r requirements/base.txt
    #   pytest
paramiko==3.4.0 ; sys_platform != "win32" and sys_platform != "darwin"
    # via
    #   -r requirements/static/ci/common.in
    #   junos-eznc
    #   napalm
    #   ncclient
    #   netmiko
    #   scp
passlib==1.7.4
    # via -r requirements/static/ci/common.in
pathspec==0.11.1
    # via yamllint
platformdirs==4.0.0
    # via virtualenv
pluggy==1.4.0
    # via pytest
portend==3.1.0
    # via
    #   -c requirements/static/ci/../pkg/py3.12/freebsd.txt
    #   cherrypy
<<<<<<< HEAD
psutil==5.9.6
=======
psutil==5.8.0 ; python_version >= "3.10"
>>>>>>> fd7b0dce
    # via
    #   -c requirements/static/ci/../pkg/py3.12/freebsd.txt
    #   -r requirements/base.txt
    #   pytest-salt-factories
    #   pytest-shell-utilities
    #   pytest-system-statistics
pyasn1-modules==0.3.0
    # via google-auth
pyasn1==0.5.1
    # via
    #   pyasn1-modules
    #   rsa
pycparser==2.21
    # via
    #   -c requirements/static/ci/../pkg/py3.12/freebsd.txt
    #   cffi
pycryptodomex==3.19.1
    # via
    #   -c requirements/static/ci/../pkg/py3.12/freebsd.txt
    #   -r requirements/crypto.txt
pydantic-core==2.16.3
    # via
    #   -c requirements/static/ci/../pkg/py3.12/freebsd.txt
    #   pydantic
pydantic==2.6.4
    # via
    #   -c requirements/static/ci/../pkg/py3.12/freebsd.txt
    #   inflect
pyeapi==1.0.0
    # via napalm
pyfakefs==5.3.1
    # via -r requirements/pytest.txt
pyinotify==0.9.6 ; sys_platform != "win32" and sys_platform != "darwin" and platform_system != "openbsd"
    # via -r requirements/static/ci/common.in
pynacl==1.5.0
    # via
    #   -r requirements/static/ci/common.in
    #   paramiko
pyopenssl==24.0.0
    # via
    #   -c requirements/static/ci/../pkg/py3.12/freebsd.txt
    #   -r requirements/base.txt
    #   etcd3-py
pyparsing==3.0.9
    # via junos-eznc
pyrsistent==0.19.3
    # via jsonschema
pyserial==3.5
    # via
    #   junos-eznc
    #   netmiko
pytest-custom-exit-code==0.3.0
    # via -r requirements/pytest.txt
pytest-helpers-namespace==2021.12.29
    # via
    #   -r requirements/pytest.txt
    #   pytest-salt-factories
    #   pytest-shell-utilities
pytest-httpserver==1.0.8
    # via -r requirements/pytest.txt
pytest-salt-factories==1.0.1
    # via -r requirements/pytest.txt
pytest-shell-utilities==1.9.7 ; python_version >= "3.10"
    # via
    #   -r requirements/pytest.txt
    #   pytest-salt-factories
pytest-skip-markers==1.5.2 ; python_version >= "3.8"
    # via
    #   -r requirements/pytest.txt
    #   pytest-salt-factories
    #   pytest-shell-utilities
    #   pytest-system-statistics
pytest-subtests==0.4.0
    # via -r requirements/pytest.txt
pytest-system-statistics==1.0.2
    # via pytest-salt-factories
pytest-timeout==2.3.1
    # via -r requirements/pytest.txt
pytest==8.1.1
    # via
    #   -r requirements/pytest.txt
    #   pytest-custom-exit-code
    #   pytest-helpers-namespace
    #   pytest-salt-factories
    #   pytest-shell-utilities
    #   pytest-skip-markers
    #   pytest-subtests
    #   pytest-system-statistics
    #   pytest-timeout
python-dateutil==2.8.2
    # via
    #   -c requirements/static/ci/../pkg/py3.12/freebsd.txt
    #   -r requirements/base.txt
    #   botocore
    #   croniter
    #   kubernetes
    #   moto
    #   vcert
python-etcd==0.4.5
    # via -r requirements/static/ci/common.in
python-gnupg==0.5.2
    # via
    #   -c requirements/static/ci/../pkg/py3.12/freebsd.txt
    #   -r requirements/base.txt
pytz==2024.1
    # via
    #   -c requirements/static/ci/../pkg/py3.12/freebsd.txt
    #   croniter
    #   tempora
pyvmomi==8.0.1.0.1
    # via -r requirements/static/ci/common.in
pyyaml==6.0.1
    # via
    #   -c requirements/static/ci/../pkg/py3.12/freebsd.txt
    #   -r requirements/base.txt
    #   clustershell
    #   junos-eznc
    #   kubernetes
    #   napalm
    #   netmiko
    #   pytest-salt-factories
    #   responses
    #   yamllint
    #   yamlordereddictloader
pyzmq==25.1.2
    # via
    #   -c requirements/static/ci/../pkg/py3.12/freebsd.txt
    #   -r requirements/zeromq.txt
    #   pytest-salt-factories
requests==2.32.3 ; python_version >= "3.10"
    # via
    #   -c requirements/static/ci/../pkg/py3.12/freebsd.txt
    #   -r requirements/base.txt
    #   apache-libcloud
    #   docker
    #   etcd3-py
    #   kubernetes
    #   moto
    #   napalm
    #   responses
    #   vcert
responses==0.23.1
    # via moto
rfc3987==1.3.8
    # via -r requirements/static/ci/common.in
rsa==4.9
    # via google-auth
s3transfer==0.6.1
    # via boto3
scp==0.14.5
    # via
    #   junos-eznc
    #   napalm
    #   netmiko
semantic-version==2.10.0
    # via etcd3-py
setproctitle==1.3.2
    # via
    #   -c requirements/static/ci/../pkg/py3.12/freebsd.txt
    #   -r requirements/base.txt
six==1.16.0
    # via
    #   -c requirements/static/ci/../pkg/py3.12/freebsd.txt
    #   cassandra-driver
    #   etcd3-py
    #   genshi
    #   geomet
    #   jsonschema
    #   junit-xml
    #   junos-eznc
    #   kazoo
    #   kubernetes
    #   more-itertools
    #   ncclient
    #   python-dateutil
    #   pyvmomi
    #   textfsm
    #   transitions
    #   vcert
    #   websocket-client
smmap==5.0.1
    # via gitdb
sqlparse==0.5.0
    # via -r requirements/static/ci/common.in
strict-rfc3339==0.7
    # via -r requirements/static/ci/common.in
tempora==5.3.0
    # via
    #   -c requirements/static/ci/../pkg/py3.12/freebsd.txt
    #   portend
textfsm==1.1.3
    # via
    #   -r requirements/static/ci/common.in
    #   napalm
    #   netmiko
    #   ntc-templates
timelib==0.3.0
    # via
    #   -c requirements/static/ci/../pkg/py3.12/freebsd.txt
    #   -r requirements/base.txt
toml==0.10.2
    # via -r requirements/static/ci/common.in
tornado==6.3.3
    # via
    #   -c requirements/static/ci/../pkg/py3.12/freebsd.txt
    #   -r requirements/base.txt
transitions==0.9.0
    # via junos-eznc
trustme==1.1.0
    # via -r requirements/pytest.txt
ttp-templates==0.3.5
    # via napalm
ttp==0.9.5
    # via
    #   napalm
    #   ttp-templates
types-pyyaml==6.0.12.12
    # via responses
typing-extensions==4.8.0
<<<<<<< HEAD
    # via
    #   -c requirements/static/ci/../pkg/py3.12/freebsd.txt
    #   inflect
    #   napalm
    #   pydantic
    #   pydantic-core
    #   pytest-shell-utilities
    #   pytest-system-statistics
=======
    # via pytest-system-statistics
>>>>>>> fd7b0dce
urllib3==1.26.18
    # via
    #   -c requirements/static/ci/../pkg/py3.12/freebsd.txt
    #   botocore
    #   docker
    #   kubernetes
    #   python-etcd
    #   requests
    #   responses
vcert==0.7.4 ; sys_platform != "win32"
    # via -r requirements/static/ci/common.in
virtualenv==20.24.7
    # via
    #   -r requirements/static/ci/common.in
    #   pytest-salt-factories
watchdog==3.0.0
    # via -r requirements/static/ci/common.in
websocket-client==0.40.0
    # via kubernetes
wempy==0.2.1
    # via -r requirements/static/ci/common.in
werkzeug==3.0.3
    # via
    #   moto
    #   pytest-httpserver
xmldiff==2.6.3
    # via -r requirements/static/ci/common.in
xmltodict==0.13.0
    # via moto
yamllint==1.32.0
    # via -r requirements/static/ci/freebsd.in
yamlordereddictloader==0.4.0
    # via junos-eznc
yarl==1.9.4
    # via
    #   -c requirements/static/ci/../pkg/py3.12/freebsd.txt
    #   aiohttp
zc.lockfile==3.0.post1
    # via
    #   -c requirements/static/ci/../pkg/py3.12/freebsd.txt
    #   cherrypy
zipp==3.16.2
    # via
    #   -c requirements/static/ci/../pkg/py3.12/freebsd.txt
    #   importlib-metadata

# The following packages are considered to be unsafe in a requirements file:
# setuptools<|MERGE_RESOLUTION|>--- conflicted
+++ resolved
@@ -101,10 +101,6 @@
     # via
     #   -c requirements/static/ci/../pkg/py3.12/freebsd.txt
     #   -r requirements/base.txt
-<<<<<<< HEAD
-=======
-    #   -r requirements/static/pkg/freebsd.in
->>>>>>> fd7b0dce
     #   etcd3-py
     #   moto
     #   paramiko
@@ -311,11 +307,7 @@
     # via
     #   -c requirements/static/ci/../pkg/py3.12/freebsd.txt
     #   cherrypy
-<<<<<<< HEAD
-psutil==5.9.6
-=======
-psutil==5.8.0 ; python_version >= "3.10"
->>>>>>> fd7b0dce
+psutil==5.9.6 ; python_version >= "3.10"
     # via
     #   -c requirements/static/ci/../pkg/py3.12/freebsd.txt
     #   -r requirements/base.txt
@@ -535,18 +527,13 @@
 types-pyyaml==6.0.12.12
     # via responses
 typing-extensions==4.8.0
-<<<<<<< HEAD
     # via
     #   -c requirements/static/ci/../pkg/py3.12/freebsd.txt
     #   inflect
     #   napalm
     #   pydantic
     #   pydantic-core
-    #   pytest-shell-utilities
     #   pytest-system-statistics
-=======
-    # via pytest-system-statistics
->>>>>>> fd7b0dce
 urllib3==1.26.18
     # via
     #   -c requirements/static/ci/../pkg/py3.12/freebsd.txt
