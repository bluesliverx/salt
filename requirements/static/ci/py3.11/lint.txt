#
# This file is autogenerated by pip-compile
# To update, run:
#
#    pip-compile --no-emit-index-url --output-file=requirements/static/ci/py3.11/lint.txt requirements/static/ci/lint.in
#
<<<<<<< HEAD
=======
aiohttp==3.9.4
    # via
    #   -c requirements/static/ci/py3.11/linux.txt
    #   etcd3-py
aiosignal==1.2.0
    # via
    #   -c requirements/static/ci/py3.11/linux.txt
    #   aiohttp
ansible-core==2.16.3
    # via
    #   -c requirements/static/ci/py3.11/linux.txt
    #   ansible
ansible==9.1.0 ; python_version >= "3.10"
    # via
    #   -c requirements/static/ci/py3.11/linux.txt
    #   -r requirements/static/ci/linux.in
apache-libcloud==2.5.0 ; sys_platform != "win32"
    # via
    #   -c requirements/static/ci/py3.11/linux.txt
    #   -r requirements/static/ci/common.in
apscheduler==3.6.3
    # via
    #   -c requirements/static/ci/py3.11/linux.txt
    #   python-telegram-bot
asn1crypto==1.3.0
    # via
    #   -c requirements/static/ci/py3.11/linux.txt
    #   certvalidator
    #   oscrypto
>>>>>>> 38ed660c
astroid==3.1.0
    # via pylint
certifi==2023.07.22
    # via
    #   -c requirements/static/ci/py3.11/linux.txt
    #   requests
charset-normalizer==3.2.0
    # via
    #   -c requirements/static/ci/py3.11/linux.txt
    #   requests
dill==0.3.8
    # via pylint
<<<<<<< HEAD
=======
distlib==0.3.2
    # via
    #   -c requirements/static/ci/py3.11/linux.txt
    #   virtualenv
distro==1.5.0
    # via
    #   -c requirements/static/ci/../pkg/py3.11/linux.txt
    #   -c requirements/static/ci/py3.11/linux.txt
    #   -r requirements/base.txt
dnspython==2.6.1
    # via
    #   -c requirements/static/ci/py3.11/linux.txt
    #   -r requirements/static/ci/common.in
    #   python-etcd
>>>>>>> 38ed660c
docker==6.1.3
    # via
    #   -c requirements/static/ci/py3.11/linux.txt
    #   -r requirements/static/ci/lint.in
idna==3.4
    # via
    #   -c requirements/static/ci/py3.11/linux.txt
<<<<<<< HEAD
=======
    #   virtualenv
frozenlist==1.3.0
    # via
    #   -c requirements/static/ci/py3.11/linux.txt
    #   aiohttp
    #   aiosignal
future==1.0.0
    # via
    #   -c requirements/static/ci/py3.11/linux.txt
    #   textfsm
genshi==0.7.5
    # via
    #   -c requirements/static/ci/py3.11/linux.txt
    #   -r requirements/static/ci/common.in
geomet==0.1.2
    # via
    #   -c requirements/static/ci/py3.11/linux.txt
    #   cassandra-driver
gitdb==4.0.7
    # via
    #   -c requirements/static/ci/py3.11/linux.txt
    #   gitpython
gitpython==3.1.41
    # via
    #   -c requirements/static/ci/py3.11/linux.txt
    #   -r requirements/static/ci/common.in
google-auth==2.1.0
    # via
    #   -c requirements/static/ci/py3.11/linux.txt
    #   kubernetes
hglib==2.6.1
    # via
    #   -c requirements/static/ci/py3.11/linux.txt
    #   -r requirements/static/ci/linux.in
idna==3.7
    # via
    #   -c requirements/static/ci/../pkg/py3.11/linux.txt
    #   -c requirements/static/ci/py3.11/linux.txt
    #   etcd3-py
>>>>>>> 38ed660c
    #   requests
isort==4.3.21
    # via pylint
mccabe==0.6.1
    # via pylint
packaging==23.1
    # via
    #   -c requirements/static/ci/py3.11/linux.txt
    #   docker
platformdirs==4.0.0
    # via
    #   -c requirements/static/ci/py3.11/linux.txt
    #   pylint
pylint==3.1.0
    # via
    #   -r requirements/static/ci/lint.in
    #   saltpylint
requests==2.31.0
    # via
    #   -c requirements/static/ci/py3.11/linux.txt
    #   docker
saltpylint==2024.2.5
    # via -r requirements/static/ci/lint.in
six==1.16.0
    # via
    #   -c requirements/static/ci/py3.11/linux.txt
    #   websocket-client
<<<<<<< HEAD
=======
slack-bolt==1.15.5
    # via
    #   -c requirements/static/ci/py3.11/linux.txt
    #   -r requirements/static/ci/linux.in
slack-sdk==3.19.5
    # via
    #   -c requirements/static/ci/py3.11/linux.txt
    #   slack-bolt
smmap==4.0.0
    # via
    #   -c requirements/static/ci/py3.11/linux.txt
    #   gitdb
sqlparse==0.5.0
    # via
    #   -c requirements/static/ci/py3.11/linux.txt
    #   -r requirements/static/ci/common.in
strict-rfc3339==0.7
    # via
    #   -c requirements/static/ci/py3.11/linux.txt
    #   -r requirements/static/ci/common.in
tempora==4.1.1
    # via
    #   -c requirements/static/ci/../pkg/py3.11/linux.txt
    #   -c requirements/static/ci/py3.11/linux.txt
    #   portend
textfsm==1.1.3
    # via
    #   -c requirements/static/ci/py3.11/linux.txt
    #   -r requirements/static/ci/common.in
timelib==0.2.5
    # via
    #   -c requirements/static/ci/../pkg/py3.11/linux.txt
    #   -c requirements/static/ci/py3.11/linux.txt
    #   -r requirements/static/pkg/linux.in
>>>>>>> 38ed660c
toml==0.10.2
    # via
    #   -c requirements/static/ci/py3.11/linux.txt
    #   -r requirements/static/ci/lint.in
tomlkit==0.12.3
    # via pylint
urllib3==1.26.18
    # via
    #   -c requirements/static/ci/py3.11/linux.txt
    #   docker
    #   requests
websocket-client==0.40.0
    # via
    #   -c requirements/static/ci/py3.11/linux.txt
    #   docker<|MERGE_RESOLUTION|>--- conflicted
+++ resolved
@@ -4,38 +4,6 @@
 #
 #    pip-compile --no-emit-index-url --output-file=requirements/static/ci/py3.11/lint.txt requirements/static/ci/lint.in
 #
-<<<<<<< HEAD
-=======
-aiohttp==3.9.4
-    # via
-    #   -c requirements/static/ci/py3.11/linux.txt
-    #   etcd3-py
-aiosignal==1.2.0
-    # via
-    #   -c requirements/static/ci/py3.11/linux.txt
-    #   aiohttp
-ansible-core==2.16.3
-    # via
-    #   -c requirements/static/ci/py3.11/linux.txt
-    #   ansible
-ansible==9.1.0 ; python_version >= "3.10"
-    # via
-    #   -c requirements/static/ci/py3.11/linux.txt
-    #   -r requirements/static/ci/linux.in
-apache-libcloud==2.5.0 ; sys_platform != "win32"
-    # via
-    #   -c requirements/static/ci/py3.11/linux.txt
-    #   -r requirements/static/ci/common.in
-apscheduler==3.6.3
-    # via
-    #   -c requirements/static/ci/py3.11/linux.txt
-    #   python-telegram-bot
-asn1crypto==1.3.0
-    # via
-    #   -c requirements/static/ci/py3.11/linux.txt
-    #   certvalidator
-    #   oscrypto
->>>>>>> 38ed660c
 astroid==3.1.0
     # via pylint
 certifi==2023.07.22
@@ -48,72 +16,13 @@
     #   requests
 dill==0.3.8
     # via pylint
-<<<<<<< HEAD
-=======
-distlib==0.3.2
-    # via
-    #   -c requirements/static/ci/py3.11/linux.txt
-    #   virtualenv
-distro==1.5.0
-    # via
-    #   -c requirements/static/ci/../pkg/py3.11/linux.txt
-    #   -c requirements/static/ci/py3.11/linux.txt
-    #   -r requirements/base.txt
-dnspython==2.6.1
-    # via
-    #   -c requirements/static/ci/py3.11/linux.txt
-    #   -r requirements/static/ci/common.in
-    #   python-etcd
->>>>>>> 38ed660c
 docker==6.1.3
     # via
     #   -c requirements/static/ci/py3.11/linux.txt
     #   -r requirements/static/ci/lint.in
-idna==3.4
+idna==3.7
     # via
     #   -c requirements/static/ci/py3.11/linux.txt
-<<<<<<< HEAD
-=======
-    #   virtualenv
-frozenlist==1.3.0
-    # via
-    #   -c requirements/static/ci/py3.11/linux.txt
-    #   aiohttp
-    #   aiosignal
-future==1.0.0
-    # via
-    #   -c requirements/static/ci/py3.11/linux.txt
-    #   textfsm
-genshi==0.7.5
-    # via
-    #   -c requirements/static/ci/py3.11/linux.txt
-    #   -r requirements/static/ci/common.in
-geomet==0.1.2
-    # via
-    #   -c requirements/static/ci/py3.11/linux.txt
-    #   cassandra-driver
-gitdb==4.0.7
-    # via
-    #   -c requirements/static/ci/py3.11/linux.txt
-    #   gitpython
-gitpython==3.1.41
-    # via
-    #   -c requirements/static/ci/py3.11/linux.txt
-    #   -r requirements/static/ci/common.in
-google-auth==2.1.0
-    # via
-    #   -c requirements/static/ci/py3.11/linux.txt
-    #   kubernetes
-hglib==2.6.1
-    # via
-    #   -c requirements/static/ci/py3.11/linux.txt
-    #   -r requirements/static/ci/linux.in
-idna==3.7
-    # via
-    #   -c requirements/static/ci/../pkg/py3.11/linux.txt
-    #   -c requirements/static/ci/py3.11/linux.txt
-    #   etcd3-py
->>>>>>> 38ed660c
     #   requests
 isort==4.3.21
     # via pylint
@@ -141,43 +50,6 @@
     # via
     #   -c requirements/static/ci/py3.11/linux.txt
     #   websocket-client
-<<<<<<< HEAD
-=======
-slack-bolt==1.15.5
-    # via
-    #   -c requirements/static/ci/py3.11/linux.txt
-    #   -r requirements/static/ci/linux.in
-slack-sdk==3.19.5
-    # via
-    #   -c requirements/static/ci/py3.11/linux.txt
-    #   slack-bolt
-smmap==4.0.0
-    # via
-    #   -c requirements/static/ci/py3.11/linux.txt
-    #   gitdb
-sqlparse==0.5.0
-    # via
-    #   -c requirements/static/ci/py3.11/linux.txt
-    #   -r requirements/static/ci/common.in
-strict-rfc3339==0.7
-    # via
-    #   -c requirements/static/ci/py3.11/linux.txt
-    #   -r requirements/static/ci/common.in
-tempora==4.1.1
-    # via
-    #   -c requirements/static/ci/../pkg/py3.11/linux.txt
-    #   -c requirements/static/ci/py3.11/linux.txt
-    #   portend
-textfsm==1.1.3
-    # via
-    #   -c requirements/static/ci/py3.11/linux.txt
-    #   -r requirements/static/ci/common.in
-timelib==0.2.5
-    # via
-    #   -c requirements/static/ci/../pkg/py3.11/linux.txt
-    #   -c requirements/static/ci/py3.11/linux.txt
-    #   -r requirements/static/pkg/linux.in
->>>>>>> 38ed660c
 toml==0.10.2
     # via
     #   -c requirements/static/ci/py3.11/linux.txt
