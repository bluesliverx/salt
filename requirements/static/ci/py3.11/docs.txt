--- conflicted
+++ resolved
@@ -102,13 +102,8 @@
 pydantic-core==2.14.5
     # via
     #   -c requirements/static/ci/py3.11/linux.txt
-<<<<<<< HEAD
     #   pydantic
 pydantic==2.5.2
-=======
-    #   -r requirements/base.txt
-pycryptodomex==3.19.1
->>>>>>> 96d60f3a
     # via
     #   -c requirements/static/ci/py3.11/linux.txt
     #   inflect
