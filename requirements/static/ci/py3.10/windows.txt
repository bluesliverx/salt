--- conflicted
+++ resolved
@@ -84,15 +84,10 @@
     #   click
     #   pytest
 contextvars==2.4
-<<<<<<< HEAD
-    # via
-    #   -c requirements/static/ci/../pkg/py3.10/windows.txt
-    #   -r requirements/base.txt
-cryptography==41.0.1
-=======
-    # via -r requirements/base.txt
+    # via
+    #   -c requirements/static/ci/../pkg/py3.10/windows.txt
+    #   -r requirements/base.txt
 cryptography==41.0.2
->>>>>>> c475ccba
     # via
     #   -c requirements/static/ci/../pkg/py3.10/windows.txt
     #   -r requirements/crypto.txt
