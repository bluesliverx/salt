#
# This file is autogenerated by pip-compile
# To update, run:
#
#    pip-compile --no-emit-index-url --output-file=requirements/static/ci/py3.10/lint.txt requirements/static/ci/lint.in
#
astroid==3.1.0
    # via pylint
<<<<<<< HEAD
=======
async-timeout==4.0.2
    # via
    #   -c requirements/static/ci/py3.10/linux.txt
    #   aiohttp
attrs==23.1.0
    # via
    #   -c requirements/static/ci/py3.10/linux.txt
    #   aiohttp
    #   jsonschema
autocommand==2.2.2
    # via
    #   -c requirements/static/ci/../pkg/py3.10/linux.txt
    #   -c requirements/static/ci/py3.10/linux.txt
    #   jaraco.text
backports.entry-points-selectable==1.1.0
    # via
    #   -c requirements/static/ci/py3.10/linux.txt
    #   virtualenv
backports.tarfile==1.2.0
    # via
    #   -c requirements/static/ci/../pkg/py3.10/linux.txt
    #   -c requirements/static/ci/py3.10/linux.txt
    #   jaraco.context
bcrypt==4.1.2
    # via
    #   -c requirements/static/ci/py3.10/linux.txt
    #   -r requirements/static/ci/common.in
    #   paramiko
boto3==1.39.3
    # via
    #   -c requirements/static/ci/py3.10/linux.txt
    #   -r requirements/static/ci/common.in
    #   moto
boto==2.49.0
    # via
    #   -c requirements/static/ci/py3.10/linux.txt
    #   -r requirements/static/ci/common.in
botocore==1.39.3
    # via
    #   -c requirements/static/ci/py3.10/linux.txt
    #   boto3
    #   moto
    #   s3transfer
cachetools==4.2.2
    # via
    #   -c requirements/static/ci/py3.10/linux.txt
    #   google-auth
    #   python-telegram-bot
cassandra-driver==3.23.0
    # via
    #   -c requirements/static/ci/py3.10/linux.txt
    #   -r requirements/static/ci/common.in
>>>>>>> ebc8bd4c
certifi==2024.7.4 ; python_version >= "3.10"
    # via
    #   -c requirements/static/ci/py3.10/linux.txt
    #   requests
charset-normalizer==3.2.0
    # via
    #   -c requirements/static/ci/py3.10/linux.txt
    #   requests
<<<<<<< HEAD
=======
cheetah3==3.2.6.post2
    # via
    #   -c requirements/static/ci/py3.10/linux.txt
    #   -r requirements/static/ci/common.in
cheroot==8.5.2
    # via
    #   -c requirements/static/ci/../pkg/py3.10/linux.txt
    #   -c requirements/static/ci/py3.10/linux.txt
    #   cherrypy
cherrypy==18.10.0
    # via
    #   -c requirements/static/ci/../pkg/py3.10/linux.txt
    #   -c requirements/static/ci/py3.10/linux.txt
    #   -r requirements/static/ci/common.in
    #   -r requirements/static/pkg/linux.in
click==7.1.1
    # via
    #   -c requirements/static/ci/py3.10/linux.txt
    #   geomet
clustershell==1.8.3
    # via
    #   -c requirements/static/ci/py3.10/linux.txt
    #   -r requirements/static/ci/common.in
contextvars==2.4
    # via
    #   -c requirements/static/ci/../pkg/py3.10/linux.txt
    #   -c requirements/static/ci/py3.10/linux.txt
    #   -r requirements/base.txt
croniter==2.0.5 ; sys_platform != "win32"
    # via
    #   -c requirements/static/ci/../pkg/py3.10/linux.txt
    #   -c requirements/static/ci/py3.10/linux.txt
    #   -r requirements/base.txt
cryptography==42.0.5
    # via
    #   -c requirements/static/ci/../pkg/py3.10/linux.txt
    #   -c requirements/static/ci/py3.10/linux.txt
    #   -r requirements/base.txt
    #   -r requirements/static/pkg/linux.in
    #   ansible-core
    #   etcd3-py
    #   moto
    #   paramiko
    #   pyopenssl
    #   vcert
>>>>>>> ebc8bd4c
dill==0.3.8
    # via pylint
docker==7.1.0 ; python_version >= "3.8"
    # via
    #   -c requirements/static/ci/py3.10/linux.txt
    #   -r requirements/static/ci/lint.in
idna==3.7
    # via
    #   -c requirements/static/ci/py3.10/linux.txt
    #   requests
isort==4.3.21
    # via pylint
<<<<<<< HEAD
mccabe==0.6.1
    # via pylint
platformdirs==4.0.0
=======
jaraco.classes==3.2.1
    # via
    #   -c requirements/static/ci/../pkg/py3.10/linux.txt
    #   -c requirements/static/ci/py3.10/linux.txt
    #   jaraco.collections
jaraco.collections==3.4.0
    # via
    #   -c requirements/static/ci/../pkg/py3.10/linux.txt
    #   -c requirements/static/ci/py3.10/linux.txt
    #   cherrypy
jaraco.context==6.0.1
    # via
    #   -c requirements/static/ci/../pkg/py3.10/linux.txt
    #   -c requirements/static/ci/py3.10/linux.txt
    #   jaraco.text
jaraco.functools==4.2.1
    # via
    #   -c requirements/static/ci/../pkg/py3.10/linux.txt
    #   -c requirements/static/ci/py3.10/linux.txt
    #   -r requirements/base.txt
    #   cheroot
    #   jaraco.text
    #   tempora
jaraco.text==4.0.0
    # via
    #   -c requirements/static/ci/../pkg/py3.10/linux.txt
    #   -c requirements/static/ci/py3.10/linux.txt
    #   -r requirements/base.txt
    #   jaraco.collections
jinja2==3.1.6
    # via
    #   -c requirements/static/ci/../pkg/py3.10/linux.txt
    #   -c requirements/static/ci/py3.10/linux.txt
    #   -r requirements/base.txt
    #   ansible-core
    #   junos-eznc
    #   moto
jmespath==1.0.1
    # via
    #   -c requirements/static/ci/../pkg/py3.10/linux.txt
    #   -c requirements/static/ci/py3.10/linux.txt
    #   -r requirements/base.txt
    #   -r requirements/static/ci/common.in
    #   boto3
    #   botocore
jsonschema==3.2.0
    # via
    #   -c requirements/static/ci/py3.10/linux.txt
    #   -r requirements/static/ci/common.in
junos-eznc==2.6.0 ; sys_platform != "win32" and python_version <= "3.10"
    # via
    #   -c requirements/static/ci/py3.10/linux.txt
    #   -r requirements/static/ci/common.in
jxmlease==1.0.1 ; sys_platform != "win32"
    # via
    #   -c requirements/static/ci/py3.10/linux.txt
    #   -r requirements/static/ci/common.in
kazoo==2.6.1 ; sys_platform != "win32" and sys_platform != "darwin"
    # via
    #   -c requirements/static/ci/py3.10/linux.txt
    #   -r requirements/static/ci/common.in
keyring==5.7.1
    # via
    #   -c requirements/static/ci/py3.10/linux.txt
    #   -r requirements/static/ci/common.in
kubernetes==3.0.0
    # via
    #   -c requirements/static/ci/py3.10/linux.txt
    #   -r requirements/static/ci/common.in
libnacl==1.7.1 ; sys_platform != "win32" and sys_platform != "darwin"
    # via
    #   -c requirements/static/ci/py3.10/linux.txt
    #   -r requirements/static/ci/common.in
looseversion==1.0.2
    # via
    #   -c requirements/static/ci/../pkg/py3.10/linux.txt
    #   -c requirements/static/ci/py3.10/linux.txt
    #   -r requirements/base.txt
lxml==4.9.1
    # via
    #   -c requirements/static/ci/py3.10/linux.txt
    #   junos-eznc
    #   ncclient
mako==1.2.2
    # via
    #   -c requirements/static/ci/py3.10/linux.txt
    #   -r requirements/static/ci/common.in
markupsafe==2.1.2
    # via
    #   -c requirements/static/ci/../pkg/py3.10/linux.txt
    #   -c requirements/static/ci/py3.10/linux.txt
    #   -r requirements/base.txt
    #   jinja2
    #   mako
    #   werkzeug
mccabe==0.6.1
    # via pylint
mercurial==6.0.1
    # via
    #   -c requirements/static/ci/py3.10/linux.txt
    #   -r requirements/static/ci/linux.in
more-itertools==10.7.0
    # via
    #   -c requirements/static/ci/../pkg/py3.10/linux.txt
    #   -c requirements/static/ci/py3.10/linux.txt
    #   -r requirements/static/pkg/linux.in
    #   cheroot
    #   cherrypy
    #   jaraco.classes
    #   jaraco.functools
    #   jaraco.text
moto==5.1.6
    # via
    #   -c requirements/static/ci/py3.10/linux.txt
    #   -r requirements/static/ci/common.in
msgpack==1.0.2
    # via
    #   -c requirements/static/ci/../pkg/py3.10/linux.txt
    #   -c requirements/static/ci/py3.10/linux.txt
    #   -r requirements/base.txt
multidict==6.0.2
    # via
    #   -c requirements/static/ci/py3.10/linux.txt
    #   aiohttp
    #   yarl
ncclient==0.6.9
    # via
    #   -c requirements/static/ci/py3.10/linux.txt
    #   junos-eznc
netaddr==0.7.19
    # via
    #   -c requirements/static/ci/py3.10/linux.txt
    #   junos-eznc
oscrypto==1.2.0
    # via
    #   -c requirements/static/ci/py3.10/linux.txt
    #   certvalidator
packaging==24.0
    # via
    #   -c requirements/static/ci/../pkg/py3.10/linux.txt
    #   -c requirements/static/ci/py3.10/linux.txt
    #   -r requirements/base.txt
    #   ansible-core
paramiko==3.4.0 ; sys_platform != "win32" and sys_platform != "darwin"
    # via
    #   -c requirements/static/ci/py3.10/linux.txt
    #   -r requirements/static/ci/common.in
    #   junos-eznc
    #   ncclient
    #   scp
passlib==1.7.4
    # via
    #   -c requirements/static/ci/py3.10/linux.txt
    #   -r requirements/static/ci/common.in
pathspec==0.9.0
    # via
    #   -c requirements/static/ci/py3.10/linux.txt
    #   yamllint
pathtools==0.1.2
    # via
    #   -c requirements/static/ci/py3.10/linux.txt
    #   watchdog
platformdirs==2.2.0
>>>>>>> ebc8bd4c
    # via
    #   -c requirements/static/ci/py3.10/linux.txt
    #   pylint
pylint==3.1.0
    # via
    #   -r requirements/static/ci/lint.in
    #   saltpylint
<<<<<<< HEAD
=======
pymysql==1.1.1
    # via
    #   -c requirements/static/ci/py3.10/linux.txt
    #   -r requirements/static/ci/linux.in
pynacl==1.5.0
    # via
    #   -c requirements/static/ci/py3.10/linux.txt
    #   -r requirements/static/ci/common.in
    #   paramiko
pyopenssl==24.0.0
    # via
    #   -c requirements/static/ci/../pkg/py3.10/linux.txt
    #   -c requirements/static/ci/py3.10/linux.txt
    #   -r requirements/static/pkg/linux.in
    #   etcd3-py
pyparsing==3.0.9
    # via
    #   -c requirements/static/ci/py3.10/linux.txt
    #   junos-eznc
pyrsistent==0.17.3
    # via
    #   -c requirements/static/ci/py3.10/linux.txt
    #   jsonschema
pyserial==3.4
    # via
    #   -c requirements/static/ci/py3.10/linux.txt
    #   junos-eznc
python-consul==1.1.0
    # via
    #   -c requirements/static/ci/py3.10/linux.txt
    #   -r requirements/static/ci/linux.in
python-dateutil==2.8.1
    # via
    #   -c requirements/static/ci/../pkg/py3.10/linux.txt
    #   -c requirements/static/ci/py3.10/linux.txt
    #   -r requirements/static/pkg/linux.in
    #   botocore
    #   croniter
    #   kubernetes
    #   moto
    #   vcert
python-etcd==0.4.5
    # via
    #   -c requirements/static/ci/py3.10/linux.txt
    #   -r requirements/static/ci/common.in
python-gnupg==0.4.8
    # via
    #   -c requirements/static/ci/../pkg/py3.10/linux.txt
    #   -c requirements/static/ci/py3.10/linux.txt
    #   -r requirements/static/pkg/linux.in
python-telegram-bot==13.7
    # via
    #   -c requirements/static/ci/py3.10/linux.txt
    #   -r requirements/static/ci/linux.in
pytz==2022.1
    # via
    #   -c requirements/static/ci/../pkg/py3.10/linux.txt
    #   -c requirements/static/ci/py3.10/linux.txt
    #   apscheduler
    #   croniter
    #   python-telegram-bot
    #   tempora
    #   twilio
pyvmomi==6.7.1.2018.12
    # via
    #   -c requirements/static/ci/py3.10/linux.txt
    #   -r requirements/static/ci/common.in
pyyaml==6.0.1
    # via
    #   -c requirements/static/ci/../pkg/py3.10/linux.txt
    #   -c requirements/static/ci/py3.10/linux.txt
    #   -r requirements/base.txt
    #   ansible-core
    #   clustershell
    #   junos-eznc
    #   kubernetes
    #   responses
    #   yamllint
    #   yamlordereddictloader
pyzmq==23.2.0
    # via
    #   -c requirements/static/ci/../pkg/py3.10/linux.txt
    #   -c requirements/static/ci/py3.10/linux.txt
    #   -r requirements/zeromq.txt
redis-py-cluster==2.1.3
    # via
    #   -c requirements/static/ci/py3.10/linux.txt
    #   -r requirements/static/ci/linux.in
redis==3.5.3
    # via
    #   -c requirements/static/ci/py3.10/linux.txt
    #   redis-py-cluster
>>>>>>> ebc8bd4c
requests==2.32.3 ; python_version >= "3.10"
    # via
    #   -c requirements/static/ci/py3.10/linux.txt
    #   docker
<<<<<<< HEAD
saltpylint==2024.2.5
    # via -r requirements/static/ci/lint.in
=======
    #   etcd3-py
    #   kubernetes
    #   moto
    #   python-consul
    #   pyvmomi
    #   responses
    #   twilio
    #   vcert
resolvelib==0.5.4
    # via
    #   -c requirements/static/ci/py3.10/linux.txt
    #   ansible-core
responses==0.25.7
    # via
    #   -c requirements/static/ci/py3.10/linux.txt
    #   moto
rfc3987==1.3.8
    # via
    #   -c requirements/static/ci/py3.10/linux.txt
    #   -r requirements/static/ci/common.in
rpm-vercmp==0.1.2
    # via
    #   -c requirements/static/ci/../pkg/py3.10/linux.txt
    #   -c requirements/static/ci/py3.10/linux.txt
    #   -r requirements/static/pkg/linux.in
rsa==4.7.2
    # via
    #   -c requirements/static/ci/py3.10/linux.txt
    #   google-auth
s3transfer==0.13.0
    # via
    #   -c requirements/static/ci/py3.10/linux.txt
    #   boto3
saltpylint==2024.2.5
    # via -r requirements/static/ci/lint.in
scp==0.13.2
    # via
    #   -c requirements/static/ci/py3.10/linux.txt
    #   junos-eznc
semantic-version==2.9.0
    # via
    #   -c requirements/static/ci/py3.10/linux.txt
    #   etcd3-py
setproctitle==1.3.2
    # via
    #   -c requirements/static/ci/../pkg/py3.10/linux.txt
    #   -c requirements/static/ci/py3.10/linux.txt
    #   -r requirements/static/pkg/linux.in
six==1.16.0
    # via
    #   -c requirements/static/ci/../pkg/py3.10/linux.txt
    #   -c requirements/static/ci/py3.10/linux.txt
    #   apscheduler
    #   cassandra-driver
    #   cheroot
    #   etcd3-py
    #   genshi
    #   geomet
    #   jsonschema
    #   junos-eznc
    #   kazoo
    #   kubernetes
    #   ncclient
    #   python-consul
    #   python-dateutil
    #   pyvmomi
    #   textfsm
    #   transitions
    #   vcert
    #   virtualenv
    #   websocket-client
slack-bolt==1.15.5
    # via
    #   -c requirements/static/ci/py3.10/linux.txt
    #   -r requirements/static/ci/linux.in
slack-sdk==3.19.5
    # via
    #   -c requirements/static/ci/py3.10/linux.txt
    #   slack-bolt
smmap==4.0.0
    # via
    #   -c requirements/static/ci/py3.10/linux.txt
    #   gitdb
sqlparse==0.5.0
    # via
    #   -c requirements/static/ci/py3.10/linux.txt
    #   -r requirements/static/ci/common.in
strict-rfc3339==0.7
    # via
    #   -c requirements/static/ci/py3.10/linux.txt
    #   -r requirements/static/ci/common.in
tempora==4.1.1
    # via
    #   -c requirements/static/ci/../pkg/py3.10/linux.txt
    #   -c requirements/static/ci/py3.10/linux.txt
    #   portend
textfsm==1.1.3
    # via
    #   -c requirements/static/ci/py3.10/linux.txt
    #   -r requirements/static/ci/common.in
timelib==0.2.5
    # via
    #   -c requirements/static/ci/../pkg/py3.10/linux.txt
    #   -c requirements/static/ci/py3.10/linux.txt
    #   -r requirements/static/pkg/linux.in
>>>>>>> ebc8bd4c
toml==0.10.2
    # via
    #   -c requirements/static/ci/py3.10/linux.txt
    #   -r requirements/static/ci/lint.in
tomli==2.2.1
    # via
    #   -c requirements/static/ci/py3.10/linux.txt
    #   pylint
tomlkit==0.12.3
    # via pylint
typing-extensions==4.8.0
    # via
    #   -c requirements/static/ci/py3.10/linux.txt
    #   astroid
<<<<<<< HEAD
urllib3==1.26.20
=======
tzlocal==3.0
    # via
    #   -c requirements/static/ci/py3.10/linux.txt
    #   apscheduler
urllib3==2.5.0 ; python_version >= "3.10"
>>>>>>> ebc8bd4c
    # via
    #   -c requirements/static/ci/py3.10/linux.txt
    #   docker
<<<<<<< HEAD
    #   requests
=======
    #   kubernetes
    #   python-etcd
    #   requests
    #   responses
vcert==0.7.4 ; sys_platform != "win32"
    # via
    #   -c requirements/static/ci/py3.10/linux.txt
    #   -r requirements/static/ci/common.in
virtualenv==20.7.2
    # via
    #   -c requirements/static/ci/py3.10/linux.txt
    #   -r requirements/static/ci/common.in
watchdog==0.10.3
    # via
    #   -c requirements/static/ci/py3.10/linux.txt
    #   -r requirements/static/ci/common.in
websocket-client==0.40.0
    # via
    #   -c requirements/static/ci/py3.10/linux.txt
    #   kubernetes
wempy==0.2.1
    # via
    #   -c requirements/static/ci/py3.10/linux.txt
    #   -r requirements/static/ci/common.in
werkzeug==3.0.3
    # via
    #   -c requirements/static/ci/py3.10/linux.txt
    #   moto
xmltodict==0.12.0
    # via
    #   -c requirements/static/ci/py3.10/linux.txt
    #   moto
yamllint==1.26.3
    # via
    #   -c requirements/static/ci/py3.10/linux.txt
    #   -r requirements/static/ci/linux.in
yamlordereddictloader==0.4.0
    # via
    #   -c requirements/static/ci/py3.10/linux.txt
    #   junos-eznc
yarl==1.7.2
    # via
    #   -c requirements/static/ci/py3.10/linux.txt
    #   aiohttp
zc.lockfile==1.4
    # via
    #   -c requirements/static/ci/../pkg/py3.10/linux.txt
    #   -c requirements/static/ci/py3.10/linux.txt
    #   cherrypy
zipp==3.6.0
    # via
    #   -c requirements/static/ci/../pkg/py3.10/linux.txt
    #   -c requirements/static/ci/py3.10/linux.txt
    #   importlib-metadata

# The following packages are considered to be unsafe in a requirements file:
# setuptools
>>>>>>> ebc8bd4c
<|MERGE_RESOLUTION|>--- conflicted
+++ resolved
@@ -6,61 +6,6 @@
 #
 astroid==3.1.0
     # via pylint
-<<<<<<< HEAD
-=======
-async-timeout==4.0.2
-    # via
-    #   -c requirements/static/ci/py3.10/linux.txt
-    #   aiohttp
-attrs==23.1.0
-    # via
-    #   -c requirements/static/ci/py3.10/linux.txt
-    #   aiohttp
-    #   jsonschema
-autocommand==2.2.2
-    # via
-    #   -c requirements/static/ci/../pkg/py3.10/linux.txt
-    #   -c requirements/static/ci/py3.10/linux.txt
-    #   jaraco.text
-backports.entry-points-selectable==1.1.0
-    # via
-    #   -c requirements/static/ci/py3.10/linux.txt
-    #   virtualenv
-backports.tarfile==1.2.0
-    # via
-    #   -c requirements/static/ci/../pkg/py3.10/linux.txt
-    #   -c requirements/static/ci/py3.10/linux.txt
-    #   jaraco.context
-bcrypt==4.1.2
-    # via
-    #   -c requirements/static/ci/py3.10/linux.txt
-    #   -r requirements/static/ci/common.in
-    #   paramiko
-boto3==1.39.3
-    # via
-    #   -c requirements/static/ci/py3.10/linux.txt
-    #   -r requirements/static/ci/common.in
-    #   moto
-boto==2.49.0
-    # via
-    #   -c requirements/static/ci/py3.10/linux.txt
-    #   -r requirements/static/ci/common.in
-botocore==1.39.3
-    # via
-    #   -c requirements/static/ci/py3.10/linux.txt
-    #   boto3
-    #   moto
-    #   s3transfer
-cachetools==4.2.2
-    # via
-    #   -c requirements/static/ci/py3.10/linux.txt
-    #   google-auth
-    #   python-telegram-bot
-cassandra-driver==3.23.0
-    # via
-    #   -c requirements/static/ci/py3.10/linux.txt
-    #   -r requirements/static/ci/common.in
->>>>>>> ebc8bd4c
 certifi==2024.7.4 ; python_version >= "3.10"
     # via
     #   -c requirements/static/ci/py3.10/linux.txt
@@ -69,54 +14,6 @@
     # via
     #   -c requirements/static/ci/py3.10/linux.txt
     #   requests
-<<<<<<< HEAD
-=======
-cheetah3==3.2.6.post2
-    # via
-    #   -c requirements/static/ci/py3.10/linux.txt
-    #   -r requirements/static/ci/common.in
-cheroot==8.5.2
-    # via
-    #   -c requirements/static/ci/../pkg/py3.10/linux.txt
-    #   -c requirements/static/ci/py3.10/linux.txt
-    #   cherrypy
-cherrypy==18.10.0
-    # via
-    #   -c requirements/static/ci/../pkg/py3.10/linux.txt
-    #   -c requirements/static/ci/py3.10/linux.txt
-    #   -r requirements/static/ci/common.in
-    #   -r requirements/static/pkg/linux.in
-click==7.1.1
-    # via
-    #   -c requirements/static/ci/py3.10/linux.txt
-    #   geomet
-clustershell==1.8.3
-    # via
-    #   -c requirements/static/ci/py3.10/linux.txt
-    #   -r requirements/static/ci/common.in
-contextvars==2.4
-    # via
-    #   -c requirements/static/ci/../pkg/py3.10/linux.txt
-    #   -c requirements/static/ci/py3.10/linux.txt
-    #   -r requirements/base.txt
-croniter==2.0.5 ; sys_platform != "win32"
-    # via
-    #   -c requirements/static/ci/../pkg/py3.10/linux.txt
-    #   -c requirements/static/ci/py3.10/linux.txt
-    #   -r requirements/base.txt
-cryptography==42.0.5
-    # via
-    #   -c requirements/static/ci/../pkg/py3.10/linux.txt
-    #   -c requirements/static/ci/py3.10/linux.txt
-    #   -r requirements/base.txt
-    #   -r requirements/static/pkg/linux.in
-    #   ansible-core
-    #   etcd3-py
-    #   moto
-    #   paramiko
-    #   pyopenssl
-    #   vcert
->>>>>>> ebc8bd4c
 dill==0.3.8
     # via pylint
 docker==7.1.0 ; python_version >= "3.8"
@@ -129,175 +26,9 @@
     #   requests
 isort==4.3.21
     # via pylint
-<<<<<<< HEAD
 mccabe==0.6.1
     # via pylint
 platformdirs==4.0.0
-=======
-jaraco.classes==3.2.1
-    # via
-    #   -c requirements/static/ci/../pkg/py3.10/linux.txt
-    #   -c requirements/static/ci/py3.10/linux.txt
-    #   jaraco.collections
-jaraco.collections==3.4.0
-    # via
-    #   -c requirements/static/ci/../pkg/py3.10/linux.txt
-    #   -c requirements/static/ci/py3.10/linux.txt
-    #   cherrypy
-jaraco.context==6.0.1
-    # via
-    #   -c requirements/static/ci/../pkg/py3.10/linux.txt
-    #   -c requirements/static/ci/py3.10/linux.txt
-    #   jaraco.text
-jaraco.functools==4.2.1
-    # via
-    #   -c requirements/static/ci/../pkg/py3.10/linux.txt
-    #   -c requirements/static/ci/py3.10/linux.txt
-    #   -r requirements/base.txt
-    #   cheroot
-    #   jaraco.text
-    #   tempora
-jaraco.text==4.0.0
-    # via
-    #   -c requirements/static/ci/../pkg/py3.10/linux.txt
-    #   -c requirements/static/ci/py3.10/linux.txt
-    #   -r requirements/base.txt
-    #   jaraco.collections
-jinja2==3.1.6
-    # via
-    #   -c requirements/static/ci/../pkg/py3.10/linux.txt
-    #   -c requirements/static/ci/py3.10/linux.txt
-    #   -r requirements/base.txt
-    #   ansible-core
-    #   junos-eznc
-    #   moto
-jmespath==1.0.1
-    # via
-    #   -c requirements/static/ci/../pkg/py3.10/linux.txt
-    #   -c requirements/static/ci/py3.10/linux.txt
-    #   -r requirements/base.txt
-    #   -r requirements/static/ci/common.in
-    #   boto3
-    #   botocore
-jsonschema==3.2.0
-    # via
-    #   -c requirements/static/ci/py3.10/linux.txt
-    #   -r requirements/static/ci/common.in
-junos-eznc==2.6.0 ; sys_platform != "win32" and python_version <= "3.10"
-    # via
-    #   -c requirements/static/ci/py3.10/linux.txt
-    #   -r requirements/static/ci/common.in
-jxmlease==1.0.1 ; sys_platform != "win32"
-    # via
-    #   -c requirements/static/ci/py3.10/linux.txt
-    #   -r requirements/static/ci/common.in
-kazoo==2.6.1 ; sys_platform != "win32" and sys_platform != "darwin"
-    # via
-    #   -c requirements/static/ci/py3.10/linux.txt
-    #   -r requirements/static/ci/common.in
-keyring==5.7.1
-    # via
-    #   -c requirements/static/ci/py3.10/linux.txt
-    #   -r requirements/static/ci/common.in
-kubernetes==3.0.0
-    # via
-    #   -c requirements/static/ci/py3.10/linux.txt
-    #   -r requirements/static/ci/common.in
-libnacl==1.7.1 ; sys_platform != "win32" and sys_platform != "darwin"
-    # via
-    #   -c requirements/static/ci/py3.10/linux.txt
-    #   -r requirements/static/ci/common.in
-looseversion==1.0.2
-    # via
-    #   -c requirements/static/ci/../pkg/py3.10/linux.txt
-    #   -c requirements/static/ci/py3.10/linux.txt
-    #   -r requirements/base.txt
-lxml==4.9.1
-    # via
-    #   -c requirements/static/ci/py3.10/linux.txt
-    #   junos-eznc
-    #   ncclient
-mako==1.2.2
-    # via
-    #   -c requirements/static/ci/py3.10/linux.txt
-    #   -r requirements/static/ci/common.in
-markupsafe==2.1.2
-    # via
-    #   -c requirements/static/ci/../pkg/py3.10/linux.txt
-    #   -c requirements/static/ci/py3.10/linux.txt
-    #   -r requirements/base.txt
-    #   jinja2
-    #   mako
-    #   werkzeug
-mccabe==0.6.1
-    # via pylint
-mercurial==6.0.1
-    # via
-    #   -c requirements/static/ci/py3.10/linux.txt
-    #   -r requirements/static/ci/linux.in
-more-itertools==10.7.0
-    # via
-    #   -c requirements/static/ci/../pkg/py3.10/linux.txt
-    #   -c requirements/static/ci/py3.10/linux.txt
-    #   -r requirements/static/pkg/linux.in
-    #   cheroot
-    #   cherrypy
-    #   jaraco.classes
-    #   jaraco.functools
-    #   jaraco.text
-moto==5.1.6
-    # via
-    #   -c requirements/static/ci/py3.10/linux.txt
-    #   -r requirements/static/ci/common.in
-msgpack==1.0.2
-    # via
-    #   -c requirements/static/ci/../pkg/py3.10/linux.txt
-    #   -c requirements/static/ci/py3.10/linux.txt
-    #   -r requirements/base.txt
-multidict==6.0.2
-    # via
-    #   -c requirements/static/ci/py3.10/linux.txt
-    #   aiohttp
-    #   yarl
-ncclient==0.6.9
-    # via
-    #   -c requirements/static/ci/py3.10/linux.txt
-    #   junos-eznc
-netaddr==0.7.19
-    # via
-    #   -c requirements/static/ci/py3.10/linux.txt
-    #   junos-eznc
-oscrypto==1.2.0
-    # via
-    #   -c requirements/static/ci/py3.10/linux.txt
-    #   certvalidator
-packaging==24.0
-    # via
-    #   -c requirements/static/ci/../pkg/py3.10/linux.txt
-    #   -c requirements/static/ci/py3.10/linux.txt
-    #   -r requirements/base.txt
-    #   ansible-core
-paramiko==3.4.0 ; sys_platform != "win32" and sys_platform != "darwin"
-    # via
-    #   -c requirements/static/ci/py3.10/linux.txt
-    #   -r requirements/static/ci/common.in
-    #   junos-eznc
-    #   ncclient
-    #   scp
-passlib==1.7.4
-    # via
-    #   -c requirements/static/ci/py3.10/linux.txt
-    #   -r requirements/static/ci/common.in
-pathspec==0.9.0
-    # via
-    #   -c requirements/static/ci/py3.10/linux.txt
-    #   yamllint
-pathtools==0.1.2
-    # via
-    #   -c requirements/static/ci/py3.10/linux.txt
-    #   watchdog
-platformdirs==2.2.0
->>>>>>> ebc8bd4c
     # via
     #   -c requirements/static/ci/py3.10/linux.txt
     #   pylint
@@ -305,215 +36,12 @@
     # via
     #   -r requirements/static/ci/lint.in
     #   saltpylint
-<<<<<<< HEAD
-=======
-pymysql==1.1.1
-    # via
-    #   -c requirements/static/ci/py3.10/linux.txt
-    #   -r requirements/static/ci/linux.in
-pynacl==1.5.0
-    # via
-    #   -c requirements/static/ci/py3.10/linux.txt
-    #   -r requirements/static/ci/common.in
-    #   paramiko
-pyopenssl==24.0.0
-    # via
-    #   -c requirements/static/ci/../pkg/py3.10/linux.txt
-    #   -c requirements/static/ci/py3.10/linux.txt
-    #   -r requirements/static/pkg/linux.in
-    #   etcd3-py
-pyparsing==3.0.9
-    # via
-    #   -c requirements/static/ci/py3.10/linux.txt
-    #   junos-eznc
-pyrsistent==0.17.3
-    # via
-    #   -c requirements/static/ci/py3.10/linux.txt
-    #   jsonschema
-pyserial==3.4
-    # via
-    #   -c requirements/static/ci/py3.10/linux.txt
-    #   junos-eznc
-python-consul==1.1.0
-    # via
-    #   -c requirements/static/ci/py3.10/linux.txt
-    #   -r requirements/static/ci/linux.in
-python-dateutil==2.8.1
-    # via
-    #   -c requirements/static/ci/../pkg/py3.10/linux.txt
-    #   -c requirements/static/ci/py3.10/linux.txt
-    #   -r requirements/static/pkg/linux.in
-    #   botocore
-    #   croniter
-    #   kubernetes
-    #   moto
-    #   vcert
-python-etcd==0.4.5
-    # via
-    #   -c requirements/static/ci/py3.10/linux.txt
-    #   -r requirements/static/ci/common.in
-python-gnupg==0.4.8
-    # via
-    #   -c requirements/static/ci/../pkg/py3.10/linux.txt
-    #   -c requirements/static/ci/py3.10/linux.txt
-    #   -r requirements/static/pkg/linux.in
-python-telegram-bot==13.7
-    # via
-    #   -c requirements/static/ci/py3.10/linux.txt
-    #   -r requirements/static/ci/linux.in
-pytz==2022.1
-    # via
-    #   -c requirements/static/ci/../pkg/py3.10/linux.txt
-    #   -c requirements/static/ci/py3.10/linux.txt
-    #   apscheduler
-    #   croniter
-    #   python-telegram-bot
-    #   tempora
-    #   twilio
-pyvmomi==6.7.1.2018.12
-    # via
-    #   -c requirements/static/ci/py3.10/linux.txt
-    #   -r requirements/static/ci/common.in
-pyyaml==6.0.1
-    # via
-    #   -c requirements/static/ci/../pkg/py3.10/linux.txt
-    #   -c requirements/static/ci/py3.10/linux.txt
-    #   -r requirements/base.txt
-    #   ansible-core
-    #   clustershell
-    #   junos-eznc
-    #   kubernetes
-    #   responses
-    #   yamllint
-    #   yamlordereddictloader
-pyzmq==23.2.0
-    # via
-    #   -c requirements/static/ci/../pkg/py3.10/linux.txt
-    #   -c requirements/static/ci/py3.10/linux.txt
-    #   -r requirements/zeromq.txt
-redis-py-cluster==2.1.3
-    # via
-    #   -c requirements/static/ci/py3.10/linux.txt
-    #   -r requirements/static/ci/linux.in
-redis==3.5.3
-    # via
-    #   -c requirements/static/ci/py3.10/linux.txt
-    #   redis-py-cluster
->>>>>>> ebc8bd4c
 requests==2.32.3 ; python_version >= "3.10"
     # via
     #   -c requirements/static/ci/py3.10/linux.txt
     #   docker
-<<<<<<< HEAD
 saltpylint==2024.2.5
     # via -r requirements/static/ci/lint.in
-=======
-    #   etcd3-py
-    #   kubernetes
-    #   moto
-    #   python-consul
-    #   pyvmomi
-    #   responses
-    #   twilio
-    #   vcert
-resolvelib==0.5.4
-    # via
-    #   -c requirements/static/ci/py3.10/linux.txt
-    #   ansible-core
-responses==0.25.7
-    # via
-    #   -c requirements/static/ci/py3.10/linux.txt
-    #   moto
-rfc3987==1.3.8
-    # via
-    #   -c requirements/static/ci/py3.10/linux.txt
-    #   -r requirements/static/ci/common.in
-rpm-vercmp==0.1.2
-    # via
-    #   -c requirements/static/ci/../pkg/py3.10/linux.txt
-    #   -c requirements/static/ci/py3.10/linux.txt
-    #   -r requirements/static/pkg/linux.in
-rsa==4.7.2
-    # via
-    #   -c requirements/static/ci/py3.10/linux.txt
-    #   google-auth
-s3transfer==0.13.0
-    # via
-    #   -c requirements/static/ci/py3.10/linux.txt
-    #   boto3
-saltpylint==2024.2.5
-    # via -r requirements/static/ci/lint.in
-scp==0.13.2
-    # via
-    #   -c requirements/static/ci/py3.10/linux.txt
-    #   junos-eznc
-semantic-version==2.9.0
-    # via
-    #   -c requirements/static/ci/py3.10/linux.txt
-    #   etcd3-py
-setproctitle==1.3.2
-    # via
-    #   -c requirements/static/ci/../pkg/py3.10/linux.txt
-    #   -c requirements/static/ci/py3.10/linux.txt
-    #   -r requirements/static/pkg/linux.in
-six==1.16.0
-    # via
-    #   -c requirements/static/ci/../pkg/py3.10/linux.txt
-    #   -c requirements/static/ci/py3.10/linux.txt
-    #   apscheduler
-    #   cassandra-driver
-    #   cheroot
-    #   etcd3-py
-    #   genshi
-    #   geomet
-    #   jsonschema
-    #   junos-eznc
-    #   kazoo
-    #   kubernetes
-    #   ncclient
-    #   python-consul
-    #   python-dateutil
-    #   pyvmomi
-    #   textfsm
-    #   transitions
-    #   vcert
-    #   virtualenv
-    #   websocket-client
-slack-bolt==1.15.5
-    # via
-    #   -c requirements/static/ci/py3.10/linux.txt
-    #   -r requirements/static/ci/linux.in
-slack-sdk==3.19.5
-    # via
-    #   -c requirements/static/ci/py3.10/linux.txt
-    #   slack-bolt
-smmap==4.0.0
-    # via
-    #   -c requirements/static/ci/py3.10/linux.txt
-    #   gitdb
-sqlparse==0.5.0
-    # via
-    #   -c requirements/static/ci/py3.10/linux.txt
-    #   -r requirements/static/ci/common.in
-strict-rfc3339==0.7
-    # via
-    #   -c requirements/static/ci/py3.10/linux.txt
-    #   -r requirements/static/ci/common.in
-tempora==4.1.1
-    # via
-    #   -c requirements/static/ci/../pkg/py3.10/linux.txt
-    #   -c requirements/static/ci/py3.10/linux.txt
-    #   portend
-textfsm==1.1.3
-    # via
-    #   -c requirements/static/ci/py3.10/linux.txt
-    #   -r requirements/static/ci/common.in
-timelib==0.2.5
-    # via
-    #   -c requirements/static/ci/../pkg/py3.10/linux.txt
-    #   -c requirements/static/ci/py3.10/linux.txt
-    #   -r requirements/static/pkg/linux.in
->>>>>>> ebc8bd4c
 toml==0.10.2
     # via
     #   -c requirements/static/ci/py3.10/linux.txt
@@ -528,76 +56,8 @@
     # via
     #   -c requirements/static/ci/py3.10/linux.txt
     #   astroid
-<<<<<<< HEAD
-urllib3==1.26.20
-=======
-tzlocal==3.0
-    # via
-    #   -c requirements/static/ci/py3.10/linux.txt
-    #   apscheduler
 urllib3==2.5.0 ; python_version >= "3.10"
->>>>>>> ebc8bd4c
     # via
     #   -c requirements/static/ci/py3.10/linux.txt
     #   docker
-<<<<<<< HEAD
-    #   requests
-=======
-    #   kubernetes
-    #   python-etcd
-    #   requests
-    #   responses
-vcert==0.7.4 ; sys_platform != "win32"
-    # via
-    #   -c requirements/static/ci/py3.10/linux.txt
-    #   -r requirements/static/ci/common.in
-virtualenv==20.7.2
-    # via
-    #   -c requirements/static/ci/py3.10/linux.txt
-    #   -r requirements/static/ci/common.in
-watchdog==0.10.3
-    # via
-    #   -c requirements/static/ci/py3.10/linux.txt
-    #   -r requirements/static/ci/common.in
-websocket-client==0.40.0
-    # via
-    #   -c requirements/static/ci/py3.10/linux.txt
-    #   kubernetes
-wempy==0.2.1
-    # via
-    #   -c requirements/static/ci/py3.10/linux.txt
-    #   -r requirements/static/ci/common.in
-werkzeug==3.0.3
-    # via
-    #   -c requirements/static/ci/py3.10/linux.txt
-    #   moto
-xmltodict==0.12.0
-    # via
-    #   -c requirements/static/ci/py3.10/linux.txt
-    #   moto
-yamllint==1.26.3
-    # via
-    #   -c requirements/static/ci/py3.10/linux.txt
-    #   -r requirements/static/ci/linux.in
-yamlordereddictloader==0.4.0
-    # via
-    #   -c requirements/static/ci/py3.10/linux.txt
-    #   junos-eznc
-yarl==1.7.2
-    # via
-    #   -c requirements/static/ci/py3.10/linux.txt
-    #   aiohttp
-zc.lockfile==1.4
-    # via
-    #   -c requirements/static/ci/../pkg/py3.10/linux.txt
-    #   -c requirements/static/ci/py3.10/linux.txt
-    #   cherrypy
-zipp==3.6.0
-    # via
-    #   -c requirements/static/ci/../pkg/py3.10/linux.txt
-    #   -c requirements/static/ci/py3.10/linux.txt
-    #   importlib-metadata
-
-# The following packages are considered to be unsafe in a requirements file:
-# setuptools
->>>>>>> ebc8bd4c
+    #   requests