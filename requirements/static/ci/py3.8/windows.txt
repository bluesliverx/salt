--- conflicted
+++ resolved
@@ -101,10 +101,6 @@
     # via
     #   -c requirements/static/ci/../pkg/py3.8/windows.txt
     #   -r requirements/base.txt
-<<<<<<< HEAD
-=======
-    #   -r requirements/windows.txt
->>>>>>> fd7b0dce
     #   etcd3-py
     #   moto
     #   pyopenssl
@@ -280,11 +276,7 @@
     # via
     #   -c requirements/static/ci/../pkg/py3.8/windows.txt
     #   cherrypy
-<<<<<<< HEAD
-psutil==5.9.6
-=======
-psutil==5.8.0 ; python_version <= "3.9"
->>>>>>> fd7b0dce
+psutil==5.9.6 ; python_version <= "3.9"
     # via
     #   -c requirements/static/ci/../pkg/py3.8/windows.txt
     #   -r requirements/base.txt
