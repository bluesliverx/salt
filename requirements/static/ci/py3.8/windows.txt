--- conflicted
+++ resolved
@@ -4,8 +4,7 @@
 #
 #    pip-compile --no-emit-index-url --output-file=requirements/static/ci/py3.8/windows.txt requirements/pytest.txt requirements/static/ci/common.in requirements/static/ci/windows.in requirements/static/pkg/windows.in requirements/windows.txt
 #
-<<<<<<< HEAD
-aiohttp==3.9.1
+aiohttp==3.9.2
     # via
     #   -c requirements/static/ci/../pkg/py3.8/windows.txt
     #   -r requirements/base.txt
@@ -18,14 +17,6 @@
     # via
     #   -c requirements/static/ci/../pkg/py3.8/windows.txt
     #   aiohttp
-=======
-aiohttp==3.9.2
-    # via etcd3-py
-aiosignal==1.2.0
-    # via aiohttp
-async-timeout==4.0.2
-    # via aiohttp
->>>>>>> 95e7e330
 attrs==23.1.0
     # via
     #   -c requirements/static/ci/../pkg/py3.8/windows.txt
