--- conflicted
+++ resolved
@@ -391,13 +391,7 @@
     #   pytest-salt-factories
 requests-ntlm==1.1.0
     # via pywinrm
-<<<<<<< HEAD
-requests==2.25.1
-=======
-requests-oauthlib==1.3.0
-    # via msrest
 requests==2.31.0
->>>>>>> 21bb7bdc
     # via
     #   -r requirements/base.txt
     #   -r requirements/static/ci/common.in
