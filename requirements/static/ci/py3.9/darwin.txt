#
# This file is autogenerated by pip-compile
# To update, run:
#
#    pip-compile --no-emit-index-url --output-file=requirements/static/ci/py3.9/darwin.txt requirements/darwin.txt requirements/pytest.txt requirements/static/ci/common.in requirements/static/ci/darwin.in requirements/static/pkg/darwin.in
#
aiohttp==3.8.5
    # via etcd3-py
aiosignal==1.3.1
    # via aiohttp
apache-libcloud==3.7.0 ; sys_platform != "win32"
    # via
    #   -c requirements/static/ci/../pkg/py3.9/darwin.txt
    #   -r requirements/darwin.txt
    #   -r requirements/static/ci/common.in
asn1crypto==1.5.1
    # via
    #   certvalidator
    #   oscrypto
async-timeout==4.0.2
    # via aiohttp
attrs==23.1.0
    # via
    #   aiohttp
    #   jsonschema
    #   pytest-salt-factories
    #   pytest-shell-utilities
    #   pytest-skip-markers
    #   pytest-subtests
    #   pytest-system-statistics
autocommand==2.2.2
    # via
    #   -c requirements/static/ci/../pkg/py3.9/darwin.txt
    #   jaraco.text
bcrypt==4.0.1
    # via
    #   -r requirements/static/ci/common.in
    #   paramiko
boto3==1.26.152
    # via
    #   -r requirements/static/ci/common.in
    #   moto
boto==2.49.0
    # via -r requirements/static/ci/common.in
botocore==1.29.152
    # via
    #   boto3
    #   moto
    #   s3transfer
cachetools==5.3.1
    # via google-auth
cassandra-driver==3.28.0
    # via -r requirements/static/ci/common.in
certifi==2023.07.22
    # via
    #   -c requirements/static/ci/../pkg/py3.9/darwin.txt
    #   -r requirements/static/ci/common.in
    #   kubernetes
    #   requests
certvalidator==0.11.1
    # via vcert
cffi==1.15.1
    # via
    #   -c requirements/static/ci/../pkg/py3.9/darwin.txt
    #   -r requirements/static/ci/common.in
    #   cryptography
    #   napalm
    #   pygit2
    #   pynacl
charset-normalizer==2.1.1
    # via
    #   -c requirements/static/ci/../pkg/py3.9/darwin.txt
    #   aiohttp
    #   requests
cheetah3==3.2.6.post1
    # via -r requirements/static/ci/common.in
cheroot==10.0.0
    # via
    #   -c requirements/static/ci/../pkg/py3.9/darwin.txt
    #   cherrypy
cherrypy==18.8.0
    # via
    #   -c requirements/static/ci/../pkg/py3.9/darwin.txt
    #   -r requirements/darwin.txt
    #   -r requirements/static/ci/common.in
click==8.1.3
    # via geomet
clustershell==1.9.1
    # via -r requirements/static/ci/common.in
contextvars==2.4
    # via
    #   -c requirements/static/ci/../pkg/py3.9/darwin.txt
    #   -r requirements/base.txt
croniter==1.3.15 ; sys_platform != "win32"
    # via -r requirements/static/ci/common.in
cryptography==41.0.3
    # via
    #   -c requirements/static/ci/../pkg/py3.9/darwin.txt
    #   -r requirements/crypto.txt
    #   -r requirements/darwin.txt
    #   etcd3-py
    #   moto
    #   paramiko
    #   pyopenssl
    #   vcert
distlib==0.3.6
    # via virtualenv
distro==1.8.0
    # via
    #   -c requirements/static/ci/../pkg/py3.9/darwin.txt
    #   -r requirements/base.txt
    #   pytest-skip-markers
dnspython==2.3.0
    # via
    #   -r requirements/static/ci/common.in
    #   python-etcd
docker==6.1.3
    # via -r requirements/pytest.txt
etcd3-py==0.1.6
    # via -r requirements/static/ci/common.in
exceptiongroup==1.1.1
    # via pytest
filelock==3.12.1
    # via virtualenv
flaky==3.7.0
    # via -r requirements/pytest.txt
frozenlist==1.3.3
    # via
    #   aiohttp
    #   aiosignal
future==0.18.3
    # via
    #   napalm
    #   textfsm
genshi==0.7.7
    # via -r requirements/static/ci/common.in
geomet==0.2.1.post1
    # via cassandra-driver
gitdb==4.0.10
    # via
    #   -c requirements/static/ci/../pkg/py3.9/darwin.txt
    #   gitpython
gitpython==3.1.31
    # via
    #   -c requirements/static/ci/../pkg/py3.9/darwin.txt
    #   -r requirements/darwin.txt
    #   -r requirements/static/ci/common.in
google-auth==2.19.1
    # via kubernetes
hglib==2.6.2
    # via -r requirements/static/ci/darwin.in
idna==3.4
    # via
    #   -c requirements/static/ci/../pkg/py3.9/darwin.txt
    #   -r requirements/darwin.txt
    #   etcd3-py
    #   requests
    #   yarl
immutables==0.15
    # via
    #   -c requirements/static/ci/../pkg/py3.9/darwin.txt
    #   contextvars
inflect==6.0.4
    # via
    #   -c requirements/static/ci/../pkg/py3.9/darwin.txt
    #   jaraco.text
iniconfig==2.0.0
    # via pytest
ipaddress==1.0.23
    # via kubernetes
jaraco.collections==4.1.0
    # via
    #   -c requirements/static/ci/../pkg/py3.9/darwin.txt
    #   cherrypy
jaraco.context==4.3.0
    # via
    #   -c requirements/static/ci/../pkg/py3.9/darwin.txt
    #   jaraco.text
jaraco.functools==3.7.0
    # via
    #   -c requirements/static/ci/../pkg/py3.9/darwin.txt
    #   cheroot
    #   jaraco.text
    #   tempora
jaraco.text==3.11.1
    # via
    #   -c requirements/static/ci/../pkg/py3.9/darwin.txt
    #   jaraco.collections
jinja2==3.1.2
    # via
    #   -c requirements/static/ci/../pkg/py3.9/darwin.txt
    #   -r requirements/base.txt
    #   junos-eznc
    #   moto
    #   napalm
jmespath==1.0.1
    # via
    #   -c requirements/static/ci/../pkg/py3.9/darwin.txt
    #   -r requirements/base.txt
    #   -r requirements/static/ci/common.in
    #   boto3
    #   botocore
jsonschema==3.2.0
    # via -r requirements/static/ci/common.in
junit-xml==1.9
    # via -r requirements/static/ci/common.in
junos-eznc==2.6.7 ; sys_platform != "win32"
    # via
    #   -r requirements/static/ci/common.in
    #   napalm
jxmlease==1.0.3 ; sys_platform != "win32"
    # via -r requirements/static/ci/common.in
keyring==5.7.1
    # via -r requirements/static/ci/common.in
kubernetes==3.0.0
    # via -r requirements/static/ci/common.in
linode-python==1.1.1
    # via
    #   -c requirements/static/ci/../pkg/py3.9/darwin.txt
    #   -r requirements/darwin.txt
looseversion==1.2.0
    # via
    #   -c requirements/static/ci/../pkg/py3.9/darwin.txt
    #   -r requirements/base.txt
lxml==4.9.2
    # via
    #   junos-eznc
    #   napalm
    #   ncclient
    #   xmldiff
mako==1.2.4
    # via -r requirements/static/ci/common.in
markupsafe==2.1.2
    # via
    #   -c requirements/static/ci/../pkg/py3.9/darwin.txt
    #   -r requirements/base.txt
    #   jinja2
    #   mako
    #   werkzeug
mercurial==6.4.4
    # via -r requirements/static/ci/darwin.in
mock==5.0.2
    # via -r requirements/pytest.txt
more-itertools==9.1.0
    # via
    #   -c requirements/static/ci/../pkg/py3.9/darwin.txt
    #   cheroot
    #   cherrypy
    #   jaraco.functools
    #   jaraco.text
moto==4.1.11
    # via -r requirements/static/ci/common.in
msgpack==1.0.5
    # via
    #   -c requirements/static/ci/../pkg/py3.9/darwin.txt
    #   -r requirements/base.txt
    #   pytest-salt-factories
multidict==6.0.4
    # via
    #   aiohttp
    #   yarl
napalm==4.1.0 ; sys_platform != "win32"
    # via -r requirements/static/ci/common.in
ncclient==0.6.13
    # via
    #   junos-eznc
    #   napalm
netaddr==0.8.0
    # via
    #   junos-eznc
    #   napalm
    #   pyeapi
netmiko==4.2.0
    # via napalm
netutils==1.4.1
    # via napalm
ntc-templates==3.4.0
    # via netmiko
oscrypto==1.3.0
    # via certvalidator
packaging==23.1
    # via
    #   -c requirements/static/ci/../pkg/py3.9/darwin.txt
    #   -r requirements/base.txt
    #   docker
    #   pytest
paramiko==3.2.0
    # via
    #   junos-eznc
    #   napalm
    #   ncclient
    #   netmiko
    #   scp
passlib==1.7.4
    # via -r requirements/static/ci/common.in
pathspec==0.11.1
    # via yamllint
platformdirs==3.5.3
    # via virtualenv
pluggy==1.0.0
    # via pytest
portend==3.1.0
    # via
    #   -c requirements/static/ci/../pkg/py3.9/darwin.txt
    #   cherrypy
psutil==5.9.5
    # via
    #   -c requirements/static/ci/../pkg/py3.9/darwin.txt
    #   -r requirements/base.txt
    #   pytest-salt-factories
    #   pytest-shell-utilities
    #   pytest-system-statistics
pyasn1-modules==0.3.0
    # via google-auth
pyasn1==0.4.8
    # via
    #   -c requirements/static/ci/../pkg/py3.9/darwin.txt
    #   -r requirements/darwin.txt
    #   pyasn1-modules
    #   rsa
pycparser==2.21
    # via
    #   -c requirements/static/ci/../pkg/py3.9/darwin.txt
    #   cffi
pycryptodomex==3.9.8
    # via
    #   -c requirements/static/ci/../pkg/py3.9/darwin.txt
    #   -r requirements/crypto.txt
pydantic==1.10.8
    # via
    #   -c requirements/static/ci/../pkg/py3.9/darwin.txt
    #   inflect
pyeapi==1.0.0
    # via napalm
pygit2==1.12.1
    # via -r requirements/static/ci/darwin.in
<<<<<<< HEAD
pynacl==1.5.0
    # via paramiko
=======
pyjwt==2.4.0
    # via adal
pynacl==1.5.0
    # via
    #   -r requirements/static/ci/common.in
    #   paramiko
>>>>>>> a46d846a
pyopenssl==23.2.0
    # via
    #   -c requirements/static/ci/../pkg/py3.9/darwin.txt
    #   -r requirements/darwin.txt
    #   etcd3-py
pyparsing==3.0.9
    # via junos-eznc
pyrsistent==0.19.3
    # via jsonschema
pyserial==3.5
    # via
    #   junos-eznc
    #   netmiko
pytest-custom-exit-code==0.3.0
    # via -r requirements/pytest.txt
pytest-helpers-namespace==2021.12.29
    # via
    #   -r requirements/pytest.txt
    #   pytest-salt-factories
    #   pytest-shell-utilities
pytest-httpserver==1.0.8
    # via -r requirements/pytest.txt
pytest-salt-factories==1.0.0rc25
    # via -r requirements/pytest.txt
pytest-shell-utilities==1.8.0
    # via pytest-salt-factories
pytest-skip-markers==1.4.1
    # via
    #   pytest-salt-factories
    #   pytest-shell-utilities
    #   pytest-system-statistics
pytest-subtests==0.11.0
    # via -r requirements/pytest.txt
pytest-system-statistics==1.0.2
    # via pytest-salt-factories
pytest-timeout==2.1.0
    # via -r requirements/pytest.txt
pytest==7.3.2
    # via
    #   -r requirements/pytest.txt
    #   pytest-custom-exit-code
    #   pytest-helpers-namespace
    #   pytest-salt-factories
    #   pytest-shell-utilities
    #   pytest-skip-markers
    #   pytest-subtests
    #   pytest-system-statistics
    #   pytest-timeout
python-dateutil==2.8.2
    # via
    #   -c requirements/static/ci/../pkg/py3.9/darwin.txt
    #   -r requirements/darwin.txt
    #   botocore
    #   croniter
    #   kubernetes
    #   moto
    #   vcert
python-etcd==0.4.5
    # via -r requirements/static/ci/common.in
python-gnupg==0.5.0
    # via
    #   -c requirements/static/ci/../pkg/py3.9/darwin.txt
    #   -r requirements/darwin.txt
pytz==2023.3
    # via
    #   -c requirements/static/ci/../pkg/py3.9/darwin.txt
    #   tempora
pyvmomi==8.0.1.0.1
    # via -r requirements/static/ci/common.in
pyyaml==6.0.1
    # via
    #   -c requirements/static/ci/../pkg/py3.9/darwin.txt
    #   -r requirements/base.txt
    #   clustershell
    #   junos-eznc
    #   kubernetes
    #   napalm
    #   netmiko
    #   pytest-salt-factories
    #   responses
    #   yamllint
    #   yamlordereddictloader
pyzmq==25.1.0
    # via
    #   -c requirements/static/ci/../pkg/py3.9/darwin.txt
    #   -r requirements/zeromq.txt
    #   pytest-salt-factories
requests==2.31.0
    # via
    #   -c requirements/static/ci/../pkg/py3.9/darwin.txt
    #   -r requirements/base.txt
    #   -r requirements/static/ci/common.in
    #   apache-libcloud
    #   docker
    #   etcd3-py
    #   kubernetes
    #   moto
    #   napalm
    #   responses
    #   vcert
    #   vultr
responses==0.23.1
    # via moto
rfc3987==1.3.8
    # via -r requirements/static/ci/common.in
rsa==4.9
    # via google-auth
s3transfer==0.6.1
    # via boto3
scp==0.14.5
    # via
    #   junos-eznc
    #   napalm
    #   netmiko
semantic-version==2.10.0
    # via etcd3-py
setproctitle==1.3.2
    # via
    #   -c requirements/static/ci/../pkg/py3.9/darwin.txt
    #   -r requirements/darwin.txt
six==1.16.0
    # via
    #   -c requirements/static/ci/../pkg/py3.9/darwin.txt
    #   cassandra-driver
    #   etcd3-py
    #   genshi
    #   geomet
    #   google-auth
    #   jsonschema
    #   junit-xml
    #   junos-eznc
    #   kubernetes
    #   ncclient
<<<<<<< HEAD
=======
    #   paramiko
>>>>>>> a46d846a
    #   python-dateutil
    #   pyvmomi
    #   textfsm
    #   transitions
    #   vcert
    #   websocket-client
smmap==3.0.2
    # via
    #   -c requirements/static/ci/../pkg/py3.9/darwin.txt
    #   gitdb
sqlparse==0.4.4
    # via -r requirements/static/ci/common.in
strict-rfc3339==0.7
    # via -r requirements/static/ci/common.in
tempora==5.2.2
    # via
    #   -c requirements/static/ci/../pkg/py3.9/darwin.txt
    #   portend
textfsm==1.1.3
    # via
    #   napalm
    #   netmiko
    #   ntc-templates
timelib==0.3.0
    # via
    #   -c requirements/static/ci/../pkg/py3.9/darwin.txt
    #   -r requirements/darwin.txt
toml==0.10.2
    # via -r requirements/static/ci/common.in
tomli==2.0.1
    # via pytest
tornado==6.3.2 ; python_version >= "3.8"
    # via
    #   -c requirements/static/ci/../pkg/py3.9/darwin.txt
    #   -r requirements/base.txt
transitions==0.9.0
    # via junos-eznc
ttp-templates==0.3.5
    # via napalm
ttp==0.9.4
    # via
    #   napalm
    #   ttp-templates
types-pyyaml==6.0.1
    # via responses
typing-extensions==4.6.2
    # via
    #   -c requirements/static/ci/../pkg/py3.9/darwin.txt
    #   napalm
    #   pydantic
    #   pytest-shell-utilities
    #   pytest-system-statistics
urllib3==1.26.6
    # via
    #   -c requirements/static/ci/../pkg/py3.9/darwin.txt
    #   botocore
    #   docker
    #   google-auth
    #   kubernetes
    #   python-etcd
    #   requests
    #   responses
vcert==0.9.1 ; sys_platform != "win32"
    # via -r requirements/static/ci/common.in
virtualenv==20.23.0
    # via
    #   -r requirements/static/ci/common.in
    #   pytest-salt-factories
vultr==1.0.1
    # via
    #   -c requirements/static/ci/../pkg/py3.9/darwin.txt
    #   -r requirements/darwin.txt
watchdog==3.0.0
    # via -r requirements/static/ci/common.in
websocket-client==0.40.0
    # via
    #   docker
    #   kubernetes
wempy==0.2.1
    # via -r requirements/static/ci/common.in
werkzeug==2.3.6
    # via
    #   moto
    #   pytest-httpserver
xmldiff==2.6.3
    # via -r requirements/static/ci/common.in
xmltodict==0.13.0
    # via moto
yamllint==1.32.0
    # via -r requirements/static/ci/darwin.in
yamlordereddictloader==0.4.0
    # via junos-eznc
yarl==1.9.2
    # via aiohttp
zc.lockfile==2.0
    # via
    #   -c requirements/static/ci/../pkg/py3.9/darwin.txt
    #   cherrypy

# The following packages are considered to be unsafe in a requirements file:
# setuptools<|MERGE_RESOLUTION|>--- conflicted
+++ resolved
@@ -67,7 +67,7 @@
     #   napalm
     #   pygit2
     #   pynacl
-charset-normalizer==2.1.1
+charset-normalizer==3.1.0
     # via
     #   -c requirements/static/ci/../pkg/py3.9/darwin.txt
     #   aiohttp
@@ -318,9 +318,10 @@
     #   -r requirements/darwin.txt
     #   pyasn1-modules
     #   rsa
-pycparser==2.21
-    # via
-    #   -c requirements/static/ci/../pkg/py3.9/darwin.txt
+pycparser==2.21 ; python_version >= "3.9"
+    # via
+    #   -c requirements/static/ci/../pkg/py3.9/darwin.txt
+    #   -r requirements/static/ci/common.in
     #   cffi
 pycryptodomex==3.9.8
     # via
@@ -334,17 +335,10 @@
     # via napalm
 pygit2==1.12.1
     # via -r requirements/static/ci/darwin.in
-<<<<<<< HEAD
 pynacl==1.5.0
-    # via paramiko
-=======
-pyjwt==2.4.0
-    # via adal
-pynacl==1.5.0
     # via
     #   -r requirements/static/ci/common.in
     #   paramiko
->>>>>>> a46d846a
 pyopenssl==23.2.0
     # via
     #   -c requirements/static/ci/../pkg/py3.9/darwin.txt
@@ -478,10 +472,6 @@
     #   junos-eznc
     #   kubernetes
     #   ncclient
-<<<<<<< HEAD
-=======
-    #   paramiko
->>>>>>> a46d846a
     #   python-dateutil
     #   pyvmomi
     #   textfsm
