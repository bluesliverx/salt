# This file only exists to trigger the right static compiled requirements destination.
# Any non hard dependencies of Salt for linux can go here
cherrypy
backports.ssl_match_hostname>=3.7.0.1; python_version < '3.7'
<<<<<<< HEAD
pyopenssl>=19.0.0
=======
pycparser>=2.21; python_version >= '3.9'
pyopenssl>=23.2.0
>>>>>>> 05231cfe
python-dateutil>=2.8.0
python-gnupg>=0.4.4
rpm-vercmp
setproctitle>=1.2.3
timelib>=0.2.5
importlib-metadata>=3.3.0
cryptography>=41.0.3<|MERGE_RESOLUTION|>--- conflicted
+++ resolved
@@ -2,12 +2,7 @@
 # Any non hard dependencies of Salt for linux can go here
 cherrypy
 backports.ssl_match_hostname>=3.7.0.1; python_version < '3.7'
-<<<<<<< HEAD
-pyopenssl>=19.0.0
-=======
-pycparser>=2.21; python_version >= '3.9'
 pyopenssl>=23.2.0
->>>>>>> 05231cfe
 python-dateutil>=2.8.0
 python-gnupg>=0.4.4
 rpm-vercmp
