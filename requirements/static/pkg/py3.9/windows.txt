#
# This file is autogenerated by pip-compile
# To update, run:
#
#    pip-compile --no-emit-index-url --output-file=requirements/static/pkg/py3.9/windows.txt requirements/static/pkg/windows.in requirements/windows.txt
#
<<<<<<< HEAD
autocommand==2.2.2
    # via jaraco.text
certifi==2023.5.7
=======
certifi==2023.07.22
>>>>>>> 89736002
    # via
    #   -r requirements/windows.txt
    #   requests
cffi==1.14.6
    # via
    #   -r requirements/windows.txt
    #   clr-loader
    #   cryptography
charset-normalizer==2.1.1
    # via requests
cheroot==10.0.0
    # via cherrypy
cherrypy==18.8.0
    # via -r requirements/windows.txt
clr-loader==0.2.4
    # via pythonnet
contextvars==2.4
    # via -r requirements/base.txt
cryptography==41.0.2
    # via
    #   -r requirements/crypto.txt
    #   -r requirements/windows.txt
    #   pyopenssl
distro==1.8.0
    # via -r requirements/base.txt
gitdb==4.0.10
    # via gitpython
gitpython==3.1.31
    # via -r requirements/windows.txt
idna==3.4
    # via requests
immutables==0.15
    # via contextvars
importlib-metadata==6.6.0
    # via -r requirements/windows.txt
inflect==6.0.4
    # via jaraco.text
jaraco.collections==4.1.0
    # via cherrypy
jaraco.context==4.3.0
    # via jaraco.text
jaraco.functools==3.7.0
    # via
    #   cheroot
    #   jaraco.text
    #   tempora
jaraco.text==3.11.1
    # via jaraco.collections
jinja2==3.1.2
    # via -r requirements/base.txt
jmespath==1.0.1
    # via -r requirements/base.txt
looseversion==1.2.0
    # via -r requirements/base.txt
lxml==4.9.2
    # via -r requirements/windows.txt
markupsafe==2.1.2
    # via
    #   -r requirements/base.txt
    #   jinja2
more-itertools==9.1.0
    # via
    #   cheroot
    #   cherrypy
    #   jaraco.functools
    #   jaraco.text
msgpack==1.0.5
    # via -r requirements/base.txt
packaging==23.1
    # via -r requirements/base.txt
portend==3.1.0
    # via cherrypy
psutil==5.8.0
    # via -r requirements/base.txt
pyasn1==0.4.8
    # via -r requirements/windows.txt
pycparser==2.21
    # via cffi
pycryptodomex==3.9.8
    # via -r requirements/crypto.txt
pydantic==1.10.8
    # via inflect
pymssql==2.2.7
    # via -r requirements/windows.txt
pymysql==1.0.2
    # via -r requirements/windows.txt
pyopenssl==23.2.0
    # via -r requirements/windows.txt
python-dateutil==2.8.2
    # via -r requirements/windows.txt
python-gnupg==0.5.0
    # via -r requirements/windows.txt
pythonnet==3.0.1
    # via -r requirements/windows.txt
pytz==2023.3
    # via tempora
pywin32==306
    # via
    #   -r requirements/windows.txt
    #   cherrypy
    #   wmi
pyyaml==6.0.1
    # via -r requirements/base.txt
pyzmq==25.1.0
    # via -r requirements/zeromq.txt
requests==2.31.0
    # via
    #   -r requirements/base.txt
    #   -r requirements/windows.txt
setproctitle==1.3.2
    # via -r requirements/windows.txt
six==1.15.0
    # via python-dateutil
smmap==4.0.0
    # via gitdb
tempora==5.2.2
    # via portend
timelib==0.3.0
    # via -r requirements/windows.txt
tornado==6.3.2 ; python_version >= "3.8"
    # via -r requirements/base.txt
typing-extensions==4.6.2
    # via pydantic
urllib3==1.26.6
    # via
    #   -r requirements/windows.txt
    #   requests
wheel==0.38.4
    # via -r requirements/windows.txt
wmi==1.5.1
    # via -r requirements/windows.txt
zc.lockfile==2.0
    # via cherrypy
zipp==3.15.0
    # via importlib-metadata

# The following packages are considered to be unsafe in a requirements file:
# setuptools<|MERGE_RESOLUTION|>--- conflicted
+++ resolved
@@ -4,13 +4,9 @@
 #
 #    pip-compile --no-emit-index-url --output-file=requirements/static/pkg/py3.9/windows.txt requirements/static/pkg/windows.in requirements/windows.txt
 #
-<<<<<<< HEAD
 autocommand==2.2.2
     # via jaraco.text
-certifi==2023.5.7
-=======
 certifi==2023.07.22
->>>>>>> 89736002
     # via
     #   -r requirements/windows.txt
     #   requests
