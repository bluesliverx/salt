--- conflicted
+++ resolved
@@ -4,7 +4,6 @@
 #
 #    pip-compile --no-emit-index-url --output-file=requirements/static/pkg/py3.9/linux.txt requirements/base.txt requirements/static/pkg/linux.in requirements/zeromq.txt
 #
-<<<<<<< HEAD
 aiohttp==3.9.5
     # via -r requirements/base.txt
 aiosignal==1.3.1
@@ -15,12 +14,6 @@
     # via aiohttp
 autocommand==2.2.2
     # via jaraco.text
-=======
-autocommand==2.2.2
-    # via jaraco.text
-backports.tarfile==1.2.0
-    # via jaraco.context
->>>>>>> ebc8bd4c
 certifi==2023.07.22 ; python_version < "3.10"
     # via
     #   -r requirements/base.txt
@@ -31,13 +24,8 @@
     # via requests
 cheroot==10.0.0
     # via cherrypy
-<<<<<<< HEAD
 cherrypy==18.8.0
     # via -r requirements/base.txt
-=======
-cherrypy==18.10.0
-    # via -r requirements/static/pkg/linux.in
->>>>>>> ebc8bd4c
 contextvars==2.4
     # via -r requirements/base.txt
 croniter==2.0.5 ; sys_platform != "win32"
@@ -62,15 +50,9 @@
     # via -r requirements/base.txt
 jaraco.collections==4.1.0
     # via cherrypy
-<<<<<<< HEAD
 jaraco.context==4.3.0
     # via jaraco.text
 jaraco.functools==4.1.0
-=======
-jaraco.context==6.0.1
-    # via jaraco.text
-jaraco.functools==4.2.1
->>>>>>> ebc8bd4c
     # via
     #   -r requirements/base.txt
     #   cheroot
@@ -90,28 +72,18 @@
     # via
     #   -r requirements/base.txt
     #   jinja2
-<<<<<<< HEAD
 more-itertools==9.1.0
-=======
-more-itertools==10.7.0
->>>>>>> ebc8bd4c
     # via
-    #   -r requirements/static/pkg/linux.in
     #   cheroot
     #   cherrypy
     #   jaraco.functools
     #   jaraco.text
-<<<<<<< HEAD
 msgpack==1.0.7
     # via -r requirements/base.txt
 multidict==6.0.4
     # via
     #   aiohttp
     #   yarl
-=======
-msgpack==1.0.2
-    # via -r requirements/base.txt
->>>>>>> ebc8bd4c
 packaging==24.0
     # via -r requirements/base.txt
 portend==3.1.0
@@ -145,7 +117,6 @@
 setproctitle==1.3.2
     # via -r requirements/base.txt
 six==1.16.0
-<<<<<<< HEAD
     # via python-dateutil
 tempora==5.3.0
     # via portend
@@ -153,17 +124,7 @@
     # via -r requirements/base.txt
 tornado==6.4.2
     # via -r requirements/base.txt
-urllib3==1.26.20
-=======
-    # via
-    #   cheroot
-    #   python-dateutil
-tempora==4.1.1
-    # via portend
-timelib==0.2.5
-    # via -r requirements/static/pkg/linux.in
 urllib3==1.26.20 ; python_version < "3.10"
->>>>>>> ebc8bd4c
     # via
     #   -r requirements/base.txt
     #   requests
