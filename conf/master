##### Primary configuration settings #####
##########################################
# This configuration file is used to manage the behavior of the Salt Master.
# Values that are commented out but have no space after the comment are
# defaults that need not be set in the config. If there is a space after the
# comment that the value is presented as an example and is not the default.

# Per default, the master will automatically include all config files
# from master.d/*.conf (master.d is a directory in the same directory
# as the main master config file).
#default_include: master.d/*.conf

# The address of the interface to bind to:
#interface: 0.0.0.0

# Whether the master should listen for IPv6 connections. If this is set to True,
# the interface option must be adjusted, too. (For example: "interface: '::'")
#ipv6: False

# The tcp port used by the publisher:
#publish_port: 4505

# The user under which the salt master will run. Salt will update all
# permissions to allow the specified user to run the master. The exception is
# the job cache, which must be deleted if this user is changed. If the
# modified files cause conflicts, set verify_env to False.
#user: root

# Max open files
#
# Each minion connecting to the master uses AT LEAST one file descriptor, the
# master subscription connection. If enough minions connect you might start
# seeing on the console (and then salt-master crashes):
#   Too many open files (tcp_listener.cpp:335)
#   Aborted (core dumped)
#
# By default this value will be the one of `ulimit -Hn`, ie, the hard limit for
# max open files.
#
# If you wish to set a different value than the default one, uncomment and
# configure this setting. Remember that this value CANNOT be higher than the
# hard limit. Raising the hard limit depends on your OS and/or distribution,
# a good way to find the limit is to search the internet. For example:
#   raise max open files hard limit debian
#
#max_open_files: 100000

# The number of worker threads to start. These threads are used to manage
# return calls made from minions to the master. If the master seems to be
# running slowly, increase the number of threads.
#worker_threads: 5

# The port used by the communication interface. The ret (return) port is the
# interface used for the file server, authentication, job returns, etc.
#ret_port: 4506

# Specify the location of the daemon process ID file:
#pidfile: /var/run/salt-master.pid

# The root directory prepended to these options: pki_dir, cachedir,
# sock_dir, log_file, autosign_file, autoreject_file, extension_modules,
# key_logfile, pidfile:
#root_dir: /

# Directory used to store public key data:
#pki_dir: /etc/salt/pki/master

# Directory to store job and cache data:
#cachedir: /var/cache/salt/master

# Directory for custom modules. This directory can contain subdirectories for
# each of Salt's module types such as "runners", "output", "wheel", "modules",
# "states", "returners", etc.
#extension_modules: <no default>

# Verify and set permissions on configuration directories at startup:
#verify_env: True

# Set the number of hours to keep old job information in the job cache:
#keep_jobs: 24

# Set the default timeout for the salt command and api. The default is 5
# seconds.
#timeout: 5

# The loop_interval option controls the seconds for the master's maintenance
# process check cycle. This process updates file server backends, cleans the
# job cache and executes the scheduler.
#loop_interval: 60

# Set the default outputter used by the salt command. The default is "nested".
#output: nested

<<<<<<< HEAD
# Return minions that timeout when running commands like test.ping
#show_timeout: True

# By default output is colored, to disable colored output set the color value
# to False
=======
# By default, output is colored. To disable colored output, set the color value
# to False.
>>>>>>> 2f82e802
#color: True

# Do not strip off the colored output from nested results and state outputs
# (true by default).
# strip_colors: False

# Set the directory used to hold unix sockets:
#sock_dir: /var/run/salt/master

# The master can take a while to start up when lspci and/or dmidecode is used
# to populate the grains for the master. Enable if you want to see GPU hardware
# data for your master.
# enable_gpu_grains: False

# The master maintains a job cache. While this is a great addition, it can be
# a burden on the master for larger deployments (over 5000 minions).
# Disabling the job cache will make previously executed jobs unavailable to
# the jobs system and is not generally recommended.
#job_cache: True

# Cache minion grains and pillar data in the cachedir.
#minion_data_cache: True

# Passing very large events can cause the minion to consume large amounts of
# memory. This value tunes the maximum size of a message allowed onto the
# master event bus. The value is expressed in bytes.
#max_event_size: 1048576

# By default, the master AES key rotates every 24 hours. The next command
# following a key rotation will trigger a key refresh from the minion which may
# result in minions which do not respond to the first command after a key refresh.
#
# To tell the master to ping all minions immediately after an AES key refresh, set
# ping_on_rotate to True. This should mitigate the issue where a minion does not
# appear to initially respond after a key is rotated.
#
# Note that ping_on_rotate may cause high load on the master immediately after
# the key rotation event as minions reconnect. Consider this carefully if this
# salt master is managing a large number of minions.
#
# If disabled, it is recommended to handle this event by listening for the 
# 'aes_key_rotate' event with the 'key' tag and acting appropriately.
# ping_on_rotate: False

# If max_minions is used in large installations, the master might experience
# high-load situations because of having to check the number of connected
# minions for every authentication. This cache provides the minion-ids of
# all connected minions to all MWorker-processes and greatly improves the
# performance of max_minions.
# con_cache: False

# The master can include configuration from other files. To enable this,
# pass a list of paths to this option. The paths can be either relative or
# absolute; if relative, they are considered to be relative to the directory
# the main master configuration file lives in (this file). Paths can make use
# of shell-style globbing. If no files are matched by a path passed to this
# option, then the master will log a warning message.
#
# Include a config file from some other path:
#include: /etc/salt/extra_config
#
# Include config from several files and directories:
#include:
#  - /etc/salt/extra_config


#####        Security settings       #####
##########################################
# Enable "open mode", this mode still maintains encryption, but turns off
# authentication, this is only intended for highly secure environments or for
# the situation where your keys end up in a bad state. If you run in open mode
# you do so at your own risk!
#open_mode: False

# Enable auto_accept, this setting will automatically accept all incoming
# public keys from the minions. Note that this is insecure.
#auto_accept: False

# Time in minutes that a incoming public key with a matching name found in
# pki_dir/minion_autosign/keyid is automatically accepted. Expired autosign keys
# are removed when the master checks the minion_autosign directory.
# 0 equals no timeout
# autosign_timeout: 120

# If the autosign_file is specified, incoming keys specified in the
# autosign_file will be automatically accepted. This is insecure.  Regular
# expressions as well as globing lines are supported.
#autosign_file: /etc/salt/autosign.conf

# Works like autosign_file, but instead allows you to specify minion IDs for
# which keys will automatically be rejected. Will override both membership in
# the autosign_file and the auto_accept setting.
#autoreject_file: /etc/salt/autoreject.conf

# Enable permissive access to the salt keys. This allows you to run the
# master or minion as root, but have a non-root group be given access to
# your pki_dir. To make the access explicit, root must belong to the group
# you've given access to. This is potentially quite insecure. If an autosign_file
# is specified, enabling permissive_pki_access will allow group access to that
# specific file.
#permissive_pki_access: False

# Allow users on the master access to execute specific commands on minions.
# This setting should be treated with care since it opens up execution
# capabilities to non root users. By default this capability is completely
# disabled.
#client_acl:
#  larry:
#    - test.ping
#    - network.*

# Blacklist any of the following users or modules
#
# This example would blacklist all non sudo users, including root from
# running any commands. It would also blacklist any use of the "cmd"
# module. This is completely disabled by default.
#
#client_acl_blacklist:
#  users:
#    - root
#    - '^(?!sudo_).*$'   #  all non sudo users
#  modules:
#    - cmd

# The external auth system uses the Salt auth modules to authenticate and
# validate users to access areas of the Salt system.
#external_auth:
#  pam:
#    fred:
#      - test.*

# Time (in seconds) for a newly generated token to live. Default: 12 hours
#token_expire: 43200

# Allow minions to push files to the master. This is disabled by default, for
# security purposes.
#file_recv: False

# Set a hard-limit on the size of the files that can be pushed to the master.
# It will be interpreted as megabytes. Default: 100
#file_recv_max_size: 100

# Signature verification on messages published from the master.
# This causes the master to cryptographically sign all messages published to its event
# bus, and minions then verify that signature before acting on the message.
#
# This is False by default.
#
# Note that to facilitate interoperability with masters and minions that are different
# versions, if sign_pub_messages is True but a message is received by a minion with
# no signature, it will still be accepted, and a warning message will be logged.
# Conversely, if sign_pub_messages is False, but a minion receives a signed
# message it will be accepted, the signature will not be checked, and a warning message
# will be logged. This behavior went away in Salt 2014.1.0 and these two situations
# will cause minion to throw an exception and drop the message.
# sign_pub_messages: False


#####    Master Module Management    #####
##########################################
# Manage how master side modules are loaded.

# Add any additional locations to look for master runners:
#runner_dirs: []

# Enable Cython for master side modules:
#cython_enable: False


#####      State System settings     #####
##########################################
# The state system uses a "top" file to tell the minions what environment to
# use and what modules to use. The state_top file is defined relative to the
# root of the base environment as defined in "File Server settings" below.
#state_top: top.sls

# The master_tops option replaces the external_nodes option by creating
# a plugable system for the generation of external top data. The external_nodes
# option is deprecated by the master_tops option.
#
# To gain the capabilities of the classic external_nodes system, use the
# following configuration:
# master_tops:
#   ext_nodes: <Shell command which returns yaml>
#
#master_tops: {}

# The external_nodes option allows Salt to gather data that would normally be
# placed in a top file. The external_nodes option is the executable that will
# return the ENC data. Remember that Salt will look for external nodes AND top
# files and combine the results if both are enabled!
#external_nodes: None

# The renderer to use on the minions to render the state data
#renderer: yaml_jinja

# The Jinja renderer can strip extra carriage returns and whitespace
# See http://jinja.pocoo.org/docs/api/#high-level-api
#
# If this is set to True the first newline after a Jinja block is removed
# (block, not variable tag!). Defaults to False, corresponds to the Jinja
# environment init variable "trim_blocks".
# jinja_trim_blocks: False
#
# If this is set to True leading spaces and tabs are stripped from the start
# of a line to a block. Defaults to False, corresponds to the Jinja
# environment init variable "lstrip_blocks".
# jinja_lstrip_blocks: False

# The failhard option tells the minions to stop immediately after the first
# failure detected in the state execution, defaults to False
#failhard: False

# The state_verbose and state_output settings can be used to change the way
# state system data is printed to the display. By default all data is printed.
# The state_verbose setting can be set to True or False, when set to False
# all data that has a result of True and no changes will be suppressed.
#state_verbose: True

# The state_output setting changes if the output is the full multi line
# output for each changed state if set to 'full', but if set to 'terse'
# the output will be shortened to a single line.  If set to 'mixed', the output
# will be terse unless a state failed, in which case that output will be full.
# If set to 'changes', the output will be full unless the state didn't change.
#state_output: full


#####      File Server settings      #####
##########################################
# Salt runs a lightweight file server written in zeromq to deliver files to
# minions. This file server is built into the master daemon and does not
# require a dedicated port.

# The file server works on environments passed to the master, each environment
# can have multiple root directories, the subdirectories in the multiple file
# roots cannot match, otherwise the downloaded files will not be able to be
# reliably ensured. A base environment is required to house the top file.
# Example:
# file_roots:
#   base:
#     - /srv/salt/
#   dev:
#     - /srv/salt/dev/services
#     - /srv/salt/dev/states
#   prod:
#     - /srv/salt/prod/services
#     - /srv/salt/prod/states

#file_roots:
#  base:
#    - /srv/salt

# The hash_type is the hash to use when discovering the hash of a file on
# the master server. The default is md5, but sha1, sha224, sha256, sha384
# and sha512 are also supported.
#
# Prior to changing this value, the master should be stopped and all Salt 
# caches should be cleared.
#hash_type: md5

# The buffer size in the file server can be adjusted here:
#file_buffer_size: 1048576

# A regular expression (or a list of expressions) that will be matched
# against the file path before syncing the modules and states to the minions.
# This includes files affected by the file.recurse state.
# For example, if you manage your custom modules and states in subversion
# and don't want all the '.svn' folders and content synced to your minions,
# you could set this to '/\.svn($|/)'. By default nothing is ignored.
#file_ignore_regex:
#  - '/\.svn($|/)'
#  - '/\.git($|/)'

# A file glob (or list of file globs) that will be matched against the file
# path before syncing the modules and states to the minions. This is similar
# to file_ignore_regex above, but works on globs instead of regex. By default
# nothing is ignored.
# file_ignore_glob:
#  - '*.pyc'
#  - '*/somefolder/*.bak'
#  - '*.swp'

# File Server Backend
#
# Salt supports a modular fileserver backend system, this system allows
# the salt master to link directly to third party systems to gather and
# manage the files available to minions. Multiple backends can be
# configured and will be searched for the requested file in the order in which
# they are defined here. The default setting only enables the standard backend
# "roots" which uses the "file_roots" option.
#fileserver_backend:
#  - roots
#
# To use multiple backends list them in the order they are searched:
#fileserver_backend:
#  - git
#  - roots
#
# Uncomment the line below if you do not want the file_server to follow
# symlinks when walking the filesystem tree. This is set to True
# by default. Currently this only applies to the default roots
# fileserver_backend.
#fileserver_followsymlinks: False
#
# Uncomment the line below if you do not want symlinks to be
# treated as the files they are pointing to. By default this is set to
# False. By uncommenting the line below, any detected symlink while listing
# files on the Master will not be returned to the Minion.
#fileserver_ignoresymlinks: True
#
# By default, the Salt fileserver recurses fully into all defined environments
# to attempt to find files. To limit this behavior so that the fileserver only
# traverses directories with SLS files and special Salt directories like _modules,
# enable the option below. This might be useful for installations where a file root
# has a very large number of files and performance is impacted. Default is False.
# fileserver_limit_traversal: False
#
# The fileserver can fire events off every time the fileserver is updated,
# these are disabled by default, but can be easily turned on by setting this
# flag to True
#fileserver_events: False

# Git File Server Backend Configuration
#
# Gitfs can be provided by one of two python modules: GitPython or pygit2. If
# using pygit2, both libgit2 and git must also be installed.
#gitfs_provider: gitpython
#
# When using the git fileserver backend at least one git remote needs to be
# defined. The user running the salt master will need read access to the repo.
#
# The repos will be searched in order to find the file requested by a client
# and the first repo to have the file will return it.
# When using the git backend branches and tags are translated into salt
# environments.
# Note:  file:// repos will be treated as a remote, so refs you want used must
# exist in that repo as *local* refs.
#gitfs_remotes:
#  - git://github.com/saltstack/salt-states.git
#  - file:///var/git/saltmaster
#
# The gitfs_ssl_verify option specifies whether to ignore ssl certificate
# errors when contacting the gitfs backend. You might want to set this to
# false if you're using a git backend that uses a self-signed certificate but
# keep in mind that setting this flag to anything other than the default of True
# is a security concern, you may want to try using the ssh transport.
#gitfs_ssl_verify: True
#
# The gitfs_root option gives the ability to serve files from a subdirectory
# within the repository. The path is defined relative to the root of the
# repository and defaults to the repository root.
#gitfs_root: somefolder/otherfolder


#####         Pillar settings        #####
##########################################
# Salt Pillars allow for the building of global data that can be made selectively
# available to different minions based on minion grain filtering. The Salt
# Pillar is laid out in the same fashion as the file server, with environments,
# a top file and sls files. However, pillar data does not need to be in the
# highstate format, and is generally just key/value pairs.
#pillar_roots:
#  base:
#    - /srv/pillar
#
#ext_pillar:
#  - hiera: /etc/hiera.yaml
#  - cmd_yaml: cat /etc/salt/yaml

# The ext_pillar_first option allows for external pillar sources to populate
# before file system pillar. This allows for targeting file system pillar from
# ext_pillar.
#ext_pillar_first: False

# The pillar_gitfs_ssl_verify option specifies whether to ignore ssl certificate
# errors when contacting the pillar gitfs backend. You might want to set this to
# false if you're using a git backend that uses a self-signed certificate but
# keep in mind that setting this flag to anything other than the default of True
# is a security concern, you may want to try using the ssh transport.
#pillar_gitfs_ssl_verify: True

# The pillar_opts option adds the master configuration file data to a dict in
# the pillar called "master". This is used to set simple configurations in the
# master config file that can then be used on minions.
#pillar_opts: True


#####          Syndic settings       #####
##########################################
# The Salt syndic is used to pass commands through a master from a higher
# master. Using the syndic is simple, if this is a master that will have
# syndic servers(s) below it set the "order_masters" setting to True, if this
# is a master that will be running a syndic daemon for passthrough the
# "syndic_master" setting needs to be set to the location of the master server
# to receive commands from.

# Set the order_masters setting to True if this master will command lower
# masters' syndic interfaces.
#order_masters: False

# If this master will be running a salt syndic daemon, syndic_master tells
# this master where to receive commands from.
#syndic_master: masterofmaster

# This is the 'ret_port' of the MasterOfMaster:
#syndic_master_port: 4506

# PID file of the syndic daemon:
#syndic_pidfile: /var/run/salt-syndic.pid

# LOG file of the syndic daemon:
#syndic_log_file: syndic.log


#####      Peer Publish settings     #####
##########################################
# Salt minions can send commands to other minions, but only if the minion is
# allowed to. By default "Peer Publication" is disabled, and when enabled it
# is enabled for specific minions and specific commands. This allows secure
# compartmentalization of commands based on individual minions.

# The configuration uses regular expressions to match minions and then a list
# of regular expressions to match functions. The following will allow the
# minion authenticated as foo.example.com to execute functions from the test
# and pkg modules.
#peer:
#  foo.example.com:
#    - test.*
#    - pkg.*
#
# This will allow all minions to execute all commands:
#peer:
#  .*:
#    - .*
#
# This is not recommended, since it would allow anyone who gets root on any
# single minion to instantly have root on all of the minions!

# Minions can also be allowed to execute runners from the salt master.
# Since executing a runner from the minion could be considered a security risk,
# it needs to be enabled. This setting functions just like the peer setting
# except that it opens up runners instead of module functions.
#
# All peer runner support is turned off by default and must be enabled before
# using. This will enable all peer runners for all minions:
#peer_run:
#  .*:
#    - .*
#
# To enable just the manage.up runner for the minion foo.example.com:
#peer_run:
#  foo.example.com:
#    - manage.up


#####         Mine settings     #####
##########################################
# Restrict mine.get access from minions. By default any minion has a full access
# to get all mine data from master cache. In acl definion below, only pcre matches
# are allowed.
# mine_get:
#   .*:
#     - .*
#
# The example below enables minion foo.example.com to get 'network.interfaces' mine
# data only, minions web* to get all network.* and disk.* mine data and all other
# minions won't get any mine data.
# mine_get:
#   foo.example.com:
#     - network.interfaces
#   web.*:
#     - network.*
#     - disk.*


#####         Logging settings       #####
##########################################
# The location of the master log file
# The master log can be sent to a regular file, local path name, or network
# location. Remote logging works best when configured to use rsyslogd(8) (e.g.:
# ``file:///dev/log``), with rsyslogd(8) configured for network logging. The URI
# format is: <file|udp|tcp>://<host|socketpath>:<port-if-required>/<log-facility>
#log_file: /var/log/salt/master
#log_file: file:///dev/log
#log_file: udp://loghost:10514

#log_file: /var/log/salt/master
#key_logfile: /var/log/salt/key

# The level of messages to send to the console.
# One of 'garbage', 'trace', 'debug', info', 'warning', 'error', 'critical'.
#log_level: warning

# The level of messages to send to the log file.
# One of 'garbage', 'trace', 'debug', info', 'warning', 'error', 'critical'.
#log_level_logfile: warning

# The date and time format used in log messages. Allowed date/time formating
# can be seen here: http://docs.python.org/library/time.html#time.strftime
#log_datefmt: '%H:%M:%S'
#log_datefmt_logfile: '%Y-%m-%d %H:%M:%S'

# The format of the console logging messages. Allowed formatting options can
# be seen here: http://docs.python.org/library/logging.html#logrecord-attributes
#log_fmt_console: '[%(levelname)-8s] %(message)s'
#log_fmt_logfile: '%(asctime)s,%(msecs)03.0f [%(name)-17s][%(levelname)-8s] %(message)s'

# This can be used to control logging levels more specificically.  This
# example sets the main salt library at the 'warning' level, but sets
# 'salt.modules' to log at the 'debug' level:
#   log_granular_levels:
#     'salt': 'warning',
#     'salt.modules': 'debug'
#
#log_granular_levels: {}


#####         Node Groups           #####
##########################################
# Node groups allow for logical groupings of minion nodes. A group consists of a group
# name and a compound target.
#nodegroups:
#  group1: 'L@foo.domain.com,bar.domain.com,baz.domain.com and bl*.domain.com'
#  group2: 'G@os:Debian and foo.domain.com'


#####     Range Cluster settings     #####
##########################################
# The range server (and optional port) that serves your cluster information
# https://github.com/ytoolshed/range/wiki/%22yamlfile%22-module-file-spec
#
#range_server: range:80


#####     Windows Software Repo settings #####
##############################################
# Location of the repo on the master:
#win_repo: '/srv/salt/win/repo'

# Location of the master's repo cache file:
#win_repo_mastercachefile: '/srv/salt/win/repo/winrepo.p'

# List of git repositories to include with the local repo:
#win_gitrepos:
#  - 'https://github.com/saltstack/salt-winrepo.git'<|MERGE_RESOLUTION|>--- conflicted
+++ resolved
@@ -91,16 +91,11 @@
 # Set the default outputter used by the salt command. The default is "nested".
 #output: nested
 
-<<<<<<< HEAD
 # Return minions that timeout when running commands like test.ping
 #show_timeout: True
 
-# By default output is colored, to disable colored output set the color value
-# to False
-=======
 # By default, output is colored. To disable colored output, set the color value
 # to False.
->>>>>>> 2f82e802
 #color: True
 
 # Do not strip off the colored output from nested results and state outputs
