--- conflicted
+++ resolved
@@ -1,13 +1,31 @@
-<<<<<<< HEAD
+salt (3006.11) stable; urgency=medium
+
+  # Fixed
+
+  * Fixes an issue with cmd.run where the command is a built-in command and must be
+    run with cmd. [#54821](https://github.com/saltstack/salt/issues/54821)
+  * Show a better error when running cmd.* commands using runas and the
+    runas user does not exist [#56680](https://github.com/saltstack/salt/issues/56680)
+  * Make sure the comment field is populated when test=True for the reg state [#65514](https://github.com/saltstack/salt/issues/65514)
+  * Fixed result detection of module.run from returned dict [#65842](https://github.com/saltstack/salt/issues/65842)
+  * Fix an issue with the osrelease_info grain that was displaying empty strings [#66936](https://github.com/saltstack/salt/issues/66936)
+  * support retry: True as per docs [#67049](https://github.com/saltstack/salt/issues/67049)
+  * Fixed if arguments are passed to the key delete all, -D, it will throw an error [#67903](https://github.com/saltstack/salt/issues/67903)
+  * Set virtual grain for docker using systemd and virt-what [#67905](https://github.com/saltstack/salt/issues/67905)
+  * Remove broken salt-common bash-completion links in root filesystem [#67915](https://github.com/saltstack/salt/issues/67915)
+  * Fix refresh of osrelease and related grains on Python 3.10+ [#67932](https://github.com/saltstack/salt/issues/67932)
+  * Re-add -oProxyCommand to ssh gateway arguments when ssh_gateway is present. [#67934](https://github.com/saltstack/salt/issues/67934)
+  * Repair Git state comment formatting [#67944](https://github.com/saltstack/salt/issues/67944)
+  * Use a Jscript Custom Action to stop the salt-minion service on Windows instead
+    of a VBscript Custom Action due to future deprecation and security issues [#67982](https://github.com/saltstack/salt/issues/67982)
+
+
+ -- Salt Project Packaging <saltproject-packaging@vmware.com>  Mon, 02 Jun 2025 21:35:59 +0000
+
 salt (3007.2) stable; urgency=medium
-=======
-salt (3006.11) stable; urgency=medium
->>>>>>> 150ea3e4
-
 
   # Fixed
 
-<<<<<<< HEAD
   * Fixed `salt.*.get` shorthand via Salt-SSH [#41794](https://github.com/saltstack/salt/issues/41794)
   * Show a better error when running cmd.* commands using runas and the
     runas user does not exist [#56680](https://github.com/saltstack/salt/issues/56680)
@@ -36,16 +54,6 @@
     `pkg.list_available` function instead for Windows. [#67171](https://github.com/saltstack/salt/issues/67171)
   * Made the correct PKI directory available for key_cache use [#67185](https://github.com/saltstack/salt/issues/67185)
   * Removed support for end of life Python 3.8 from pre-commit and requirements [#67730](https://github.com/saltstack/salt/issues/67730)
-=======
-  * Fixes an issue with cmd.run where the command is a built-in command and must be
-    run with cmd. [#54821](https://github.com/saltstack/salt/issues/54821)
-  * Show a better error when running cmd.* commands using runas and the
-    runas user does not exist [#56680](https://github.com/saltstack/salt/issues/56680)
-  * Make sure the comment field is populated when test=True for the reg state [#65514](https://github.com/saltstack/salt/issues/65514)
-  * Fixed result detection of module.run from returned dict [#65842](https://github.com/saltstack/salt/issues/65842)
-  * Fix an issue with the osrelease_info grain that was displaying empty strings [#66936](https://github.com/saltstack/salt/issues/66936)
-  * support retry: True as per docs [#67049](https://github.com/saltstack/salt/issues/67049)
->>>>>>> 150ea3e4
   * Fixed if arguments are passed to the key delete all, -D, it will throw an error [#67903](https://github.com/saltstack/salt/issues/67903)
   * Set virtual grain for docker using systemd and virt-what [#67905](https://github.com/saltstack/salt/issues/67905)
   * Remove broken salt-common bash-completion links in root filesystem [#67915](https://github.com/saltstack/salt/issues/67915)
@@ -56,15 +64,9 @@
     of a VBscript Custom Action due to future deprecation and security issues [#67982](https://github.com/saltstack/salt/issues/67982)
 
 
-<<<<<<< HEAD
  -- Salt Project Packaging <saltproject-packaging@vmware.com>  Tue, 13 May 2025 09:20:27 +0000
 
 salt (3007.1) stable; urgency=medium
-=======
- -- Salt Project Packaging <saltproject-packaging@vmware.com>  Mon, 02 Jun 2025 21:35:59 +0000
-
-salt (3006.10) stable; urgency=medium
->>>>>>> 150ea3e4
 
 
   # Removed
