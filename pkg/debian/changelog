<<<<<<< HEAD
salt (3007.6) stable; urgency=medium


  # Fixed

  * Onedir packages include relenv 0.19.4.
    * Update sqlite to 3500200
    * Update libffi to 3.5.1
    * Update python 3.13 to 3.13.5
    * Load default openssl modules when no system openssl binary exists [#68014](https://github.com/saltstack/salt/issues/68014)
  * pkgrepo.managed not applying changes / account for 'name' attr being part of the state [#68107](https://github.com/saltstack/salt/issues/68107)
  * Fix `test mode` causing unintended execution when non-boolean values are passed. [#68121](https://github.com/saltstack/salt/issues/68121)


 -- Salt Project Packaging <saltproject-packaging@vmware.com>  Thu, 10 Jul 2025 17:33:27 +0000
=======
salt (3006.15) stable; urgency=medium


  # Changed

  * cmdmod: invoke a shell only with cmd.shell or when using the shell parameter
    cmdmod: run PowerShell scripts via *File instead of -Command
    cmdmod: allow passing args as a list for cmd.script
    cmdmod: return an error when running a bad command with cmd.powershell [#68156](https://github.com/saltstack/salt/issues/68156)

  # Fixed

  * Fixes issue with the `minion.restart` function not working with systemd. Will
    now detect if the system is using systemd or is a Windows system and use
    `service.restart` instead. [#46255](https://github.com/saltstack/salt/issues/46255)
  * Fixed max_depth not respected in file.directory state [#55306](https://github.com/saltstack/salt/issues/55306)
  * Updated CLI examples in docs to conform to bash syntax. Standardized
    documentation on Windows modules to Google Style Python Docstrings. [#63856](https://github.com/saltstack/salt/issues/63856)
  * Ensure the right HOME environment value is set during Pygit2 remote initialization. [#64121](https://github.com/saltstack/salt/issues/64121)
  * Ensure network connections are cleanly closed in ipc and tcp transports [#67076](https://github.com/saltstack/salt/issues/67076)
  * cmdmod: fix special character handling on Windows [#68096](https://github.com/saltstack/salt/issues/68096)
  * cmdmod: fix quotation handling with Windows and Powershell [#68118](https://github.com/saltstack/salt/issues/68118)
  * Fixed ssh_known_hosts.present failure when ssh host keys changed [#68132](https://github.com/saltstack/salt/issues/68132)
  * Revert 'ipc_write_timeout' change (3006.13) due to multiple reports of this change causing instability [#68151](https://github.com/saltstack/salt/issues/68151)
  * cmdmod: handle cases where the temp script is not removed with cmd.script [#68156](https://github.com/saltstack/salt/issues/68156)
  * Fixed MinionManager.stop() to allow processing of minion event bus when called, to allow jobs returns from `service.restart salt-minion no_block=True` to reach
    master. [#68183](https://github.com/saltstack/salt/issues/68183)
  * grains.disks: fix exception with incompatible output of Get-PhysicalDisk [#68184](https://github.com/saltstack/salt/issues/68184)
  * Log a useful error if the minion's key is overwritten with bad data; instead of a traceback. [#68190](https://github.com/saltstack/salt/issues/68190)
  * win_lgpo_reg only applies user settings to the registry.pol file. It no longer
    applies those same settings to the user registry. Those settings will be applied
    to all users the next time they log in. [#68191](https://github.com/saltstack/salt/issues/68191)
  * salt.crypt.AsyncAuth and salt.crypt.SAuth read the private key from the
    filesystem a single time. [#68195](https://github.com/saltstack/salt/issues/68195)
  * Modifies systemd_service.{restart,stop} to default to using no_block=True when the service being stopped or restarted is the salt-minion. [#68212](https://github.com/saltstack/salt/issues/68212)
  * Upgrade onedir relenv to 0.20.5:
      * Update gdbm from 1.25 to 1.26
      * Update libffi from 3.5.1 to 3.5.2
      * Update readline from 8.2.13 to 8.3
      * Update sqlite from 3.50.2 to 3.50.4
      * Update sqlite on windows from 3.40.1 to 0.35.4 (CVE-2025-6965) [#68291](https://github.com/saltstack/salt/issues/68291)

  # Added

  * Added a new `force` option to pkg.install on Windows to force the installer
    to run even if the package is already installed [#68102](https://github.com/saltstack/salt/issues/68102)
  * Adds support for creating a scheduled job to restart the minion if the initial
    attempt at restarting it via `minion.restart` has failed. [#68225](https://github.com/saltstack/salt/issues/68225)


 -- Salt Project Packaging <saltproject-packaging@vmware.com>  Thu, 28 Aug 2025 01:02:37 +0000
>>>>>>> 5e65bcd7

salt (3006.14) stable; urgency=medium


  # Fixed

  * Onedir packages include relenv 0.19.4.
    * Update sqlite to 3500200
    * Update libffi to 3.5.1
    * Update python 3.13 to 3.13.5
    * Load default openssl modules when no system openssl binary exists [#68014](https://github.com/saltstack/salt/issues/68014)
  * pkgrepo.managed not applying changes / account for 'name' attr being part of the state [#68107](https://github.com/saltstack/salt/issues/68107)
  * Fix `test mode` causing unintended execution when non-boolean values are passed. [#68121](https://github.com/saltstack/salt/issues/68121)


 -- Salt Project Packaging <saltproject-packaging@vmware.com>  Thu, 10 Jul 2025 02:01:12 +0000

salt (3007.5) stable; urgency=medium


  # Fixed

  * Zeromq RequestServer continues to serve requests after encountering an
    un*handled exception [#66519](https://github.com/saltstack/salt/issues/66519)
  * * Added support for `icmpv6-type` to salt.modules.nftables [#67882](https://github.com/saltstack/salt/issues/67882)


 -- Salt Project Packaging <saltproject-packaging@vmware.com>  Thu, 26 Jun 2025 18:22:57 +0000

salt (3006.13) stable; urgency=medium

  # Fixed

  * Return target path for symlinks and junctions on Windows [#54484](https://github.com/saltstack/salt/issues/54484)
  * Fixed `Pillar payload signature failed to validate` error on master failover [#62318](https://github.com/saltstack/salt/issues/62318)
  * Fixes an issue running powershell commands that begin with parenthesis or
    other commands that do not require an ampersand [#67190](https://github.com/saltstack/salt/issues/67190)
  * Make x509 module compatible with M2Crypto 0.44.0. [#67782](https://github.com/saltstack/salt/issues/67782)
  * Fix syndic event forwarding [#67936](https://github.com/saltstack/salt/issues/67936)
  * Fix cp.push module function and its integration test [#67941](https://github.com/saltstack/salt/issues/67941)
  * logging regression: fix loglines/findCaller introspection [#68057](https://github.com/saltstack/salt/issues/68057)
  * Handle git@github.com:saltstack/salt style remotes in remote url validation [#68069](https://github.com/saltstack/salt/issues/68069)
  * Fix GitFS file_find for file in sub-directories [#68072](https://github.com/saltstack/salt/issues/68072)
  * Fix install in Ubuntu 24.04 noble Docker by using groupadd rather than addgroup. [#68073](https://github.com/saltstack/salt/issues/68073)
  * Token validation removes token from request handler payload [#68076](https://github.com/saltstack/salt/issues/68076)
  * Fix minion connectivity issues by ensuring auth notices refreshed session token [#68079](https://github.com/saltstack/salt/issues/68079)
  * Fix file_recv path verification to allow subdirs used by cp.push [#68087](https://github.com/saltstack/salt/issues/68087)
  * Fixes an issue on Windows where cmd.run wasn't handling commands sent as a
    list [#68095](https://github.com/saltstack/salt/issues/68095)
  * Disconnect ipc clients that stop consuming [#68114](https://github.com/saltstack/salt/issues/68114)


 -- Salt Project Packaging <saltproject-packaging@vmware.com>  Thu, 26 Jun 2025 01:12:53 +0000

salt (3007.4) stable; urgency=medium

  # Fixed

  * CVE-2024-38822
    Multiple methods in the salt master skip minion token validation. Therefore a misbehaving minion can impersonate another minion.

    CVSS 2.7 V:N/AC:L/PR:H/UI:N/S:U/C:N/I:L/A:N

    CVE*2024-38823
    Salt's request server is vulnerable to replay attacks when not using a TLS encrypted transport.

    CVSS Score 2.7 AV:N/AC:L/PR:H/UI:N/S:U/C:N/I:L/A:N

    CVE*2024-38824
    Directory traversal vulnerability in recv_file method allows arbitrary files to be written to the master cache directory.

    CVSS Score 9.6 AV:N/AC:L/PR:L/UI:N/S:C/C:H/I:H/A:N

    CVE*2024-38825
    The salt.auth.pki module does not properly authenticate callers. The "password" field contains a public certificate which is validated against a CA certificate by the module. This is not pki authentication, as the caller does not need access to the corresponding private key for the authentication attempt to be accepted.

    CVSS Score 6.4 AV:N/AC:L/PR:L/UI:N/S:C/C:L/I:L/A:N

    CVE*2025-22236
    Minion event bus authorization bypass. An attacker with access to a minion key can craft a message which may be able to execute a job on other minions (>= 3007.0).

    CVSS 8.1 AV:L/AC:L/PR:H/UI:N/S:C/C:H/I:H/A:L

    CVE*2025-22237
    An attacker with access to a minion key can exploit the 'on demand' pillar functionality with a specially crafted git url which could cause and arbitrary command to be run on the master with the same privileges as the master process.

    CVSS 6.7 AV:L/AC:L/PR:H/UI:N/S:U/C:H/I:H/A:H

    CVE*2025-22238
    Directory traversal attack in minion file cache creation. The master's default cache is vulnerable to a directory traversal attack. Which could be leveraged to write or overwrite 'cache' files outside of the cache directory.

    CVSS 4.2 AV:L/AC:L/PR:H/UI:R/S:U/C:N/I:H/A:N

    CVE*2025-22239
    Arbitrary event injection on Salt Master. The master's "_minion_event" method can be used by and authorized minion to send arbitrary events onto the master's event bus.

    CVSS 8.1 AV:L/AC:L/PR:H/UI:N/S:C/C:H/I:H/A:L

    CVE*2025-22240
    Arbitrary directory creation or file deletion. In the find_file method of the GitFS class, a path is created using os.path.join using unvalidated input from the “tgt_env” variable. This can be exploited by an attacker to delete any file on the Master's process has permissions to

    CVSS 6.3 AV:L/AC:H/PR:H/UI:R/S:U/C:H/I:H/A:H

    CVE*2025-22241
    File contents overwrite the VirtKey class is called when “on*demand pillar” data is requested and uses un-validated input to create paths to the “pki directory”. The functionality is used to auto-accept Minion authentication keys based on a pre-placed “authorization file” at a specific location and is present in the default configuration.

    CVSS 5.6 AV:L/AC:H/PR:H/UI:R/S:U/C:H/I:H/A:N

    CVE*2025-22242
    Worker process denial of service through file read operation. .A vulnerability exists in the Master's “pub_ret” method which is exposed to all minions. The un*sanitized input value “jid” is used to construct a path which is then opened for reading. An attacker could exploit this vulnerabilities by attempting to read from a filename that will not return any data, e.g. by targeting a pipe node on the proc file system.

    CVSS 5.6 AV:L/AC:H/PR:H/UI:R/S:U/C:H/I:N/A:H

    This release also includes sqlite 3.50.1 to address CVE*2025-29087 [#68033](https://github.com/saltstack/salt/issues/68033)

 -- Salt Project Packaging <saltproject-packaging@vmware.com>  Thu, 12 Jun 2025 18:03:27 +0000

salt (3006.12) stable; urgency=medium


  # Fixed

  * CVE-2024-38822
    Multiple methods in the salt master skip minion token validation. Therefore a misbehaving minion can impersonate another minion.

    CVSS 2.7 V:N/AC:L/PR:H/UI:N/S:U/C:N/I:L/A:N

    CVE*2024-38823
    Salt's request server is vulnerable to replay attacks when not using a TLS encrypted transport.

    CVSS Score 2.7 AV:N/AC:L/PR:H/UI:N/S:U/C:N/I:L/A:N

    CVE*2024-38824
    Directory traversal vulnerability in recv_file method allows arbitrary files to be written to the master cache directory.

    CVSS Score 9.6 AV:N/AC:L/PR:L/UI:N/S:C/C:H/I:H/A:N

    CVE*2024-38825
    The salt.auth.pki module does not properly authenticate callers. The "password" field contains a public certificate which is validated against a CA certificate by the module. This is not pki authentication, as the caller does not need access to the corresponding private key for the authentication attempt to be accepted.

    CVSS Score 6.4 AV:N/AC:L/PR:L/UI:N/S:C/C:L/I:L/A:N

    CVE*2025-22236
    Minion event bus authorization bypass. An attacker with access to a minion key can craft a message which may be able to execute a job on other minions (>= 3007.0).

    CVSS 8.1 AV:L/AC:L/PR:H/UI:N/S:C/C:H/I:H/A:L

    CVE*2025-22237
    An attacker with access to a minion key can exploit the 'on demand' pillar functionality with a specially crafted git url which could cause and arbitrary command to be run on the master with the same privileges as the master process.

    CVSS 6.7 AV:L/AC:L/PR:H/UI:N/S:U/C:H/I:H/A:H

    CVE*2025-22238
    Directory traversal attack in minion file cache creation. The master's default cache is vulnerable to a directory traversal attack. Which could be leveraged to write or overwrite 'cache' files outside of the cache directory.

    CVSS 4.2 AV:L/AC:L/PR:H/UI:R/S:U/C:N/I:H/A:N

    CVE*2025-22239
    Arbitrary event injection on Salt Master. The master's "_minion_event" method can be used by and authorized minion to send arbitrary events onto the master's event bus.

    CVSS 8.1 AV:L/AC:L/PR:H/UI:N/S:C/C:H/I:H/A:L

    CVE*2025-22240
    Arbitrary directory creation or file deletion. In the find_file method of the GitFS class, a path is created using os.path.join using unvalidated input from the “tgt_env” variable. This can be exploited by an attacker to delete any file on the Master's process has permissions to

    CVSS 6.3 AV:L/AC:H/PR:H/UI:R/S:U/C:H/I:H/A:H

    CVE*2025-22241
    File contents overwrite the VirtKey class is called when “on*demand pillar” data is requested and uses un-validated input to create paths to the “pki directory”. The functionality is used to auto-accept Minion authentication keys based on a pre-placed “authorization file” at a specific location and is present in the default configuration.

    CVSS 5.6 AV:L/AC:H/PR:H/UI:R/S:U/C:H/I:H/A:N

    CVE*2025-22242
    Worker process denial of service through file read operation. .A vulnerability exists in the Master's “pub_ret” method which is exposed to all minions. The un*sanitized input value “jid” is used to construct a path which is then opened for reading. An attacker could exploit this vulnerabilities by attempting to read from a filename that will not return any data, e.g. by targeting a pipe node on the proc file system.

    CVSS 5.6 AV:L/AC:H/PR:H/UI:R/S:U/C:H/I:N/A:H

    This release also includes sqlite 3.50.1 to address CVE*2025-29087 [#68033](https://github.com/saltstack/salt/issues/68033)


 -- Salt Project Packaging <saltproject-packaging@vmware.com>  Thu, 12 Jun 2025 16:46:43 +0000

salt (3007.3) stable; urgency=medium


  # Added

  * Added the ability to configure the cluster event port and added documentation for it [#66627](https://github.com/saltstack/salt/issues/66627)


 -- Salt Project Packaging <saltproject-packaging@vmware.com>  Wed, 04 Jun 2025 10:16:34 +0000

salt (3006.11) stable; urgency=medium

  # Fixed

  * Fixes an issue with cmd.run where the command is a built-in command and must be
    run with cmd. [#54821](https://github.com/saltstack/salt/issues/54821)
  * Show a better error when running cmd.* commands using runas and the
    runas user does not exist [#56680](https://github.com/saltstack/salt/issues/56680)
  * Make sure the comment field is populated when test=True for the reg state [#65514](https://github.com/saltstack/salt/issues/65514)
  * Fixed result detection of module.run from returned dict [#65842](https://github.com/saltstack/salt/issues/65842)
  * Fix an issue with the osrelease_info grain that was displaying empty strings [#66936](https://github.com/saltstack/salt/issues/66936)
  * support retry: True as per docs [#67049](https://github.com/saltstack/salt/issues/67049)
  * Fixed if arguments are passed to the key delete all, -D, it will throw an error [#67903](https://github.com/saltstack/salt/issues/67903)
  * Set virtual grain for docker using systemd and virt-what [#67905](https://github.com/saltstack/salt/issues/67905)
  * Remove broken salt-common bash-completion links in root filesystem [#67915](https://github.com/saltstack/salt/issues/67915)
  * Fix refresh of osrelease and related grains on Python 3.10+ [#67932](https://github.com/saltstack/salt/issues/67932)
  * Re-add -oProxyCommand to ssh gateway arguments when ssh_gateway is present. [#67934](https://github.com/saltstack/salt/issues/67934)
  * Repair Git state comment formatting [#67944](https://github.com/saltstack/salt/issues/67944)
  * Use a Jscript Custom Action to stop the salt-minion service on Windows instead
    of a VBscript Custom Action due to future deprecation and security issues [#67982](https://github.com/saltstack/salt/issues/67982)


 -- Salt Project Packaging <saltproject-packaging@vmware.com>  Mon, 02 Jun 2025 21:35:59 +0000

salt (3007.2) stable; urgency=medium

  # Fixed

  * Fixed `salt.*.get` shorthand via Salt-SSH [#41794](https://github.com/saltstack/salt/issues/41794)
  * Show a better error when running cmd.* commands using runas and the
    runas user does not exist [#56680](https://github.com/saltstack/salt/issues/56680)
  * Await on zmq monitor socket's poll method to fix publish server reliability in
    environment's with a large amount of minions. [#65265](https://github.com/saltstack/salt/issues/65265)
  * Fixed result detection of module.run from returned dict [#65842](https://github.com/saltstack/salt/issues/65842)
  * Fix vault module doesn't respect `server.verify` option during unwrap if verify is set to `False` or CA file on the disk [#66213](https://github.com/saltstack/salt/issues/66213)
  * Make sure the master_event_pub.ipc file has correct reed/write permissions for salt group. [#66228](https://github.com/saltstack/salt/issues/66228)
  * fix #66194: Exchange HTTPClient by AsyncHTTPClient in salt.utils.http [#66330](https://github.com/saltstack/salt/issues/66330)
  * Fixed `salt.*.*` attribute syntax for non-Jinja renderers via Salt-SSH [#66376](https://github.com/saltstack/salt/issues/66376)
  * Add integration tests for startup_states [#66592](https://github.com/saltstack/salt/issues/66592)
  * Fixed accessing wrapper modules in Salt-SSH Jinja templates via attribute syntax [#66600](https://github.com/saltstack/salt/issues/66600)
  * Fixed Salt-SSH crash when key deploy is skipped manually [#66610](https://github.com/saltstack/salt/issues/66610)
  * Fixed gpp module trust level reporting/crash with python-gnupg>=0.5.1 [#66685](https://github.com/saltstack/salt/issues/66685)
  * Update master cluster tutorial haproxy config with proper timeouts for publish port [#66888](https://github.com/saltstack/salt/issues/66888)
  * transports.tcp: ensure pull path is being used before attempting chmod.
    The fix prevents an unnecessary traceback when the TCP transport is
    not using unix sockets. No functionaly has changed as the traceback
    occurs when an async task was about to exit anyway. [#66931](https://github.com/saltstack/salt/issues/66931)
  * Fix an issue with the osrelease_info grain that was displaying empty strings [#66936](https://github.com/saltstack/salt/issues/66936)
  * Added support for MAINTAIN (m) privilege to salt.modules.postgres [#66962](https://github.com/saltstack/salt/issues/66962)
  * make file.symlink/_symlink_check() respect follow_symlinks [#66980](https://github.com/saltstack/salt/issues/66980)
  * Salt master waits for publish servers while starting up. [#66993](https://github.com/saltstack/salt/issues/66993)
  * Fix a stacktrace on Windows with pkg.installed and test=True. The
    `pkg.list_repo_pkgs` function does not exist on Windows. This uses the
    `pkg.list_available` function instead for Windows. [#67171](https://github.com/saltstack/salt/issues/67171)
  * Made the correct PKI directory available for key_cache use [#67185](https://github.com/saltstack/salt/issues/67185)
  * Removed support for end of life Python 3.8 from pre-commit and requirements [#67730](https://github.com/saltstack/salt/issues/67730)
  * Fixed if arguments are passed to the key delete all, -D, it will throw an error [#67903](https://github.com/saltstack/salt/issues/67903)
  * Set virtual grain for docker using systemd and virt-what [#67905](https://github.com/saltstack/salt/issues/67905)
  * Remove broken salt-common bash-completion links in root filesystem [#67915](https://github.com/saltstack/salt/issues/67915)
  * Fix refresh of osrelease and related grains on Python 3.10+ [#67932](https://github.com/saltstack/salt/issues/67932)
  * Re-add -oProxyCommand to ssh gateway arguments when ssh_gateway is present. [#67934](https://github.com/saltstack/salt/issues/67934)
  * Repair Git state comment formatting [#67944](https://github.com/saltstack/salt/issues/67944)
  * Use a Jscript Custom Action to stop the salt-minion service on Windows instead
    of a VBscript Custom Action due to future deprecation and security issues [#67982](https://github.com/saltstack/salt/issues/67982)


 -- Salt Project Packaging <saltproject-packaging@vmware.com>  Tue, 13 May 2025 09:20:27 +0000

salt (3007.1) stable; urgency=medium


  # Removed

  * The ``salt.utils.psutil_compat`` was deprecated and now removed in Salt 3008. Please use the ``psutil`` module directly. [#66160](https://github.com/saltstack/salt/issues/66160)

  # Fixed

  * Fixes multiple issues with the cmd module on Windows. Scripts are called using
    the ``*File`` parameter to the ``powershell.exe`` binary. ``CLIXML`` data in
    stderr is now removed (only applies to encoded commands). Commands can now be
    sent to ``cmd.powershell`` as a list. Makes sure JSON data returned is valid.
    Strips whitespace from the return when using ``runas``. [#61166](https://github.com/saltstack/salt/issues/61166)
  * Fixed the win_lgpo_netsh salt util to handle non-English systems. This was a
    rewrite to use PowerShell instead of netsh to make the changes on the system [#61534](https://github.com/saltstack/salt/issues/61534)
  * Fix typo in nftables module to ensure unique nft family values [#65295](https://github.com/saltstack/salt/issues/65295)
  * Corrected x509_v2 CRL creation `last_update` and `next_update` values when system timezone is not UTC [#65837](https://github.com/saltstack/salt/issues/65837)
  * Fix for NoneType can't be used in 'await' expression error. [#66177](https://github.com/saltstack/salt/issues/66177)
  * Log "Publish server binding pub to" messages to debug instead of error level. [#66179](https://github.com/saltstack/salt/issues/66179)
  * Fix syndic startup by making payload handler a coroutine [#66237](https://github.com/saltstack/salt/issues/66237)
  * Fixed `aptpkg.remove` "unable to locate package" error for non-existent package [#66260](https://github.com/saltstack/salt/issues/66260)
  * Fixed pillar.ls doesn't accept kwargs [#66262](https://github.com/saltstack/salt/issues/66262)
  * Fix cache directory setting in Master Cluster tutorial [#66264](https://github.com/saltstack/salt/issues/66264)
  * Change log level of successful master cluster key exchange from error to info. [#66266](https://github.com/saltstack/salt/issues/66266)
  * Made `file.managed` skip download of a remote source if the managed file already exists with the correct hash [#66342](https://github.com/saltstack/salt/issues/66342)
  * Fixed nftables.build_rule breaks ipv6 rules by using the wrong syntax for source and destination addresses [#66382](https://github.com/saltstack/salt/issues/66382)

  # Added

  * Added the ability to pass a version of chocolatey to install to the
    chocolatey.bootstrap function. Also added states to bootstrap and
    unbootstrap chocolatey. [#64722](https://github.com/saltstack/salt/issues/64722)
  * Add Ubuntu 24.04 support [#66180](https://github.com/saltstack/salt/issues/66180)
  * Add Fedora 40 support, replacing Fedora 39 [#66300](https://github.com/saltstack/salt/issues/66300)

  # Security

  * Bump to `pydantic==2.6.4` due to https://github.com/advisories/GHSA-mr82-8j83-vxmv [#66433](https://github.com/saltstack/salt/issues/66433)
  * Bump to ``jinja2==3.1.4`` due to https://github.com/advisories/GHSA-h75v-3vvj-5mfj [#66488](https://github.com/saltstack/salt/issues/66488)


 -- Salt Project Packaging <saltproject-packaging@vmware.com>  Sun, 19 May 2024 12:48:59 +0000

salt (3006.10) stable; urgency=medium


  * Remove psutil_compat.py file, which should have been removed when RHEL 6 EOL [#66467](https://github.com/saltstack/salt/issues/66467)
  * Removed dependency on bsdmainutils package for Debian and Ubuntu [#67184](https://github.com/saltstack/salt/issues/67184)

  # Deprecated

  * Drop Arch Linux support [#66886](https://github.com/saltstack/salt/issues/66886)
  * Removed support for end of life Python 3.7 and 3.8 from pre-commit and requirements [#67729](https://github.com/saltstack/salt/issues/67729)

  # Fixed

  * Commands on Windows are now prefixed with ``cmd /c`` so that compound
    commands (commands separated by ``&&``) run properly when using ``runas`` [#44736](https://github.com/saltstack/salt/issues/44736)
  * Issue 58969: Fixes an issue with `saltclass.expand_classes_in_order`
    function where it was losing nested classes states during class
    expansion. The logic now use `salt.utils.odict.OrderedDict` to keep
    the inclusion ordering. [#58969](https://github.com/saltstack/salt/issues/58969)
  * Fix issue with RunAs on Windows so that usernames of all numeric characters
    are handled as strings [#59344](https://github.com/saltstack/salt/issues/59344)
  * Fixed an issue on Windows where checking success_retcodes when using the
    runas parameter would fail. Now success_retcodes are checked correctly [#59977](https://github.com/saltstack/salt/issues/59977)
  * Fix an issue with cmd.script in Windows so that the exit code from a script will
    be passed through to the retcode of the state [#60884](https://github.com/saltstack/salt/issues/60884)
  * Fixed an issue uninstalling packages on Windows using pkg.removed where there
    are multiple versions of the same software installed [#61001](https://github.com/saltstack/salt/issues/61001)
  * Ensure file clients for runner, wheel, local and caller are available from the client_cache if called upon. [#61416](https://github.com/saltstack/salt/issues/61416)
  * Convert stdin string to bytes regardless of stdin_raw_newlines [#62501](https://github.com/saltstack/salt/issues/62501)
  * Issue 63933: Fixes an issue with `saltclass.expanded_dict_from_minion`
    function where it was passing a reference to minion `dict` which was
    overridden by nested classes during class expansion. Copy the node
    definition with `copy.deepcopy` instead of passing a reference. [#63933](https://github.com/saltstack/salt/issues/63933)
  * Fixed an intermittent issue with file.recurse where the state would
    report failure even on success. Makes sure symlinks are created
    after the target file is created [#64630](https://github.com/saltstack/salt/issues/64630)
  * The 'profile' outputter does not crash with incorrectly formatted data [#65104](https://github.com/saltstack/salt/issues/65104)
  * Updating version comparison for rpm and removed obsolete comparison methods for rpms [#65443](https://github.com/saltstack/salt/issues/65443)
  * Fix batch mode hang indefinitely in some scenarios [#66249](https://github.com/saltstack/salt/issues/66249)
  * Applying `selinux.fcontext_policy_present` to a shorter path than an existing entry now works [#66252](https://github.com/saltstack/salt/issues/66252)
  * Correct bash-completion for Debian / Ubuntu [#66560](https://github.com/saltstack/salt/issues/66560)
  * Fix minion config option startup_states [#66592](https://github.com/saltstack/salt/issues/66592)
  * Fixed an issue with cmd.run with requirements when the shell is not the
    default [#66596](https://github.com/saltstack/salt/issues/66596)
  * Fixes an issue when getting account names using the get_name function in the
    win_dacl.py salt util. Capability SIDs return ``None``. SIDs for deleted
    accounts return the SID. SIDs for domain accounts where the system is not
    connected to the domain return the SID. [#66637](https://github.com/saltstack/salt/issues/66637)
  * Fixed an issue where ``status.master`` wasn't detecting a connection to the
    specified master properly [#66716](https://github.com/saltstack/salt/issues/66716)
  * Fixed ``win_wua.available`` when some of the update objects are empty CDispatch
    objects. The ``available`` function no longer crashes [#66718](https://github.com/saltstack/salt/issues/66718)
  * Clean up multiprocessing file handles on minion [#66726](https://github.com/saltstack/salt/issues/66726)
  * Fixed nacl.keygen for not yet existing sk_file or pk_file [#66772](https://github.com/saltstack/salt/issues/66772)
  * fix yaml output [#66783](https://github.com/saltstack/salt/issues/66783)
  * Fixed an issue where enabling `grain_opts` in the minion config would cause
    some core grains to be overwritten. [#66784](https://github.com/saltstack/salt/issues/66784)
  * Fix an issue where files created using `salt.utils.atomicile.atomic_open()`
    were created with restrictive permissions instead of respecting the umask. [#66786](https://github.com/saltstack/salt/issues/66786)
  * Fix bad async_method name on AsyncPubClient class [#66789](https://github.com/saltstack/salt/issues/66789)
  * Ensure Manjaro ARM reports the correct os_family of Arch. [#66796](https://github.com/saltstack/salt/issues/66796)
  * Removed ``salt.utils.data.decode`` usage from the fileserver. This function was
    necessary to support Python 2. This speeds up loading the list cache by 80*90x. [#66835](https://github.com/saltstack/salt/issues/66835)
  * Issue 66837: Fixes an issue with the `network.local_port_tcp` function
    where it was not parsing the IPv4 mapped IPv6 address correctly. The
    ``::ffff:`` is now removed and only the IP address is returned. [#66837](https://github.com/saltstack/salt/issues/66837)
  * Better handling output of `systemctl --version` with salt.grains.core._systemd [#66856](https://github.com/saltstack/salt/issues/66856)
  * Upgrade relenv to 0.17.3. This release includes python 3.10.15, openssl 3.2.3,
    and fixes for pip 24.2. [#66858](https://github.com/saltstack/salt/issues/66858)
  * Remove caching of 'systemctl status' in systemd_service to fix automatic daemon-reload for repeated invocations. [#66864](https://github.com/saltstack/salt/issues/66864)
  * Added cryptogrpahy back to base.txt requirements as a dependency [#66883](https://github.com/saltstack/salt/issues/66883)
  * Remove "perms" from `linux_acl.list_absent()` documentation [#66891](https://github.com/saltstack/salt/issues/66891)
  * Ensure minion start event coroutines are run [#66932](https://github.com/saltstack/salt/issues/66932)
  * Allow for secure-boot efivars directory having SecureBoot-xxx files, not directories with a data file [#66955](https://github.com/saltstack/salt/issues/66955)
  * Removed the usage of wmic to get the disk and iscsi grains for Windows. The wmic
    binary is being deprecated. [#66959](https://github.com/saltstack/salt/issues/66959)
  * Fixes an issue with the LGPO module when trying to parse ADMX/ADML files
    that have a space in the XMLNS url in the policyDefinitionsResources header. [#66992](https://github.com/saltstack/salt/issues/66992)
  * Ensured global dunders like __env__ are defined in state module that are run in parallel on spawning platforms [#66996](https://github.com/saltstack/salt/issues/66996)
  * Filtered unpicklable objects from the context dict when invoking states in parallel on spawning platforms to avoid a crash [#66999](https://github.com/saltstack/salt/issues/66999)
  * Update for deprecation of hex in pygit2 1.15.0 and above [#67017](https://github.com/saltstack/salt/issues/67017)
  * Fixed blob path for salt.ufw in the firewall tutorial documentation [#67019](https://github.com/saltstack/salt/issues/67019)
  * Update locations for bootstrap scripts, to new infrastructure, GitHub releases for bootstrap [#67020](https://github.com/saltstack/salt/issues/67020)
  * Constrained the localfs module to operations inside the specified cachedir [#67031](https://github.com/saltstack/salt/issues/67031)
  * Added support for dnf5 (backport from 3007) and update to its new command syntax changes since 2023 [#67057](https://github.com/saltstack/salt/issues/67057)
  * Recognise newer AMD GPU devices [#67058](https://github.com/saltstack/salt/issues/67058)
  * Fix yumpkg module for Python<3.8 [#67091](https://github.com/saltstack/salt/issues/67091)
  * Fixed an issue with making changes to the Windows Firewall when the
    AllowInboundRules setting is set to True [#67122](https://github.com/saltstack/salt/issues/67122)
  * Added support and tests for dnf5 to services_need_restart for yum packages [#67177](https://github.com/saltstack/salt/issues/67177)
  * Use os.walk to traverse git branches, and no longer replace slash '/' in git branch names [#67722](https://github.com/saltstack/salt/issues/67722)
  * Set correct virtual grain in systemd based Podman containers [#67733](https://github.com/saltstack/salt/issues/67733)
  * Corrected option --upgrades for dnf[5] for function list_upgrades [#67743](https://github.com/saltstack/salt/issues/67743)
  * Fix salt-ssh for hosts that use password as the SSH password [#67754](https://github.com/saltstack/salt/issues/67754)
  * Corrected dnf5 option --downloadonly for dnf5 install [#67769](https://github.com/saltstack/salt/issues/67769)
  * Upgrade relenv to 0.18.1. Which includes python 3.10.16 and openssl 3.2.4.
    Openssl 3.2.4 fixes CVE*2024-12797 and CVE-2024-13176 [#67792](https://github.com/saltstack/salt/issues/67792)
  * Update jinja2 to 3.1.5, advisories GHSA-q2x7-8rv6-6q7h and GHSA-gmj6-6f8f-6699
    Update urllib3 to 1.26.18 advisories GHSA*34jh-p97f-mpxf [#67794](https://github.com/saltstack/salt/issues/67794)
  * Ensure salt-cloud has salt-master dependency on Debian and Ubuntu [#67810](https://github.com/saltstack/salt/issues/67810)
  * Fix traceback from _send_req_sync method on minion by raising proper timeout error. [#67891](https://github.com/saltstack/salt/issues/67891)

  # Added

  * Issue #33669: Fixes an issue with the ``ini_managed`` execution module
    where it would always wrap the separator with spaces. Adds a new parameter
    named ``no_spaces`` that will not warp the separator with spaces. [#33669](https://github.com/saltstack/salt/issues/33669)
  * Enhance json.find_json to return json even when it contains text on the same line of the last closing parenthesis [#67023](https://github.com/saltstack/salt/issues/67023)


 -- Salt Project Packaging <saltproject-packaging@vmware.com>  Wed, 19 Mar 2025 04:33:26 +0000

salt (3006.9) stable; urgency=medium


  # Deprecated

  * Drop CentOS 7 support [#66623](https://github.com/saltstack/salt/issues/66623)
  * No longer build RPM packages with CentOS Stream 9 [#66624](https://github.com/saltstack/salt/issues/66624)

  # Fixed

  * Made slsutil.renderer work with salt-ssh [#50196](https://github.com/saltstack/salt/issues/50196)
  * Fixed defaults.merge is not available when using salt-ssh [#51605](https://github.com/saltstack/salt/issues/51605)
  * Fixed config.get does not support merge option with salt-ssh [#56441](https://github.com/saltstack/salt/issues/56441)
  * Update to include croniter in pkg requirements [#57649](https://github.com/saltstack/salt/issues/57649)
  * Fixed state.test does not work with salt-ssh [#61100](https://github.com/saltstack/salt/issues/61100)
  * Made slsutil.findup work with salt-ssh [#61143](https://github.com/saltstack/salt/issues/61143)
  * file.replace and file.search work properly with /proc files [#63102](https://github.com/saltstack/salt/issues/63102)
  * Fix utf8 handling in 'pass' renderer [#64300](https://github.com/saltstack/salt/issues/64300)
  * Fixed incorrect version argument will be ignored for multiple package targets warning when using pkgs argument to yumpkg module. [#64563](https://github.com/saltstack/salt/issues/64563)
  * salt-cloud honors root_dir config setting for log_file location and fixes for root_dir locations on windows. [#64728](https://github.com/saltstack/salt/issues/64728)
  * Fixed slsutil.update with salt-ssh during template rendering [#65067](https://github.com/saltstack/salt/issues/65067)
  * Fix config.items when called on minion [#65251](https://github.com/saltstack/salt/issues/65251)
  * Ensure on rpm and deb systems, that user and group for existing Salt, is maintained on upgrade [#65264](https://github.com/saltstack/salt/issues/65264)
  * Fix typo in nftables module to ensure unique nft family values [#65295](https://github.com/saltstack/salt/issues/65295)
  * pkg.installed state aggregate does not honors requires requisite [#65304](https://github.com/saltstack/salt/issues/65304)
  * Added SSH wrapper for logmod [#65630](https://github.com/saltstack/salt/issues/65630)
  * Fix for GitFS failure to unlock lock file, and resource cleanup for process SIGTERM [#65816](https://github.com/saltstack/salt/issues/65816)
  * Corrected x509_v2 CRL creation `last_update` and `next_update` values when system timezone is not UTC [#65837](https://github.com/saltstack/salt/issues/65837)
  * Make sure the root minion process handles SIGUSR1 and emits a traceback like it's child processes [#66095](https://github.com/saltstack/salt/issues/66095)
  * Replaced pyvenv with builtin venv for virtualenv_mod [#66132](https://github.com/saltstack/salt/issues/66132)
  * Made `file.managed` skip download of a remote source if the managed file already exists with the correct hash [#66342](https://github.com/saltstack/salt/issues/66342)
  * Fix win_task ExecutionTimeLimit and result/error code interpretation [#66347](https://github.com/saltstack/salt/issues/66347), [#66441](https://github.com/saltstack/salt/issues/66441)
  * Fixed nftables.build_rule breaks ipv6 rules by using the wrong syntax for source and destination addresses [#66382](https://github.com/saltstack/salt/issues/66382)
  * Fixed x509_v2 certificate.managed crash for locally signed certificates if the signing policy defines signing_private_key [#66414](https://github.com/saltstack/salt/issues/66414)
  * Fixed parallel state execution with Salt-SSH [#66514](https://github.com/saltstack/salt/issues/66514)
  * Fix support for FIPS approved encryption and signing algorithms. [#66579](https://github.com/saltstack/salt/issues/66579)
  * Fix relative file_roots paths [#66588](https://github.com/saltstack/salt/issues/66588)
  * Fixed an issue with cmd.run with requirements when the shell is not the
    default [#66596](https://github.com/saltstack/salt/issues/66596)
  * Fix RPM package provides [#66604](https://github.com/saltstack/salt/issues/66604)
  * Upgrade relAenv to 0.16.1. This release fixes several package installs for salt-pip [#66632](https://github.com/saltstack/salt/issues/66632)
  * Upgrade relenv to 0.17.0 (https://github.com/saltstack/relenv/blob/v0.17.0/CHANGELOG.md) [#66663](https://github.com/saltstack/salt/issues/66663)
  * Upgrade dependencies due to security issues:
    * pymysql>=1.1.1
    * requests>=2.32.0
    * docker>=7.1.0 [#66666](https://github.com/saltstack/salt/issues/66666)
  * Corrected missed line in branch 3006.x when backporting from PR 61620 and 65044 [#66683](https://github.com/saltstack/salt/issues/66683)
  * Remove debug output from shell scripts for packaging [#66747](https://github.com/saltstack/salt/issues/66747)

  # Added

  * Add Ubuntu 24.04 support [#66180](https://github.com/saltstack/salt/issues/66180)
  * Add Fedora 40 support, replacing Fedora 39 [#66300](https://github.com/saltstack/salt/issues/66300)
  * Build RPM packages with Rocky Linux 9 (instead of CentOS Stream 9) [#66624](https://github.com/saltstack/salt/issues/66624)

  # Security

  * Bump to ``jinja2==3.1.4`` due to https://github.com/advisories/GHSA-h75v-3vvj-5mfj [#66488](https://github.com/saltstack/salt/issues/66488)
  * CVE-2024-37088 salt-call will fail with exit code 1 if bad pillar data is
    encountered. [#66702](https://github.com/saltstack/salt/issues/66702)


 -- Salt Project Packaging <saltproject-packaging@vmware.com>  Mon, 29 Jul 2024 07:42:36 +0000

salt (3006.8) stable; urgency=medium


  # Removed

  * Removed deprecated code scheduled to be removed on 2024-01-01:

    * ``TemporaryLoggingHandler`` and ``QueueHandler`` in ``salt/_logging/handlers.py``
    * All of the ``salt/log`` package.
    * The ``salt/modules/cassandra_mod.py`` module.
    * The ``salt/returners/cassandra_return.py`` returner.
    * The ``salt/returners/django_return.py`` returner. [#66147](https://github.com/saltstack/salt/issues/66147)

  # Deprecated

  * Drop Fedora 37 and Fedora 38 support [#65860](https://github.com/saltstack/salt/issues/65860)
  * Drop CentOS Stream 8 and 9 from CI/CD [#66104](https://github.com/saltstack/salt/issues/66104)
  * Drop Photon OS 3 support [#66105](https://github.com/saltstack/salt/issues/66105)
  * The ``salt.utils.psutil_compat`` module has been deprecated and will be removed in Salt 3008. Please use the ``psutil`` module directly. [#66139](https://github.com/saltstack/salt/issues/66139)

  # Fixed

  * ``user.add`` on Windows now allows you to add user names that contain all
    numeric characters [#53363](https://github.com/saltstack/salt/issues/53363)
  * Fix an issue with the win_system module detecting established connections on
    non*Windows systems. Uses psutils instead of parsing the return of netstat [#60508](https://github.com/saltstack/salt/issues/60508)
  * pkg.refresh_db on Windows now honors saltenv [#61807](https://github.com/saltstack/salt/issues/61807)
  * Fixed an issue with adding new machine policies and applying those same
    policies in the same state by adding a ``refresh_cache`` option to the
    ``lgpo.set`` state. [#62734](https://github.com/saltstack/salt/issues/62734)
  * file.managed correctly handles file path with '#' [#63060](https://github.com/saltstack/salt/issues/63060)
  * Fix master ip detection when DNS records change [#63654](https://github.com/saltstack/salt/issues/63654)
  * Fix user and group management on Windows to handle the Everyone group [#63667](https://github.com/saltstack/salt/issues/63667)
  * Fixes an issue in pkg.refresh_db on Windows where new package definition
    files were not being picked up on the first run [#63848](https://github.com/saltstack/salt/issues/63848)
  * Display a proper error when pki commands fail in the win_pki module [#64933](https://github.com/saltstack/salt/issues/64933)
  * Prevent full system upgrade on single package install for Arch Linux [#65200](https://github.com/saltstack/salt/issues/65200)
  * When using s3fs, if files are deleted from the bucket, they were not deleted in
    the master or minion local cache, which could lead to unexpected file copies or
    even state applications. This change makes the local cache consistent with the
    remote bucket by deleting files locally that are deleted from the bucket.

    **NOTE** this could lead to **breakage** on your affected systems if it was
    inadvertently depending on previously deleted files. [#65611](https://github.com/saltstack/salt/issues/65611)
  * Fixed an issue with file.directory state where paths would be modified in test
    mode if backupname is used. [#66049](https://github.com/saltstack/salt/issues/66049)
  * Execution modules have access to regular fileclient durring pillar rendering. [#66124](https://github.com/saltstack/salt/issues/66124)
  * Fixed a issue with server channel where a minion's public key
    would be rejected if it contained a final newline character. [#66126](https://github.com/saltstack/salt/issues/66126)
  * Fix content type backwards compatablity with http proxy post requests in the http utils module. [#66127](https://github.com/saltstack/salt/issues/66127)
  * Fix systemctl with "try-restart" instead of "retry-restart" within the RPM spec, properly restarting upgraded services [#66143](https://github.com/saltstack/salt/issues/66143)
  * Auto discovery of ssh, scp and ssh-keygen binaries. [#66205](https://github.com/saltstack/salt/issues/66205)
  * Add leading slash to salt helper file paths as per dh_links requirement [#66280](https://github.com/saltstack/salt/issues/66280)
  * Fixed x509.certificate_managed - ca_server did not return a certificate [#66284](https://github.com/saltstack/salt/issues/66284)
  * removed log line that did nothing. [#66289](https://github.com/saltstack/salt/issues/66289)
  * Chocolatey: Make sure the return dictionary from ``chocolatey.version``
    contains lowercase keys [#66290](https://github.com/saltstack/salt/issues/66290)
  * fix cacheing inline pillar, by not rendering inline pillar during cache save function. [#66292](https://github.com/saltstack/salt/issues/66292)
  * The file module correctly perserves file permissions on link target. [#66400](https://github.com/saltstack/salt/issues/66400)
  * Upgrade relenv to 0.16.0 and python to 3.10.14 [#66402](https://github.com/saltstack/salt/issues/66402)
  * backport the fix from #66164 to fix #65703. use OrderedDict to fix bad indexing. [#66705](https://github.com/saltstack/salt/issues/66705)

  # Added

  * Add Fedora 39 support [#65859](https://github.com/saltstack/salt/issues/65859)

  # Security

  * Upgrade to `cryptography==42.0.5` due to a few security issues:

    * https://github.com/advisories/GHSA*9v9h-cgj8-h64p
    * https://github.com/advisories/GHSA*3ww4-gg4f-jr7f
    * https://github.com/advisories/GHSA*6vqw-3v5j-54x4 [#66141](https://github.com/saltstack/salt/issues/66141)
  * Bump to `idna==3.7` due to https://github.com/advisories/GHSA-jjg7-2v4v-x38h [#66377](https://github.com/saltstack/salt/issues/66377)
  * Bump to `aiohttp==3.9.4` due to https://github.com/advisories/GHSA-7gpw-8wmc-pm8g [#66411](https://github.com/saltstack/salt/issues/66411)


 -- Salt Project Packaging <saltproject-packaging@vmware.com>  Mon, 29 Apr 2024 03:18:46 +0000

salt (3007.0) stable; urgency=medium


  # Removed

  * Removed RHEL 5 support since long since end-of-lifed [#62520](https://github.com/saltstack/salt/issues/62520)
  * Removing Azure-Cloud modules from the code base. [#64322](https://github.com/saltstack/salt/issues/64322)
  * Dropped Python 3.7 support since it's EOL in 27 Jun 2023 [#64417](https://github.com/saltstack/salt/issues/64417)
  * Remove salt.payload.Serial [#64459](https://github.com/saltstack/salt/issues/64459)
  * Remove netmiko_conn and pyeapi_conn from salt.modules.napalm_mod [#64460](https://github.com/saltstack/salt/issues/64460)
  * Removed 'transport' arg from salt.utils.event.get_event [#64461](https://github.com/saltstack/salt/issues/64461)
  * Removed the usage of retired Linode API v3 from Salt Cloud [#64517](https://github.com/saltstack/salt/issues/64517)

  # Deprecated

  * Deprecate all Proxmox cloud modules [#64224](https://github.com/saltstack/salt/issues/64224)
  * Deprecate all the Vault modules in favor of the Vault Salt Extension https://github.com/salt-extensions/saltext-vault. The Vault modules will be removed in Salt core in 3009.0. [#64893](https://github.com/saltstack/salt/issues/64893)
  * Deprecate all the Docker modules in favor of the Docker Salt Extension https://github.com/saltstack/saltext-docker. The Docker modules will be removed in Salt core in 3009.0. [#64894](https://github.com/saltstack/salt/issues/64894)
  * Deprecate all the Zabbix modules in favor of the Zabbix Salt Extension https://github.com/salt-extensions/saltext-zabbix. The Zabbix modules will be removed in Salt core in 3009.0. [#64896](https://github.com/saltstack/salt/issues/64896)
  * Deprecate all the Apache modules in favor of the Apache Salt Extension https://github.com/salt-extensions/saltext-apache. The Apache modules will be removed in Salt core in 3009.0. [#64909](https://github.com/saltstack/salt/issues/64909)
  * Deprecation warning for Salt's backport of ``OrderedDict`` class which will be removed in 3009 [#65542](https://github.com/saltstack/salt/issues/65542)
  * Deprecate Kubernetes modules for move to saltext-kubernetes in version 3009 [#65565](https://github.com/saltstack/salt/issues/65565)
  * Deprecated all Pushover modules in favor of the Salt Extension at https://github.com/salt-extensions/saltext-pushover. The Pushover modules will be removed from Salt core in 3009.0 [#65567](https://github.com/saltstack/salt/issues/65567)
  * Removed deprecated code:

    * All of ``salt/log/`` which has been on a deprecation path for a long time.
    * Some of the logging handlers found in ``salt/_logging/handlers`` have been removed since the standard library provides
      them.
    * Removed the deprecated ``salt/modules/cassandra_mod.py`` module and any tests for it.
    * Removed the deprecated ``salt/returners/cassandra_return.py`` module and any tests for it.
    * Removed the deprecated ``salt/returners/django_return.py`` module and any tests for it. [#65986](https://github.com/saltstack/salt/issues/65986)

  # Changed

  * Masquerade property will not default to false turning off masquerade if not specified. [#53120](https://github.com/saltstack/salt/issues/53120)
  * Addressed Python 3.11 deprecations:

    * Switch to `FullArgSpec` since Py 3.11 no longer has `ArgSpec`, deprecated since Py 3.0
    * Stopped using the deprecated `cgi` module.
    * Stopped using the deprecated `pipes` module
    * Stopped using the deprecated `imp` module [#64457](https://github.com/saltstack/salt/issues/64457)
  * changed 'gpg_decrypt_must_succeed' default from False to True [#64462](https://github.com/saltstack/salt/issues/64462)

  # Fixed

  * When an NFS or FUSE mount fails to unmount when mount options have changed, try again with a lazy umount before mounting again. [#18907](https://github.com/saltstack/salt/issues/18907)
  * fix autoaccept gpg keys by supporting it in refresh_db module [#42039](https://github.com/saltstack/salt/issues/42039)
  * Made cmd.script work with files from the fileserver via salt-ssh [#48067](https://github.com/saltstack/salt/issues/48067)
  * Made slsutil.renderer work with salt-ssh [#50196](https://github.com/saltstack/salt/issues/50196)
  * Fixed defaults.merge is not available when using salt-ssh [#51605](https://github.com/saltstack/salt/issues/51605)
  * Fix extfs.mkfs missing parameter handling for -C, -d, and -e [#51858](https://github.com/saltstack/salt/issues/51858)
  * Fixed Salt master does not renew token [#51986](https://github.com/saltstack/salt/issues/51986)
  * Fixed salt-ssh continues state/pillar rendering with incorrect data when an exception is raised by a module on the target [#52452](https://github.com/saltstack/salt/issues/52452)
  * Fix extfs.tune has 'reserved' documented twice and is missing the 'reserved_percentage' keyword argument [#54426](https://github.com/saltstack/salt/issues/54426)
  * Fix the ability of the 'selinux.port_policy_present' state to modify. [#55687](https://github.com/saltstack/salt/issues/55687)
  * Fixed config.get does not support merge option with salt-ssh [#56441](https://github.com/saltstack/salt/issues/56441)
  * Removed an unused assignment in file.patch [#57204](https://github.com/saltstack/salt/issues/57204)
  * Fixed vault module fetching more than one secret in one run with single-use tokens [#57561](https://github.com/saltstack/salt/issues/57561)
  * Use brew path from which in mac_brew_pkg module and rely on _homebrew_bin() everytime [#57946](https://github.com/saltstack/salt/issues/57946)
  * Fixed Vault verify option to work on minions when only specified in master config [#58174](https://github.com/saltstack/salt/issues/58174)
  * Fixed vault command errors configured locally [#58580](https://github.com/saltstack/salt/issues/58580)
  * Fixed issue with basic auth causing invalid header error and 401 Bad Request, by using HTTPBasicAuthHandler instead of header. [#58936](https://github.com/saltstack/salt/issues/58936)
  * Make the LXD module work with pyLXD > 2.10 [#59514](https://github.com/saltstack/salt/issues/59514)
  * Return error if patch file passed to state file.patch is malformed. [#59806](https://github.com/saltstack/salt/issues/59806)
  * Handle failure and error information from tuned module/state [#60500](https://github.com/saltstack/salt/issues/60500)
  * Fixed sdb.get_or_set_hash with Vault single-use tokens [#60779](https://github.com/saltstack/salt/issues/60779)
  * Fixed state.test does not work with salt-ssh [#61100](https://github.com/saltstack/salt/issues/61100)
  * Made slsutil.findup work with salt-ssh [#61143](https://github.com/saltstack/salt/issues/61143)
  * Allow all primitive grain types for autosign_grains [#61416](https://github.com/saltstack/salt/issues/61416), [#63708](https://github.com/saltstack/salt/issues/63708)
  * `ipset.new_set` no longer fails when creating a set type that uses the `family` create option [#61620](https://github.com/saltstack/salt/issues/61620)
  * Fixed Vault session storage to allow unlimited use tokens [#62380](https://github.com/saltstack/salt/issues/62380)
  * fix the efi grain on FreeBSD [#63052](https://github.com/saltstack/salt/issues/63052)
  * Fixed gpg.receive_keys returns success on failed import [#63144](https://github.com/saltstack/salt/issues/63144)
  * Fixed GPG state module always reports success without changes [#63153](https://github.com/saltstack/salt/issues/63153)
  * Fixed GPG state module does not respect test mode [#63156](https://github.com/saltstack/salt/issues/63156)
  * Fixed gpg.absent with gnupghome/user, fixed gpg.delete_key with gnupghome [#63159](https://github.com/saltstack/salt/issues/63159)
  * Fixed service module does not handle enable/disable if systemd service is an alias [#63214](https://github.com/saltstack/salt/issues/63214)
  * Made x509_v2 compound match detection use new runner instead of peer publishing [#63278](https://github.com/saltstack/salt/issues/63278)
  * Need to make sure we update __pillar__ during a pillar refresh to ensure that process_beacons has the updated beacons loaded from pillar. [#63583](https://github.com/saltstack/salt/issues/63583)
  * This implements the vpc_uuid parameter when creating a droplet. This parameter selects the correct virtual private cloud (private network interface). [#63714](https://github.com/saltstack/salt/issues/63714)
  * pkg.installed no longer reports failure when installing packages that are installed via the task manager [#63767](https://github.com/saltstack/salt/issues/63767)
  * mac_xattr.list and mac_xattr.read will replace undecode-able bytes to avoid raising CommandExecutionError. [#63779](https://github.com/saltstack/salt/issues/63779) [#63779](https://github.com/saltstack/salt/issues/63779)
  * Fix aptpkg.latest_version performance, reducing number of times to 'shell out' [#63982](https://github.com/saltstack/salt/issues/63982)
  * Added option to use a fresh connection for mysql cache [#63991](https://github.com/saltstack/salt/issues/63991)
  * [lxd] Fixed a bug in `container_create` which prevented devices which are not of type `disk` to be correctly created and added to the container when passed via the `devices` parameter. [#63996](https://github.com/saltstack/salt/issues/63996)
  * Skipped the `isfile` check to greatly increase speed of reading minion keys for systems with a large number of minions on slow file storage [#64260](https://github.com/saltstack/salt/issues/64260)
  * Fix utf8 handling in 'pass' renderer [#64300](https://github.com/saltstack/salt/issues/64300)
  * Upgade tornado to 6.3.2 [#64305](https://github.com/saltstack/salt/issues/64305)
  * Prevent errors due missing 'transactional_update.apply' on SLE Micro and MicroOS. [#64369](https://github.com/saltstack/salt/issues/64369)
  * Fix 'unable to unmount' failure to return False result instead of None [#64420](https://github.com/saltstack/salt/issues/64420)
  * Fixed issue uninstalling duplicate packages in ``win_appx`` execution module [#64450](https://github.com/saltstack/salt/issues/64450)
  * Clean up tech debt, IPC now uses tcp transport. [#64488](https://github.com/saltstack/salt/issues/64488)
  * Made salt-ssh more strict when handling unexpected situations and state.* wrappers treat a remote exception as failure, excluded salt-ssh error returns from mine [#64531](https://github.com/saltstack/salt/issues/64531)
  * Fix flaky test for LazyLoader with isolated mocking of threading.RLock [#64567](https://github.com/saltstack/salt/issues/64567)
  * Fix possible `KeyError` exceptions in `salt.utils.user.get_group_dict`
    while reading improper duplicated GID assigned for the user. [#64599](https://github.com/saltstack/salt/issues/64599)
  * changed vm_config() to deep-merge vm_overrides of specific VM, instead of simple-merging the whole vm_overrides [#64610](https://github.com/saltstack/salt/issues/64610)
  * Fix the way Salt tries to get the Homebrew's prefix

    The first attempt to get the Homebrew's prefix is to look for
    the `HOMEBREW_PREFIX` environment variable. If it's not set, then
    Salt tries to get the prefix from the `brew` command. However, the
    `brew` command can fail. So a last attempt is made to get the
    prefix by guessing the installation path. [#64924](https://github.com/saltstack/salt/issues/64924)
  * Add missing MySQL Grant SERVICE_CONNECTION_ADMIN to mysql module. [#64934](https://github.com/saltstack/salt/issues/64934)
  * Fixed slsutil.update with salt-ssh during template rendering [#65067](https://github.com/saltstack/salt/issues/65067)
  * Keep track when an included file only includes sls files but is a requisite. [#65080](https://github.com/saltstack/salt/issues/65080)
  * Fixed `gpg.present` succeeds when the keyserver is unreachable [#65169](https://github.com/saltstack/salt/issues/65169)
  * Fix typo in nftables module to ensure unique nft family values [#65295](https://github.com/saltstack/salt/issues/65295)
  * Dereference symlinks to set proper __cli opt [#65435](https://github.com/saltstack/salt/issues/65435)
  * Made salt-ssh merge master top returns for the same environment [#65480](https://github.com/saltstack/salt/issues/65480)
  * Account for situation where the metadata grain fails because the AWS environment requires an authentication token to query the metadata URL. [#65513](https://github.com/saltstack/salt/issues/65513)
  * Improve the condition of overriding target for pip with VENV_PIP_TARGET environment variable. [#65562](https://github.com/saltstack/salt/issues/65562)
  * Added SSH wrapper for logmod [#65630](https://github.com/saltstack/salt/issues/65630)
  * Include changes in the results when schedule.present state is run with test=True. [#65652](https://github.com/saltstack/salt/issues/65652)
  * Fix extfs.tune doesn't pass retcode to module.run [#65686](https://github.com/saltstack/salt/issues/65686)
  * Return an error message when the DNS plugin is not supported [#65739](https://github.com/saltstack/salt/issues/65739)
  * Execution modules have access to regular fileclient durring pillar rendering. [#66124](https://github.com/saltstack/salt/issues/66124)
  * Fixed a issue with server channel where a minion's public key
    would be rejected if it contained a final newline character. [#66126](https://github.com/saltstack/salt/issues/66126)

  # Added

  * Allowed publishing to regular minions from the SSH wrapper [#40943](https://github.com/saltstack/salt/issues/40943)
  * Added syncing of custom salt-ssh wrappers [#45450](https://github.com/saltstack/salt/issues/45450)
  * Made salt-ssh sync custom utils [#53666](https://github.com/saltstack/salt/issues/53666)
  * Add ability to use file.managed style check_cmd in file.serialize [#53982](https://github.com/saltstack/salt/issues/53982)
  * Revised use of deprecated net-tools and added support for ip neighbour with IPv4 ip_neighs, IPv6 ip_neighs6 [#57541](https://github.com/saltstack/salt/issues/57541)
  * Added password support to Redis returner. [#58044](https://github.com/saltstack/salt/issues/58044)
  * Added a state (win_task) for managing scheduled tasks on Windows [#59037](https://github.com/saltstack/salt/issues/59037)
  * Added keyring param to gpg modules [#59783](https://github.com/saltstack/salt/issues/59783)
  * Added new grain to detect the Salt package type: onedir, pip or system [#62589](https://github.com/saltstack/salt/issues/62589)
  * Added Vault AppRole and identity issuance to minions [#62823](https://github.com/saltstack/salt/issues/62823)
  * Added Vault AppRole auth mount path configuration option [#62825](https://github.com/saltstack/salt/issues/62825)
  * Added distribution of Vault authentication details via response wrapping [#62828](https://github.com/saltstack/salt/issues/62828)
  * Add salt package type information. Either onedir, pip or system. [#62961](https://github.com/saltstack/salt/issues/62961)
  * Added signature verification to file.managed/archive.extracted [#63143](https://github.com/saltstack/salt/issues/63143)
  * Added signed_by_any/signed_by_all parameters to gpg.verify [#63166](https://github.com/saltstack/salt/issues/63166)
  * Added match runner [#63278](https://github.com/saltstack/salt/issues/63278)
  * Added Vault token lifecycle management [#63406](https://github.com/saltstack/salt/issues/63406)
  * adding new call for openscap xccdf eval supporting new parameters [#63416](https://github.com/saltstack/salt/issues/63416)
  * Added Vault lease management utility [#63440](https://github.com/saltstack/salt/issues/63440)
  * implement removal of ptf packages in zypper pkg module [#63442](https://github.com/saltstack/salt/issues/63442)
  * add JUnit output for saltcheck [#63463](https://github.com/saltstack/salt/issues/63463)
  * Add ability for file.keyvalue to create a file if it doesn't exist [#63545](https://github.com/saltstack/salt/issues/63545)
  * added cleanup of temporary mountpoint dir for macpackage installed state [#63905](https://github.com/saltstack/salt/issues/63905)
  * Add pkg.installed show installable version in test mode [#63985](https://github.com/saltstack/salt/issues/63985)
  * Added patch option to Vault SDB driver [#64096](https://github.com/saltstack/salt/issues/64096)
  * Added flags to create local users and groups [#64256](https://github.com/saltstack/salt/issues/64256)
  * Added inline specification of trusted CA root certificate for Vault [#64379](https://github.com/saltstack/salt/issues/64379)
  * Add ability to return False result in test mode of configurable_test_state [#64418](https://github.com/saltstack/salt/issues/64418)
  * Switched Salt's onedir Python version to 3.11 [#64457](https://github.com/saltstack/salt/issues/64457)
  * Added support for dnf5 and its new command syntax [#64532](https://github.com/saltstack/salt/issues/64532)
  * Adding a new decorator to indicate when a module is deprecated in favor of a Salt extension. [#64569](https://github.com/saltstack/salt/issues/64569)
  * Add jq-esque to_entries and from_entries functions [#64600](https://github.com/saltstack/salt/issues/64600)
  * Added ability to use PYTHONWARNINGS=ignore to silence deprecation warnings. [#64660](https://github.com/saltstack/salt/issues/64660)
  * Add follow_symlinks to file.symlink exec module to switch to os.path.lexists when False [#64665](https://github.com/saltstack/salt/issues/64665)
  * Strenghten Salt's HA capabilities with master clustering. [#64939](https://github.com/saltstack/salt/issues/64939)
  * Added win_appx state and execution modules for managing Microsoft Store apps and deprovisioning them from systems [#64978](https://github.com/saltstack/salt/issues/64978)
  * Add support for show_jid to salt-run

    Adds support for show_jid master config option to salt*run, so its behaviour matches the salt cli command. [#65008](https://github.com/saltstack/salt/issues/65008)
  * Add ability to remove packages by wildcard via apt execution module [#65220](https://github.com/saltstack/salt/issues/65220)
  * Added support for master top modules on masterless minions [#65479](https://github.com/saltstack/salt/issues/65479)
  * Allowed accessing the regular mine from the SSH wrapper [#65645](https://github.com/saltstack/salt/issues/65645)
  * Allow enabling backup for Linode in Salt Cloud [#65697](https://github.com/saltstack/salt/issues/65697)
  * Add a backup schedule setter fFunction for Linode VMs [#65713](https://github.com/saltstack/salt/issues/65713)
  * Add acme support for manual plugin hooks [#65744](https://github.com/saltstack/salt/issues/65744)

  # Security

  * Upgrade to `tornado>=6.3.3` due to https://github.com/advisories/GHSA-qppv-j76h-2rpx [#64989](https://github.com/saltstack/salt/issues/64989)
  * Update to `gitpython>=3.1.35` due to https://github.com/advisories/GHSA-wfm5-v35h-vwf4 and https://github.com/advisories/GHSA-cwvm-v4w8-q58c [#65137](https://github.com/saltstack/salt/issues/65137)


 -- Salt Project Packaging <saltproject-packaging@vmware.com>  Sun, 03 Mar 2024 06:51:04 +0000

salt (3006.7) stable; urgency=medium


  # Deprecated

  * Deprecate and stop using ``salt.features`` [#65951](https://github.com/saltstack/salt/issues/65951)

  # Changed

  * Change module search path priority, so Salt extensions can be overridden by syncable modules and module_dirs. You can switch back to the old logic by setting features.enable_deprecated_module_search_path_priority to true, but it will be removed in Salt 3008. [#65938](https://github.com/saltstack/salt/issues/65938)

  # Fixed

  * Fix an issue with mac_shadow that was causing a command execution error when
    retrieving values that were not yet set. For example, retrieving last login
    before the user had logged in. [#34658](https://github.com/saltstack/salt/issues/34658)
  * Fixed an issue when keys didn't match because of line endings [#52289](https://github.com/saltstack/salt/issues/52289)
  * Corrected encoding of credentials for use with Artifactory [#63063](https://github.com/saltstack/salt/issues/63063)
  * Use `send_multipart` instead of `send` when sending multipart message. [#65018](https://github.com/saltstack/salt/issues/65018)
  * Fix an issue where the minion would crash on Windows if some of the grains
    failed to resolve [#65154](https://github.com/saltstack/salt/issues/65154)
  * Fix issue with openscap when the error was outside the expected scope. It now
    returns failed with the error code and the error [#65193](https://github.com/saltstack/salt/issues/65193)
  * Upgrade relenv to 0.15.0 to fix namespaced packages installed by salt-pip [#65433](https://github.com/saltstack/salt/issues/65433)
  * Fix regression of fileclient re-use when rendering sls pillars and states [#65450](https://github.com/saltstack/salt/issues/65450)
  * Fixes the s3fs backend computing the local cache's files with the wrong hash type [#65589](https://github.com/saltstack/salt/issues/65589)
  * Fixed Salt-SSH pillar rendering and state rendering with nested SSH calls when called via saltutil.cmd or in an orchestration [#65670](https://github.com/saltstack/salt/issues/65670)
  * Fix boto execution module loading [#65691](https://github.com/saltstack/salt/issues/65691)
  * Removed PR 65185 changes since incomplete solution [#65692](https://github.com/saltstack/salt/issues/65692)
  * catch only ret/ events not all returning events. [#65727](https://github.com/saltstack/salt/issues/65727)
  * Fix nonsensical time in fileclient timeout error. [#65752](https://github.com/saltstack/salt/issues/65752)
  * Fixes an issue when reading/modifying ini files that contain unicode characters [#65777](https://github.com/saltstack/salt/issues/65777)
  * added https proxy to the list of proxies so that requests knows what to do with https based proxies [#65824](https://github.com/saltstack/salt/issues/65824)
  * Ensure minion channels are closed on any master connection error. [#65932](https://github.com/saltstack/salt/issues/65932)
  * Fixed issue where Salt can't find libcrypto when pip installed from a cloned repo [#65954](https://github.com/saltstack/salt/issues/65954)
  * Fix RPM package systemd scriptlets to make RPM packages more universal [#65987](https://github.com/saltstack/salt/issues/65987)
  * Fixed an issue where fileclient requests during Pillar rendering cause
    fileserver backends to be needlessly refreshed. [#65990](https://github.com/saltstack/salt/issues/65990)
  * Fix exceptions being set on futures that are already done in ZeroMQ transport [#66006](https://github.com/saltstack/salt/issues/66006)
  * Use hmac compare_digest method in hashutil module to mitigate potential timing attacks [#66041](https://github.com/saltstack/salt/issues/66041)
  * Fix request channel default timeout regression. In 3006.5 it was changed from
    60 to 30 and is now set back to 60 by default. [#66061](https://github.com/saltstack/salt/issues/66061)
  * Upgrade relenv to 0.15.1 to fix debugpy support. [#66094](https://github.com/saltstack/salt/issues/66094)

  # Security

  * Bump to ``cryptography==42.0.0`` due to https://github.com/advisories/GHSA-3ww4-gg4f-jr7f

    In the process, we were also required to update to ``pyOpenSSL==24.0.0`` [#66004](https://github.com/saltstack/salt/issues/66004)
  * Bump to `cryptography==42.0.3` due to https://github.com/advisories/GHSA-3ww4-gg4f-jr7f [#66090](https://github.com/saltstack/salt/issues/66090)


 -- Salt Project Packaging <saltproject-packaging@vmware.com>  Tue, 20 Feb 2024 21:54:35 +0000

salt (3006.6) stable; urgency=medium


  # Changed

  * Salt no longer time bombs user installations on code using `salt.utils.versions.warn_until_date` [#665924](https://github.com/saltstack/salt/issues/665924)

  # Fixed

  * Fix un-closed transport in tornado netapi [#65759](https://github.com/saltstack/salt/issues/65759)

  # Security

  * CVE-2024-22231 Prevent directory traversal when creating syndic cache directory on the master
    CVE*2024-22232 Prevent directory traversal attacks in the master's serve_file method.
    These vulerablities were discovered and reported by:
    Yudi Zhao(Huawei Nebula Security Lab),Chenwei Jiang(Huawei Nebula Security Lab) [#565](https://github.com/saltstack/salt/issues/565)
  * Update some requirements which had some security issues:

    * Bump to `pycryptodome==3.19.1` and `pycryptodomex==3.19.1` due to https://github.com/advisories/GHSA*j225-cvw7-qrx7
    * Bump to `gitpython==3.1.41` due to https://github.com/advisories/GHSA*2mqj-m65w-jghx
    * Bump to `jinja2==3.1.3` due to https://github.com/advisories/GHSA*h5c8-rqwp-cp95 [#65830](https://github.com/saltstack/salt/issues/65830)


 -- Salt Project Packaging <saltproject-packaging@vmware.com>  Fri, 26 Jan 2024 11:56:46 +0000

salt (3007.0rc1) stable; urgency=medium


  # Removed

  * Removed RHEL 5 support since long since end-of-lifed [#62520](https://github.com/saltstack/salt/issues/62520)
  * Removing Azure-Cloud modules from the code base. [#64322](https://github.com/saltstack/salt/issues/64322)
  * Dropped Python 3.7 support since it's EOL in 27 Jun 2023 [#64417](https://github.com/saltstack/salt/issues/64417)
  * Remove salt.payload.Serial [#64459](https://github.com/saltstack/salt/issues/64459)
  * Remove netmiko_conn and pyeapi_conn from salt.modules.napalm_mod [#64460](https://github.com/saltstack/salt/issues/64460)
  * Removed 'transport' arg from salt.utils.event.get_event [#64461](https://github.com/saltstack/salt/issues/64461)
  * Removed the usage of retired Linode API v3 from Salt Cloud [#64517](https://github.com/saltstack/salt/issues/64517)

  # Deprecated

  * Deprecate all Proxmox cloud modules [#64224](https://github.com/saltstack/salt/issues/64224)
  * Deprecate all the Vault modules in favor of the Vault Salt Extension https://github.com/salt-extensions/saltext-vault. The Vault modules will be removed in Salt core in 3009.0. [#64893](https://github.com/saltstack/salt/issues/64893)
  * Deprecate all the Docker modules in favor of the Docker Salt Extension https://github.com/saltstack/saltext-docker. The Docker modules will be removed in Salt core in 3009.0. [#64894](https://github.com/saltstack/salt/issues/64894)
  * Deprecate all the Zabbix modules in favor of the Zabbix Salt Extension https://github.com/salt-extensions/saltext-zabbix. The Zabbix modules will be removed in Salt core in 3009.0. [#64896](https://github.com/saltstack/salt/issues/64896)
  * Deprecate all the Apache modules in favor of the Apache Salt Extension https://github.com/salt-extensions/saltext-apache. The Apache modules will be removed in Salt core in 3009.0. [#64909](https://github.com/saltstack/salt/issues/64909)
  * Deprecation warning for Salt's backport of ``OrderedDict`` class which will be removed in 3009 [#65542](https://github.com/saltstack/salt/issues/65542)
  * Deprecate Kubernetes modules for move to saltext-kubernetes in version 3009 [#65565](https://github.com/saltstack/salt/issues/65565)
  * Deprecated all Pushover modules in favor of the Salt Extension at https://github.com/salt-extensions/saltext-pushover. The Pushover modules will be removed from Salt core in 3009.0 [#65567](https://github.com/saltstack/salt/issues/65567)

  # Changed

  * Masquerade property will not default to false turning off masquerade if not specified. [#53120](https://github.com/saltstack/salt/issues/53120)
  * Addressed Python 3.11 deprecations:

    * Switch to `FullArgSpec` since Py 3.11 no longer has `ArgSpec`, deprecated since Py 3.0
    * Stopped using the deprecated `cgi` module.
    * Stopped using the deprecated `pipes` module
    * Stopped using the deprecated `imp` module [#64457](https://github.com/saltstack/salt/issues/64457)
  * changed 'gpg_decrypt_must_succeed' default from False to True [#64462](https://github.com/saltstack/salt/issues/64462)

  # Fixed

  * When an NFS or FUSE mount fails to unmount when mount options have changed, try again with a lazy umount before mounting again. [#18907](https://github.com/saltstack/salt/issues/18907)
  * fix autoaccept gpg keys by supporting it in refresh_db module [#42039](https://github.com/saltstack/salt/issues/42039)
  * Made cmd.script work with files from the fileserver via salt-ssh [#48067](https://github.com/saltstack/salt/issues/48067)
  * Made slsutil.renderer work with salt-ssh [#50196](https://github.com/saltstack/salt/issues/50196)
  * Fixed defaults.merge is not available when using salt-ssh [#51605](https://github.com/saltstack/salt/issues/51605)
  * Fix extfs.mkfs missing parameter handling for -C, -d, and -e [#51858](https://github.com/saltstack/salt/issues/51858)
  * Fixed Salt master does not renew token [#51986](https://github.com/saltstack/salt/issues/51986)
  * Fixed salt-ssh continues state/pillar rendering with incorrect data when an exception is raised by a module on the target [#52452](https://github.com/saltstack/salt/issues/52452)
  * Fix extfs.tune has 'reserved' documented twice and is missing the 'reserved_percentage' keyword argument [#54426](https://github.com/saltstack/salt/issues/54426)
  * Fix the ability of the 'selinux.port_policy_present' state to modify. [#55687](https://github.com/saltstack/salt/issues/55687)
  * Fixed config.get does not support merge option with salt-ssh [#56441](https://github.com/saltstack/salt/issues/56441)
  * Removed an unused assignment in file.patch [#57204](https://github.com/saltstack/salt/issues/57204)
  * Fixed vault module fetching more than one secret in one run with single-use tokens [#57561](https://github.com/saltstack/salt/issues/57561)
  * Use brew path from which in mac_brew_pkg module and rely on _homebrew_bin() everytime [#57946](https://github.com/saltstack/salt/issues/57946)
  * Fixed Vault verify option to work on minions when only specified in master config [#58174](https://github.com/saltstack/salt/issues/58174)
  * Fixed vault command errors configured locally [#58580](https://github.com/saltstack/salt/issues/58580)
  * Fixed issue with basic auth causing invalid header error and 401 Bad Request, by using HTTPBasicAuthHandler instead of header. [#58936](https://github.com/saltstack/salt/issues/58936)
  * Make the LXD module work with pyLXD > 2.10 [#59514](https://github.com/saltstack/salt/issues/59514)
  * Return error if patch file passed to state file.patch is malformed. [#59806](https://github.com/saltstack/salt/issues/59806)
  * Handle failure and error information from tuned module/state [#60500](https://github.com/saltstack/salt/issues/60500)
  * Fixed sdb.get_or_set_hash with Vault single-use tokens [#60779](https://github.com/saltstack/salt/issues/60779)
  * Fixed state.test does not work with salt-ssh [#61100](https://github.com/saltstack/salt/issues/61100)
  * Made slsutil.findup work with salt-ssh [#61143](https://github.com/saltstack/salt/issues/61143)
  * Allow all primitive grain types for autosign_grains [#61416](https://github.com/saltstack/salt/issues/61416), [#63708](https://github.com/saltstack/salt/issues/63708)
  * `ipset.new_set` no longer fails when creating a set type that uses the `family` create option [#61620](https://github.com/saltstack/salt/issues/61620)
  * Fixed Vault session storage to allow unlimited use tokens [#62380](https://github.com/saltstack/salt/issues/62380)
  * fix the efi grain on FreeBSD [#63052](https://github.com/saltstack/salt/issues/63052)
  * Fixed gpg.receive_keys returns success on failed import [#63144](https://github.com/saltstack/salt/issues/63144)
  * Fixed GPG state module always reports success without changes [#63153](https://github.com/saltstack/salt/issues/63153)
  * Fixed GPG state module does not respect test mode [#63156](https://github.com/saltstack/salt/issues/63156)
  * Fixed gpg.absent with gnupghome/user, fixed gpg.delete_key with gnupghome [#63159](https://github.com/saltstack/salt/issues/63159)
  * Fixed service module does not handle enable/disable if systemd service is an alias [#63214](https://github.com/saltstack/salt/issues/63214)
  * Made x509_v2 compound match detection use new runner instead of peer publishing [#63278](https://github.com/saltstack/salt/issues/63278)
  * Need to make sure we update __pillar__ during a pillar refresh to ensure that process_beacons has the updated beacons loaded from pillar. [#63583](https://github.com/saltstack/salt/issues/63583)
  * This implements the vpc_uuid parameter when creating a droplet. This parameter selects the correct virtual private cloud (private network interface). [#63714](https://github.com/saltstack/salt/issues/63714)
  * pkg.installed no longer reports failure when installing packages that are installed via the task manager [#63767](https://github.com/saltstack/salt/issues/63767)
  * mac_xattr.list and mac_xattr.read will replace undecode-able bytes to avoid raising CommandExecutionError. [#63779](https://github.com/saltstack/salt/issues/63779) [#63779](https://github.com/saltstack/salt/issues/63779)
  * Fix aptpkg.latest_version performance, reducing number of times to 'shell out' [#63982](https://github.com/saltstack/salt/issues/63982)
  * Added option to use a fresh connection for mysql cache [#63991](https://github.com/saltstack/salt/issues/63991)
  * [lxd] Fixed a bug in `container_create` which prevented devices which are not of type `disk` to be correctly created and added to the container when passed via the `devices` parameter. [#63996](https://github.com/saltstack/salt/issues/63996)
  * Skipped the `isfile` check to greatly increase speed of reading minion keys for systems with a large number of minions on slow file storage [#64260](https://github.com/saltstack/salt/issues/64260)
  * Fix utf8 handling in 'pass' renderer [#64300](https://github.com/saltstack/salt/issues/64300)
  * Upgade tornado to 6.3.2 [#64305](https://github.com/saltstack/salt/issues/64305)
  * Prevent errors due missing 'transactional_update.apply' on SLE Micro and MicroOS. [#64369](https://github.com/saltstack/salt/issues/64369)
  * Fix 'unable to unmount' failure to return False result instead of None [#64420](https://github.com/saltstack/salt/issues/64420)
  * Fixed issue uninstalling duplicate packages in ``win_appx`` execution module [#64450](https://github.com/saltstack/salt/issues/64450)
  * Clean up tech debt, IPC now uses tcp transport. [#64488](https://github.com/saltstack/salt/issues/64488)
  * Made salt-ssh more strict when handling unexpected situations and state.* wrappers treat a remote exception as failure, excluded salt-ssh error returns from mine [#64531](https://github.com/saltstack/salt/issues/64531)
  * Fix flaky test for LazyLoader with isolated mocking of threading.RLock [#64567](https://github.com/saltstack/salt/issues/64567)
  * Fix possible `KeyError` exceptions in `salt.utils.user.get_group_dict`
    while reading improper duplicated GID assigned for the user. [#64599](https://github.com/saltstack/salt/issues/64599)
  * changed vm_config() to deep-merge vm_overrides of specific VM, instead of simple-merging the whole vm_overrides [#64610](https://github.com/saltstack/salt/issues/64610)
  * Fix the way Salt tries to get the Homebrew's prefix

    The first attempt to get the Homebrew's prefix is to look for
    the `HOMEBREW_PREFIX` environment variable. If it's not set, then
    Salt tries to get the prefix from the `brew` command. However, the
    `brew` command can fail. So a last attempt is made to get the
    prefix by guessing the installation path. [#64924](https://github.com/saltstack/salt/issues/64924)
  * Add missing MySQL Grant SERVICE_CONNECTION_ADMIN to mysql module. [#64934](https://github.com/saltstack/salt/issues/64934)
  * Fixed slsutil.update with salt-ssh during template rendering [#65067](https://github.com/saltstack/salt/issues/65067)
  * Keep track when an included file only includes sls files but is a requisite. [#65080](https://github.com/saltstack/salt/issues/65080)
  * Fixed `gpg.present` succeeds when the keyserver is unreachable [#65169](https://github.com/saltstack/salt/issues/65169)
  * Fix issue with openscap when the error was outside the expected scope. It now
    returns failed with the error code and the error [#65193](https://github.com/saltstack/salt/issues/65193)
  * Fix typo in nftables module to ensure unique nft family values [#65295](https://github.com/saltstack/salt/issues/65295)
  * Dereference symlinks to set proper __cli opt [#65435](https://github.com/saltstack/salt/issues/65435)
  * Made salt-ssh merge master top returns for the same environment [#65480](https://github.com/saltstack/salt/issues/65480)
  * Account for situation where the metadata grain fails because the AWS environment requires an authentication token to query the metadata URL. [#65513](https://github.com/saltstack/salt/issues/65513)
  * Improve the condition of overriding target for pip with VENV_PIP_TARGET environment variable. [#65562](https://github.com/saltstack/salt/issues/65562)
  * Added SSH wrapper for logmod [#65630](https://github.com/saltstack/salt/issues/65630)
  * Include changes in the results when schedule.present state is run with test=True. [#65652](https://github.com/saltstack/salt/issues/65652)
  * Fixed Salt-SSH pillar rendering and state rendering with nested SSH calls when called via saltutil.cmd or in an orchestration [#65670](https://github.com/saltstack/salt/issues/65670)
  * Fix extfs.tune doesn't pass retcode to module.run [#65686](https://github.com/saltstack/salt/issues/65686)
  * Fix boto execution module loading [#65691](https://github.com/saltstack/salt/issues/65691)
  * Removed PR 65185 changes since incomplete solution [#65692](https://github.com/saltstack/salt/issues/65692)
  * Return an error message when the DNS plugin is not supported [#65739](https://github.com/saltstack/salt/issues/65739)

  # Added

  * Allowed publishing to regular minions from the SSH wrapper [#40943](https://github.com/saltstack/salt/issues/40943)
  * Added syncing of custom salt-ssh wrappers [#45450](https://github.com/saltstack/salt/issues/45450)
  * Made salt-ssh sync custom utils [#53666](https://github.com/saltstack/salt/issues/53666)
  * Add ability to use file.managed style check_cmd in file.serialize [#53982](https://github.com/saltstack/salt/issues/53982)
  * Revised use of deprecated net-tools and added support for ip neighbour with IPv4 ip_neighs, IPv6 ip_neighs6 [#57541](https://github.com/saltstack/salt/issues/57541)
  * Added password support to Redis returner. [#58044](https://github.com/saltstack/salt/issues/58044)
  * Added keyring param to gpg modules [#59783](https://github.com/saltstack/salt/issues/59783)
  * Added new grain to detect the Salt package type: onedir, pip or system [#62589](https://github.com/saltstack/salt/issues/62589)
  * Added Vault AppRole and identity issuance to minions [#62823](https://github.com/saltstack/salt/issues/62823)
  * Added Vault AppRole auth mount path configuration option [#62825](https://github.com/saltstack/salt/issues/62825)
  * Added distribution of Vault authentication details via response wrapping [#62828](https://github.com/saltstack/salt/issues/62828)
  * Add salt package type information. Either onedir, pip or system. [#62961](https://github.com/saltstack/salt/issues/62961)
  * Added signature verification to file.managed/archive.extracted [#63143](https://github.com/saltstack/salt/issues/63143)
  * Added signed_by_any/signed_by_all parameters to gpg.verify [#63166](https://github.com/saltstack/salt/issues/63166)
  * Added match runner [#63278](https://github.com/saltstack/salt/issues/63278)
  * Added Vault token lifecycle management [#63406](https://github.com/saltstack/salt/issues/63406)
  * adding new call for openscap xccdf eval supporting new parameters [#63416](https://github.com/saltstack/salt/issues/63416)
  * Added Vault lease management utility [#63440](https://github.com/saltstack/salt/issues/63440)
  * implement removal of ptf packages in zypper pkg module [#63442](https://github.com/saltstack/salt/issues/63442)
  * add JUnit output for saltcheck [#63463](https://github.com/saltstack/salt/issues/63463)
  * Add ability for file.keyvalue to create a file if it doesn't exist [#63545](https://github.com/saltstack/salt/issues/63545)
  * added cleanup of temporary mountpoint dir for macpackage installed state [#63905](https://github.com/saltstack/salt/issues/63905)
  * Add pkg.installed show installable version in test mode [#63985](https://github.com/saltstack/salt/issues/63985)
  * Added patch option to Vault SDB driver [#64096](https://github.com/saltstack/salt/issues/64096)
  * Added flags to create local users and groups [#64256](https://github.com/saltstack/salt/issues/64256)
  * Added inline specification of trusted CA root certificate for Vault [#64379](https://github.com/saltstack/salt/issues/64379)
  * Add ability to return False result in test mode of configurable_test_state [#64418](https://github.com/saltstack/salt/issues/64418)
  * Switched Salt's onedir Python version to 3.11 [#64457](https://github.com/saltstack/salt/issues/64457)
  * Added support for dnf5 and its new command syntax [#64532](https://github.com/saltstack/salt/issues/64532)
  * Adding a new decorator to indicate when a module is deprecated in favor of a Salt extension. [#64569](https://github.com/saltstack/salt/issues/64569)
  * Add jq-esque to_entries and from_entries functions [#64600](https://github.com/saltstack/salt/issues/64600)
  * Added ability to use PYTHONWARNINGS=ignore to silence deprecation warnings. [#64660](https://github.com/saltstack/salt/issues/64660)
  * Add follow_symlinks to file.symlink exec module to switch to os.path.lexists when False [#64665](https://github.com/saltstack/salt/issues/64665)
  * Added win_appx state and execution modules for managing Microsoft Store apps and deprovisioning them from systems [#64978](https://github.com/saltstack/salt/issues/64978)
  * Add support for show_jid to salt-run

    Adds support for show_jid master config option to salt*run, so its behaviour matches the salt cli command. [#65008](https://github.com/saltstack/salt/issues/65008)
  * Add ability to remove packages by wildcard via apt execution module [#65220](https://github.com/saltstack/salt/issues/65220)
  * Added support for master top modules on masterless minions [#65479](https://github.com/saltstack/salt/issues/65479)
  * Allowed accessing the regular mine from the SSH wrapper [#65645](https://github.com/saltstack/salt/issues/65645)
  * Allow enabling backup for Linode in Salt Cloud [#65697](https://github.com/saltstack/salt/issues/65697)
  * Add a backup schedule setter fFunction for Linode VMs [#65713](https://github.com/saltstack/salt/issues/65713)
  * Add acme support for manual plugin hooks [#65744](https://github.com/saltstack/salt/issues/65744)

  # Security

  * Upgrade to `tornado>=6.3.3` due to https://github.com/advisories/GHSA-qppv-j76h-2rpx [#64989](https://github.com/saltstack/salt/issues/64989)
  * Update to `gitpython>=3.1.35` due to https://github.com/advisories/GHSA-wfm5-v35h-vwf4 and https://github.com/advisories/GHSA-cwvm-v4w8-q58c [#65137](https://github.com/saltstack/salt/issues/65137)


 -- Salt Project Packaging <saltproject-packaging@vmware.com>  Tue, 02 Jan 2024 21:36:56 +0000


salt (3006.5) stable; urgency=medium


  # Removed

  * Tech Debt - support for pysss removed due to functionality addition in Python 3.3 [#65029](https://github.com/saltstack/salt/issues/65029)

  # Fixed

  * Improved error message when state arguments are accidentally passed as a string [#38098](https://github.com/saltstack/salt/issues/38098)
  * Allow `pip.install` to create a log file that is passed in if the parent directory is writeable [#44722](https://github.com/saltstack/salt/issues/44722)
  * Fixed merging of complex pillar overrides with salt-ssh states [#59802](https://github.com/saltstack/salt/issues/59802)
  * Fixed gpg pillar rendering with salt-ssh [#60002](https://github.com/saltstack/salt/issues/60002)
  * Made salt-ssh states not re-render pillars unnecessarily [#62230](https://github.com/saltstack/salt/issues/62230)
  * Made Salt maintain options in Debian package repo definitions [#64130](https://github.com/saltstack/salt/issues/64130)
  * Migrated all [`invoke`](https://www.pyinvoke.org/) tasks to [`python-tools-scripts`](https://github.com/s0undt3ch/python-tools-scripts).

    * `tasks/docs.py` *> `tools/precommit/docs.py`
    * `tasks/docstrings.py` *> `tools/precommit/docstrings.py`
    * `tasks/loader.py` *> `tools/precommit/loader.py`
    * `tasks/filemap.py` *> `tools/precommit/filemap.py` [#64374](https://github.com/saltstack/salt/issues/64374)
  * Fix salt user login shell path in Debian packages [#64377](https://github.com/saltstack/salt/issues/64377)
  * Fill out lsb_distrib_xxxx (best estimate) grains if problems with retrieving lsb_release data [#64473](https://github.com/saltstack/salt/issues/64473)
  * Fixed an issue in the ``file.directory`` state where the ``children_only`` keyword
    argument was not being respected. [#64497](https://github.com/saltstack/salt/issues/64497)
  * Move salt.ufw to correct location /etc/ufw/applications.d/ [#64572](https://github.com/saltstack/salt/issues/64572)
  * Fixed salt-ssh stacktrace when retcode is not an integer [#64575](https://github.com/saltstack/salt/issues/64575)
  * Fixed SSH shell seldomly fails to report any exit code [#64588](https://github.com/saltstack/salt/issues/64588)
  * Fixed some issues in x509_v2 execution module private key functions [#64597](https://github.com/saltstack/salt/issues/64597)
  * Fixed grp.getgrall() in utils/user.py causing performance issues [#64888](https://github.com/saltstack/salt/issues/64888)
  * Fix user.list_groups omits remote groups via sssd, etc. [#64953](https://github.com/saltstack/salt/issues/64953)
  * Ensure sync from _grains occurs before attempting pillar compilation in case custom grain used in pillar file [#65027](https://github.com/saltstack/salt/issues/65027)
  * Moved gitfs locks to salt working dir to avoid lock wipes [#65086](https://github.com/saltstack/salt/issues/65086)
  * Only attempt to create a keys directory when `--gen-keys` is passed to the `salt-key` CLI [#65093](https://github.com/saltstack/salt/issues/65093)
  * Fix nonce verification, request server replies do not stomp on eachother. [#65114](https://github.com/saltstack/salt/issues/65114)
  * speed up yumpkg list_pkgs by not requiring digest or signature verification on lookup. [#65152](https://github.com/saltstack/salt/issues/65152)
  * Fix pkg.latest failing on windows for winrepo packages where the package is already up to date [#65165](https://github.com/saltstack/salt/issues/65165)
  * Ensure __kwarg__ is preserved when checking for kwargs.  This change affects proxy minions when used with Deltaproxy, which had kwargs popped when targeting multiple minions id. [#65179](https://github.com/saltstack/salt/issues/65179)
  * Fixes traceback when state id is an int in a reactor SLS file. [#65210](https://github.com/saltstack/salt/issues/65210)
  * Install logrotate config as /etc/logrotate.d/salt-common for Debian packages
    Remove broken /etc/logrotate.d/salt directory from 3006.3 if it exists. [#65231](https://github.com/saltstack/salt/issues/65231)
  * Use ``sha256`` as the default ``hash_type``. It has been the default since Salt v2016.9 [#65287](https://github.com/saltstack/salt/issues/65287)
  * Preserve ownership on log rotation [#65288](https://github.com/saltstack/salt/issues/65288)
  * Ensure that the correct value of jid_inclue is passed if the argument is included in the passed keyword arguments. [#65302](https://github.com/saltstack/salt/issues/65302)
  * Uprade relenv to 0.14.2
     * Update openssl to address CVE-2023-5363.
     * Fix bug in openssl setup when openssl binary can't be found.
     * Add M1 mac support. [#65316](https://github.com/saltstack/salt/issues/65316)
  * Fix regex for filespec adding/deleting fcontext policy in selinux [#65340](https://github.com/saltstack/salt/issues/65340)
  * Ensure CLI options take priority over Saltfile options [#65358](https://github.com/saltstack/salt/issues/65358)
  * Test mode for state function `saltmod.wheel` no longer set's `result` to `(None,)` [#65372](https://github.com/saltstack/salt/issues/65372)
  * Client only process events which tag conforms to an event return. [#65400](https://github.com/saltstack/salt/issues/65400)
  * Fixes an issue setting user or machine policy on Windows when the Group Policy
    directory is missing [#65411](https://github.com/saltstack/salt/issues/65411)
  * Fix regression in file module which was not re-using a file client. [#65450](https://github.com/saltstack/salt/issues/65450)
  * pip.installed state will now properly fail when a specified user does not exists [#65458](https://github.com/saltstack/salt/issues/65458)
  * Publish channel connect callback method properly closes it's request channel. [#65464](https://github.com/saltstack/salt/issues/65464)
  * Ensured the pillar in SSH wrapper modules is the same as the one used in template rendering when overrides are passed [#65483](https://github.com/saltstack/salt/issues/65483)
  * Fix file.comment ignore_missing not working with multiline char [#65501](https://github.com/saltstack/salt/issues/65501)
  * Warn when an un-closed transport client is being garbage collected. [#65554](https://github.com/saltstack/salt/issues/65554)
  * Only generate the HMAC's for ``libssl.so.1.1`` and ``libcrypto.so.1.1`` if those files exist. [#65581](https://github.com/saltstack/salt/issues/65581)
  * Fixed an issue where Salt Cloud would fail if it could not delete lingering
    PAexec binaries [#65584](https://github.com/saltstack/salt/issues/65584)

  # Added

  * Added Salt support for Debian 12 [#64223](https://github.com/saltstack/salt/issues/64223)
  * Added Salt support for Amazon Linux 2023 [#64455](https://github.com/saltstack/salt/issues/64455)

  # Security

  * Bump to `cryptography==41.0.4` due to https://github.com/advisories/GHSA-v8gr-m533-ghj9 [#65268](https://github.com/saltstack/salt/issues/65268)
  * Bump to `cryptography==41.0.7` due to https://github.com/advisories/GHSA-jfhm-5ghh-2f97 [#65643](https://github.com/saltstack/salt/issues/65643)


 -- Salt Project Packaging <saltproject-packaging@vmware.com>  Tue, 12 Dec 2023 17:52:33 +0000

salt (3006.4) stable; urgency=medium


  # Security

  * Fix CVE-2023-34049 by ensuring we do not use a predictable name for the script and correctly check returncode of scp command.
    This only impacts salt*ssh users using the pre-flight option. [#cve-2023-34049](https://github.com/saltstack/salt/issues/cve-2023-34049)
  * Update to `gitpython>=3.1.35` due to https://github.com/advisories/GHSA-wfm5-v35h-vwf4 and https://github.com/advisories/GHSA-cwvm-v4w8-q58c [#65163](https://github.com/saltstack/salt/issues/65163)
  * Bump to `cryptography==41.0.4` due to https://github.com/advisories/GHSA-v8gr-m533-ghj9 [#65268](https://github.com/saltstack/salt/issues/65268)
  * Upgrade relenv to 0.13.12 to address CVE-2023-4807 [#65316](https://github.com/saltstack/salt/issues/65316)
  * Bump to `urllib3==1.26.17` or `urllib3==2.0.6` due to https://github.com/advisories/GHSA-v845-jxx5-vc9f [#65334](https://github.com/saltstack/salt/issues/65334)
  * Bump to `gitpython==3.1.37` due to https://github.com/advisories/GHSA-cwvm-v4w8-q58c [#65383](https://github.com/saltstack/salt/issues/65383)


 -- Salt Project Packaging <saltproject-packaging@vmware.com>  Mon, 16 Oct 2023 17:22:41 +0000

salt (3006.3) stable; urgency=medium


  # Removed

  * Fedora 36 support was removed because it reached EOL [#64315](https://github.com/saltstack/salt/issues/64315)
  * Handle deprecation warnings:

    * Switch to `FullArgSpec` since Py 3.11 no longer has `ArgSpec`, deprecated since Py 3.0
    * Stop using the deprecated `cgi` module
    * Stop using the deprecated `pipes` module
    * Stop using the deprecated `imp` module [#64553](https://github.com/saltstack/salt/issues/64553)

  # Changed

  * Replace libnacl with PyNaCl [#64372](https://github.com/saltstack/salt/issues/64372)
  * Don't hardcode the python version on the Salt Package tests and on the `pkg/debian/salt-cloud.postinst` file [#64553](https://github.com/saltstack/salt/issues/64553)
  * Some more deprecated code fixes:

    * Stop using the deprecated `locale.getdefaultlocale()` function
    * Stop accessing deprecated attributes
    * `pathlib.Path.__enter__()` usage is deprecated and not required, a no*op [#64565](https://github.com/saltstack/salt/issues/64565)
  * Bump to `pyyaml==6.0.1` due to https://github.com/yaml/pyyaml/issues/601 and address lint issues [#64657](https://github.com/saltstack/salt/issues/64657)

  # Fixed

  * Fix for assume role when used salt-cloud to create aws ec2. [#52501](https://github.com/saltstack/salt/issues/52501)
  * fixes aptpkg module by checking for blank comps. [#58667](https://github.com/saltstack/salt/issues/58667)
  * `wheel.file_roots.find` is now able to find files in subdirectories of the roots. [#59800](https://github.com/saltstack/salt/issues/59800)
  * pkg.latest no longer fails when multiple versions are reported to be installed (e.g. updating the kernel) [#60931](https://github.com/saltstack/salt/issues/60931)
  * Do not update the credentials dictionary in `utils/aws.py` while iterating over it, and use the correct delete functionality [#61049](https://github.com/saltstack/salt/issues/61049)
  * fixed runner not having a proper exit code when runner modules throw an exception. [#61173](https://github.com/saltstack/salt/issues/61173)
  * `pip.list_all_versions` now works with `index_url` and `extra_index_url` [#61610](https://github.com/saltstack/salt/issues/61610)
  * speed up file.recurse by using prefix with cp.list_master_dir and remove an un-needed loop. [#61998](https://github.com/saltstack/salt/issues/61998)
  * Preserve test=True condition while running sub states. [#62590](https://github.com/saltstack/salt/issues/62590)
  * Job returns are only sent to originating master [#62834](https://github.com/saltstack/salt/issues/62834)
  * Fixes an issue with failing subsequent state runs with the lgpo state module.
    The ``lgpo.get_polcy`` function now returns all boolean settings. [#63296](https://github.com/saltstack/salt/issues/63296)
  * Fix SELinux get policy with trailing whitespace [#63336](https://github.com/saltstack/salt/issues/63336)
  * Fixes an issue with boolean settings not being reported after being set. The
    ``lgpo.get_polcy`` function now returns all boolean settings. [#63473](https://github.com/saltstack/salt/issues/63473)
  * Ensure body is returned when salt.utils.http returns something other than 200 with tornado backend. [#63557](https://github.com/saltstack/salt/issues/63557)
  * Allow long running pillar and file client requests to finish using request_channel_timeout and request_channel_tries minion config. [#63824](https://github.com/saltstack/salt/issues/63824)
  * Fix state_queue type checking to allow int values [#64122](https://github.com/saltstack/salt/issues/64122)
  * Call global logger when catching pip.list exceptions in states.pip.installed
    Rename global logger `log` to `logger` inside pip_state [#64169](https://github.com/saltstack/salt/issues/64169)
  * Fixes permissions created by the Debian and RPM packages for the salt user.

    The salt user created by the Debian and RPM packages to run the salt*master process, was previously given ownership of various directories in a way which compromised the benefits of running the salt-master process as a non-root user.

    This fix sets the salt user to only have write access to those files and
    directories required for the salt*master process to run. [#64193](https://github.com/saltstack/salt/issues/64193)
  * Fix user.present state when groups is unset to ensure the groups are unchanged, as documented. [#64211](https://github.com/saltstack/salt/issues/64211)
  * Fixes issue with MasterMinion class loading configuration from `/etc/salt/minion.d/*.conf.

    The MasterMinion class (used for running orchestraions on master and other functionality) was incorrectly loading configuration from `/etc/salt/minion.d/*.conf`, when it should only load configuration from `/etc/salt/master` and `/etc/salt/master.d/*.conf`. [#64219](https://github.com/saltstack/salt/issues/64219)
  * Fixed issue in mac_user.enable_auto_login that caused the user's keychain to be reset at each boot [#64226](https://github.com/saltstack/salt/issues/64226)
  * Fixed KeyError in logs when running a state that fails. [#64231](https://github.com/saltstack/salt/issues/64231)
  * Fixed x509_v2 `create_private_key`/`create_crl` unknown kwargs: __pub_fun... [#64232](https://github.com/saltstack/salt/issues/64232)
  * remove the hard coded python version in error. [#64237](https://github.com/saltstack/salt/issues/64237)
  * `salt-pip` now properly errors out when being called from a non `onedir` environment. [#64249](https://github.com/saltstack/salt/issues/64249)
  * Ensure we return an error when adding the key fails in the pkgrepo state for debian hosts. [#64253](https://github.com/saltstack/salt/issues/64253)
  * Fixed file client private attribute reference on `SaltMakoTemplateLookup` [#64280](https://github.com/saltstack/salt/issues/64280)
  * Fix pkgrepo.absent failures on apt-based systems when repo either a) contains a
    trailing slash, or b) there is an arch mismatch. [#64286](https://github.com/saltstack/salt/issues/64286)
  * Fix detection of Salt codename by "salt_version" execution module [#64306](https://github.com/saltstack/salt/issues/64306)
  * Ensure selinux values are handled lowercase [#64318](https://github.com/saltstack/salt/issues/64318)
  * Remove the `clr.AddReference`, it is causing an `Illegal characters in path` exception [#64339](https://github.com/saltstack/salt/issues/64339)
  * Update `pkg.group_installed` state to support repo options [#64348](https://github.com/saltstack/salt/issues/64348)
  * Fix salt user login shell path in Debian packages [#64377](https://github.com/saltstack/salt/issues/64377)
  * Allow for multiple user's keys presented when authenticating, for example: root, salt, etc. [#64398](https://github.com/saltstack/salt/issues/64398)
  * Fixed an issue with ``lgpo_reg`` where existing entries for the same key in
    ``Registry.pol`` were being overwritten in subsequent runs if the value name in
    the subesequent run was contained in the existing value name. For example, a
    key named ``SetUpdateNotificationLevel`` would be overwritten by a subsequent
    run attempting to set ``UpdateNotificationLevel`` [#64401](https://github.com/saltstack/salt/issues/64401)
  * Add search for %ProgramData%\Chocolatey\choco.exe to determine if Chocolatey is installed or not [#64427](https://github.com/saltstack/salt/issues/64427)
  * Fix regression for user.present on handling groups with dupe GIDs [#64430](https://github.com/saltstack/salt/issues/64430)
  * Fix inconsistent use of args in ssh_auth.managed [#64442](https://github.com/saltstack/salt/issues/64442)
  * Ensure we raise an error when the name argument is invalid in pkgrepo.managed state for systems using apt. [#64451](https://github.com/saltstack/salt/issues/64451)
  * Fix file.symlink will not replace/update existing symlink [#64477](https://github.com/saltstack/salt/issues/64477)
  * Fixed salt-ssh state.* commands returning retcode 0 when state/pillar rendering fails [#64514](https://github.com/saltstack/salt/issues/64514)
  * Fix pkg.install when using a port in the url. [#64516](https://github.com/saltstack/salt/issues/64516)
  * `win_pkg` Fixes an issue runing `pkg.install` with `version=latest` where the
    new installer would not be cached if there was already an installer present
    with the same name. [#64519](https://github.com/saltstack/salt/issues/64519)
  * Added a `test:full` label in the salt repository, which, when selected, will force a full test run. [#64539](https://github.com/saltstack/salt/issues/64539)
  * Syndic's async_req_channel uses the asynchornous version of request channel [#64552](https://github.com/saltstack/salt/issues/64552)
  * Ensure runners properly save information to job cache. [#64570](https://github.com/saltstack/salt/issues/64570)
  * Added salt.ufw to salt-master install on Debian and Ubuntu [#64572](https://github.com/saltstack/salt/issues/64572)
  * Added support for Chocolatey 2.0.0+ while maintaining support for older versions [#64622](https://github.com/saltstack/salt/issues/64622)
  * Updated semanage fcontext to use --modify if context already exists when adding context [#64625](https://github.com/saltstack/salt/issues/64625)
  * Preserve request client socket between requests. [#64627](https://github.com/saltstack/salt/issues/64627)
  * Show user friendly message when pillars timeout [#64651](https://github.com/saltstack/salt/issues/64651)
  * File client timeouts durring jobs show user friendly errors instead of tracbacks [#64653](https://github.com/saltstack/salt/issues/64653)
  * SaltClientError does not log a traceback on minions, we expect these to happen so a user friendly log is shown. [#64729](https://github.com/saltstack/salt/issues/64729)
  * Look in location salt is running from, this accounts for running from an unpacked onedir file that has not been installed. [#64877](https://github.com/saltstack/salt/issues/64877)
  * Preserve credentials on spawning platforms, minions no longer re-authenticate
    with every job when using `multiprocessing=True`. [#64914](https://github.com/saltstack/salt/issues/64914)
  * Fixed uninstaller to not remove the `salt` directory by default. This allows
    the `extras*3.##` folder to persist so salt-pip dependencies are not wiped out
    during an upgrade. [#64957](https://github.com/saltstack/salt/issues/64957)
  * fix msteams by adding the missing header that Microsoft is now enforcing. [#64973](https://github.com/saltstack/salt/issues/64973)
  * Fix __env__ and improve cache cleaning see more info at pull #65017. [#65002](https://github.com/saltstack/salt/issues/65002)
  * Better error message on inconsistent decoded payload [#65020](https://github.com/saltstack/salt/issues/65020)
  * Handle permissions access error when calling `lsb_release` with the salt user [#65024](https://github.com/saltstack/salt/issues/65024)
  * Allow schedule state module to update schedule when the minion is offline. [#65033](https://github.com/saltstack/salt/issues/65033)
  * Fixed creation of wildcard DNS in SAN in `x509_v2` [#65072](https://github.com/saltstack/salt/issues/65072)
  * The macOS installer no longer removes the extras directory [#65073](https://github.com/saltstack/salt/issues/65073)

  # Added

  * Added a script to automate setting up a 2nd minion in a user context on Windows [#64439](https://github.com/saltstack/salt/issues/64439)
  * Several fixes to the CI workflow:

    * Don't override the `on` Jinja block on the `ci.yaml` template. This enables reacting to labels getting added/removed
      to/from pull requests.
    * Switch to using `tools` and re*use the event payload available instead of querying the GH API again to get the pull
      request labels
    * Concentrate test selection by labels to a single place
    * Enable code coverage on pull*requests by setting the `test:coverage` label [#64547](https://github.com/saltstack/salt/issues/64547)

  # Security

  * Upgrade to `cryptography==41.0.3`(and therefor `pyopenssl==23.2.0` due to https://github.com/advisories/GHSA-jm77-qphf-c4w8)

    This only really impacts pip installs of Salt and the windows onedir since the linux and macos onedir build every package dependency from source, not from pre*existing wheels.

    Also resolves the following cryptography advisories:

    Due to:
      * https://github.com/advisories/GHSA*5cpq-8wj7-hf2v
      * https://github.com/advisories/GHSA*x4qr-2fvf-3mr5
      * https://github.com/advisories/GHSA*w7pp-m8wf-vj6r [#64595](https://github.com/saltstack/salt/issues/64595)
  * Bump to `aiohttp==3.8.5` due to https://github.com/advisories/GHSA-45c4-8wx5-qw6w [#64687](https://github.com/saltstack/salt/issues/64687)
  * Bump to `certifi==2023.07.22` due to https://github.com/advisories/GHSA-xqr8-7jwr-rhp7 [#64718](https://github.com/saltstack/salt/issues/64718)
  * Upgrade `relenv` to `0.13.2` and Python to `3.10.12`

    Addresses multiple CVEs in Python's dependencies: https://docs.python.org/release/3.10.12/whatsnew/changelog.html#python*3-10-12 [#64719](https://github.com/saltstack/salt/issues/64719)
  * Update to `gitpython>=3.1.32` due to https://github.com/advisories/GHSA-pr76-5cm5-w9cj [#64988](https://github.com/saltstack/salt/issues/64988)


 -- Salt Project Packaging <saltproject-packaging@vmware.com>  Wed, 06 Sep 2023 16:51:25 +0000

salt (3006.2) stable; urgency=medium


  # Fixed

  * In scenarios where PythonNet fails to load, Salt will now fall back to WMI for
    gathering grains information [#64897](https://github.com/saltstack/salt/issues/64897)

  # Security

  * fix CVE-2023-20897 by catching exception instead of letting exception disrupt connection [#cve-2023-20897](https://github.com/saltstack/salt/issues/cve-2023-20897)
  * Fixed gitfs cachedir_basename to avoid hash collisions. Added MP Lock to gitfs. These changes should stop race conditions. [#cve-2023-20898](https://github.com/saltstack/salt/issues/cve-2023-20898)
  * Upgrade to `requests==2.31.0`

    Due to:
      * https://github.com/advisories/GHSA*j8r2-6x86-q33q [#64336](https://github.com/saltstack/salt/issues/64336)
  * Upgrade to `cryptography==41.0.3`(and therefor `pyopenssl==23.2.0` due to https://github.com/advisories/GHSA-jm77-qphf-c4w8)

    This only really impacts pip installs of Salt and the windows onedir since the linux and macos onedir build every package dependency from source, not from pre*existing wheels.

    Also resolves the following cryptography advisories:

    Due to:
      * https://github.com/advisories/GHSA*5cpq-8wj7-hf2v
      * https://github.com/advisories/GHSA*x4qr-2fvf-3mr5
      * https://github.com/advisories/GHSA*w7pp-m8wf-vj6r

    There is no security upgrade available for Py3.5 [#64595](https://github.com/saltstack/salt/issues/64595)
  * Bump to `certifi==2023.07.22` due to https://github.com/advisories/GHSA-xqr8-7jwr-rhp7 [#64718](https://github.com/saltstack/salt/issues/64718)
  * Upgrade `relenv` to `0.13.2` and Python to `3.10.12`

    Addresses multiple CVEs in Python's dependencies: https://docs.python.org/release/3.10.12/whatsnew/changelog.html#python*3-10-12 [#64719](https://github.com/saltstack/salt/issues/64719)


 -- Salt Project Packaging <saltproject-packaging@vmware.com>  Wed, 09 Aug 2023 12:01:52 +0000

salt (3006.1) stable; urgency=medium


  # Fixed

  * Check that the return data from the cloud create function is a dictionary before attempting to pull values out. [#61236](https://github.com/saltstack/salt/issues/61236)
  * Ensure NamedLoaderContext's have their value() used if passing to other modules [#62477](https://github.com/saltstack/salt/issues/62477)
  * add documentation note about reactor state ids. [#63589](https://github.com/saltstack/salt/issues/63589)
  * Added support for ``test=True`` to the ``file.cached`` state module [#63785](https://github.com/saltstack/salt/issues/63785)
  * Updated `source_hash` documentation and added a log warning when `source_hash` is used with a source other than `http`, `https` and `ftp`. [#63810](https://github.com/saltstack/salt/issues/63810)
  * Fixed clear pillar cache on every highstate and added clean_pillar_cache=False to saltutil functions. [#64081](https://github.com/saltstack/salt/issues/64081)
  * Fix dmsetup device names with hyphen being picked up. [#64082](https://github.com/saltstack/salt/issues/64082)
  * Update all the scheduler functions to include a fire_event argument which will determine whether to fire the completion event onto the event bus.
    This event is only used when these functions are called via the schedule execution modules.
    Update all the calls to the schedule related functions in the deltaproxy proxy minion to include fire_event=False, as the event bus is not available when these functions are called. [#64102](https://github.com/saltstack/salt/issues/64102), [#64103](https://github.com/saltstack/salt/issues/64103)
  * Default to a 0 timeout if none is given for the terraform roster to avoid `-o ConnectTimeout=None` when using `salt-ssh` [#64109](https://github.com/saltstack/salt/issues/64109)
  * Disable class level caching of the file client on `SaltCacheLoader` and properly use context managers to take care of initialization and termination of the file client. [#64111](https://github.com/saltstack/salt/issues/64111)
  * Fixed several file client uses which were not properly terminating it by switching to using it as a context manager
    whenever possible or making sure `.destroy()` was called when using a context manager was not possible. [#64113](https://github.com/saltstack/salt/issues/64113)
  * Fix running setup.py when passing in --salt-config-dir and --salt-cache-dir arguments. [#64114](https://github.com/saltstack/salt/issues/64114)
  * Moved /etc/salt/proxy and /lib/systemd/system/salt-proxy@.service to the salt-minion DEB package [#64117](https://github.com/saltstack/salt/issues/64117)
  * Stop passing `**kwargs` and be explicit about the keyword arguments to pass, namely, to `cp.cache_file` call in `salt.states.pkg` [#64118](https://github.com/saltstack/salt/issues/64118)
  * lgpo_reg.set_value now returns ``True`` on success instead of ``None`` [#64126](https://github.com/saltstack/salt/issues/64126)
  * Make salt user's home /opt/saltstack/salt [#64141](https://github.com/saltstack/salt/issues/64141)
  * Fix cmd.run doesn't output changes in test mode [#64150](https://github.com/saltstack/salt/issues/64150)
  * Move salt user and group creation to common package [#64158](https://github.com/saltstack/salt/issues/64158)
  * Fixed issue in salt-cloud so that multiple masters specified in the cloud
    are written to the minion config properly [#64170](https://github.com/saltstack/salt/issues/64170)
  * Make sure the `salt-ssh` CLI calls it's `fsclient.destroy()` method when done. [#64184](https://github.com/saltstack/salt/issues/64184)
  * Stop using the deprecated `salt.transport.client` imports. [#64186](https://github.com/saltstack/salt/issues/64186)
  * Add a `.pth` to the Salt onedir env to ensure packages in extras are importable. Bump relenv to 0.12.3. [#64192](https://github.com/saltstack/salt/issues/64192)
  * Fix ``lgpo_reg`` state to work with User policy [#64200](https://github.com/saltstack/salt/issues/64200)
  * Cloud deployment directories are owned by salt user and group [#64204](https://github.com/saltstack/salt/issues/64204)
  * ``lgpo_reg`` state now enforces and reports changes to the registry [#64222](https://github.com/saltstack/salt/issues/64222)


 -- Salt Project Packaging <saltproject-packaging@vmware.com>  Fri, 05 May 2023 17:44:35 +0000

salt (3006.0) stable; urgency=medium


  # Removed

  * Remove and deprecate the __orchestration__ key from salt.runner and salt.wheel return data. To get it back, set features.enable_deprecated_orchestration_flag master configuration option to True. The flag will be completely removed in Salt 3008 Argon. [#59917](https://github.com/saltstack/salt/issues/59917)
  * Removed distutils and replaced with setuptools, given distutils is deprecated and removed in Python 3.12 [#60476](https://github.com/saltstack/salt/issues/60476)
  * Removed ``runtests`` targets from ``noxfile.py`` [#62239](https://github.com/saltstack/salt/issues/62239)
  * Removed the PyObjC dependency.

    This addresses problems with building a one dir build for macOS.
    It became problematic because depending on the macOS version, it pulls different dependencies, and we would either have to build a macos onedir for each macOS supported release, or ship a crippled onedir(because it would be tied to the macOS version where the onedir was built).
    Since it's currently not being used, it's removed. [#62432](https://github.com/saltstack/salt/issues/62432)
  * Removed `SixRedirectImporter` from Salt. Salt hasn't shipped `six` since Salt 3004. [#63874](https://github.com/saltstack/salt/issues/63874)

  # Deprecated

  * renamed `keep_jobs`, specifying job cache TTL in hours, to `keep_jobs_seconds`, specifying TTL in seconds.
    `keep_jobs` will be removed in the Argon release [#55295](https://github.com/saltstack/salt/issues/55295)
  * Removing all references to napalm-base which is no longer supported. [#61542](https://github.com/saltstack/salt/issues/61542)
  * The 'ip_bracket' function has been moved from salt/utils/zeromq.py in salt/utils/network.py [#62009](https://github.com/saltstack/salt/issues/62009)
  * The `expand_repo_def` function in `salt.modules.aptpkg` is now deprecated. It's only used in `salt.states.pkgrepo` and it has no use of being exposed to the CLI. [#62485](https://github.com/saltstack/salt/issues/62485)
  * Deprecated defunct Django returner [#62644](https://github.com/saltstack/salt/issues/62644)
  * Deprecate core ESXi and associated states and modules, vcenter and vsphere support in favor of Salt VMware Extensions [#62754](https://github.com/saltstack/salt/issues/62754)
  * Removing manufacture grain which has been deprecated. [#62914](https://github.com/saltstack/salt/issues/62914)
  * Removing deprecated utils/boto3_elasticsearch.py [#62915](https://github.com/saltstack/salt/issues/62915)
  * Removing support for the now deprecated _ext_nodes from salt/master.py. [#62917](https://github.com/saltstack/salt/issues/62917)
  * Deprecating the Salt Slack engine in favor of the Salt Slack Bolt Engine. [#63095](https://github.com/saltstack/salt/issues/63095)
  * `salt.utils.version.StrictVersion` is now deprecated and it's use should be replaced with `salt.utils.version.Version`. [#63383](https://github.com/saltstack/salt/issues/63383)

  # Changed

  * More intelligent diffing in changes of file.serialize state. [#48609](https://github.com/saltstack/salt/issues/48609)
  * Move deprecation of the neutron module to Argon. Please migrate to the neutronng module instead. [#49430](https://github.com/saltstack/salt/issues/49430)
  * ``umask`` is now a global state argument, instead of only applying to ``cmd``
    states. [#57803](https://github.com/saltstack/salt/issues/57803)
  * Update pillar.obfuscate to accept kwargs in addition to args.  This is useful when passing in keyword arguments like saltenv that are then passed along to pillar.items. [#58971](https://github.com/saltstack/salt/issues/58971)
  * Improve support for listing macOS brew casks [#59439](https://github.com/saltstack/salt/issues/59439)
  * Add missing MariaDB Grants to mysql module.
    MariaDB has added some grants in 10.4.x and 10.5.x that are not present here, which results in an error when creating.
    Also improved exception handling in `grant_add` which did not log the original error message and replaced it with a generic error. [#61409](https://github.com/saltstack/salt/issues/61409)
  * Use VENV_PIP_TARGET environment variable as a default target for pip if present. [#62089](https://github.com/saltstack/salt/issues/62089)
  * Disabled FQDNs grains on macOS by default [#62168](https://github.com/saltstack/salt/issues/62168)
  * Replaced pyroute2.IPDB with pyroute2.NDB, as the former is deprecated [#62218](https://github.com/saltstack/salt/issues/62218)
  * Enhance capture of error messages for Zypper calls in zypperpkg module. [#62346](https://github.com/saltstack/salt/issues/62346)
  * Removed GPG_1_3_1 check [#62895](https://github.com/saltstack/salt/issues/62895)
  * Requisite state chunks now all consistently contain `__id__`, `__sls__` and `name`. [#63012](https://github.com/saltstack/salt/issues/63012)
  * netapi_enable_clients option to allow enabling/disabling of clients in salt-api.
    By default all clients will now be disabled. Users of salt*api will need
    to update their master config to enable the clients that they use. Not adding
    the netapi_enable_clients option with required clients to the master config will
    disable salt*api. [#63050](https://github.com/saltstack/salt/issues/63050)
  * Stop relying on `salt/_version.py` to write Salt's version. Instead use `salt/_version.txt` which only contains the version string. [#63383](https://github.com/saltstack/salt/issues/63383)
  * Set enable_fqdns_grains to be False by default. [#63595](https://github.com/saltstack/salt/issues/63595)
  * Changelog snippet files must now have a `.md` file extension to be more explicit on what type of rendering is done when they are included in the main `CHANGELOG.md` file. [#63710](https://github.com/saltstack/salt/issues/63710)
  * Upgraded to `relenv==0.9.0` [#63883](https://github.com/saltstack/salt/issues/63883)

  # Fixed

  * Add kwargs to handle extra parameters for http.query [#36138](https://github.com/saltstack/salt/issues/36138)
  * Fix mounted bind mounts getting active mount options added [#39292](https://github.com/saltstack/salt/issues/39292)
  * Fix `sysctl.present` converts spaces to tabs. [#40054](https://github.com/saltstack/salt/issues/40054)
  * Fixes state pkg.purged to purge removed packages on Debian family systems [#42306](https://github.com/saltstack/salt/issues/42306)
  * Fix fun_args missing from syndic returns [#45823](https://github.com/saltstack/salt/issues/45823)
  * Fix mount.mounted with 'mount: False' reports unmounted file system as unchanged when running with test=True [#47201](https://github.com/saltstack/salt/issues/47201)
  * Issue #49310: Allow users to touch a file with Unix date of birth [#49310](https://github.com/saltstack/salt/issues/49310)
  * Do not raise an exception in pkg.info_installed on nonzero return code [#51620](https://github.com/saltstack/salt/issues/51620)
  * Passes the value of the force parameter from file.copy to its call to file.remove so that files with the read-only attribute are handled. [#51739](https://github.com/saltstack/salt/issues/51739)
  * Fixed x509.certificate_managed creates new certificate every run in the new cryptography x509 module. Please migrate to the new cryptography x509 module for this improvement. [#52167](https://github.com/saltstack/salt/issues/52167)
  * Don't check for cached pillar errors on state.apply [#52354](https://github.com/saltstack/salt/issues/52354), [#57180](https://github.com/saltstack/salt/issues/57180), [#59339](https://github.com/saltstack/salt/issues/59339)
  * Swapping out args and kwargs for arg and kwarg respectively in the Slack engine when the command passed is a runner. [#52400](https://github.com/saltstack/salt/issues/52400)
  * Ensure when we're adding chunks to the rules when running aggregation with the iptables state module we use a copy of the chunk otherwise we end up with a recursive mess. [#53353](https://github.com/saltstack/salt/issues/53353)
  * When user_create or user_remove fail, return False instead of returning the error. [#53377](https://github.com/saltstack/salt/issues/53377)
  * Include sync_roster when sync_all is called. [#53914](https://github.com/saltstack/salt/issues/53914)
  * Avoid warning noise in lograte.get [#53988](https://github.com/saltstack/salt/issues/53988)
  * Fixed listing revoked keys with gpg.list_keys [#54347](https://github.com/saltstack/salt/issues/54347)
  * Fix mount.mounted does not handle blanks properly [#54508](https://github.com/saltstack/salt/issues/54508)
  * Fixed grain num_cpus get wrong CPUs count in case of inconsistent CPU numbering. [#54682](https://github.com/saltstack/salt/issues/54682)
  * Fix spelling error for python_shell argument in dpkg_lower module [#54907](https://github.com/saltstack/salt/issues/54907)
  * Cleaned up bytes response data before sending to non-bytes compatible returners (postgres, mysql) [#55226](https://github.com/saltstack/salt/issues/55226)
  * Fixed malformed state return when testing file.managed with unavailable source file [#55269](https://github.com/saltstack/salt/issues/55269)
  * Included stdout in error message for Zypper calls in zypperpkg module. [#56016](https://github.com/saltstack/salt/issues/56016)
  * Fixed pillar.filter_by with salt-ssh [#56093](https://github.com/saltstack/salt/issues/56093)
  * Fix boto_route53 issue with (multiple) VPCs. [#57139](https://github.com/saltstack/salt/issues/57139)
  * Remove log from mine runner which was not used. [#57463](https://github.com/saltstack/salt/issues/57463)
  * Fixed x509.read_certificate error when reading a Microsoft CA issued certificate in the new cryptography x509 module. Please migrate to the new cryptography x509 module for this improvement. [#57535](https://github.com/saltstack/salt/issues/57535)
  * Updating Slack engine to use slack_bolt library. [#57842](https://github.com/saltstack/salt/issues/57842)
  * Fixed warning about replace=True with x509.certificate_managed in the new cryptography x509 module. [#58165](https://github.com/saltstack/salt/issues/58165)
  * Fix salt.modules.pip:is_installed doesn't handle locally installed packages [#58202](https://github.com/saltstack/salt/issues/58202)
  * Add missing MariaDB Grants to mysql module. MariaDB has added some grants in 10.4.x and 10.5.x that are not present here, which results in an error when creating. [#58297](https://github.com/saltstack/salt/issues/58297)
  * linux_shadow: Fix cases where malformed shadow entries cause `user.present`
    states to fail. [#58423](https://github.com/saltstack/salt/issues/58423)
  * Fixed salt.utils.compat.cmp to work with dictionaries [#58729](https://github.com/saltstack/salt/issues/58729)
  * Fixed formatting for terse output mode [#58953](https://github.com/saltstack/salt/issues/58953)
  * Fixed RecursiveDictDiffer with added nested dicts [#59017](https://github.com/saltstack/salt/issues/59017)
  * Fixed x509.certificate_managed has DoS effect on master in the new cryptography x509 module. Please migrate to the new cryptography x509 module for this improvement. [#59169](https://github.com/saltstack/salt/issues/59169)
  * Fixed saltnado websockets disconnecting immediately [#59183](https://github.com/saltstack/salt/issues/59183)
  * Fixed x509.certificate_managed rolls certificates every now and then in the new cryptography x509 module. Please migrate to the new cryptography x509 module for this improvement. [#59315](https://github.com/saltstack/salt/issues/59315)
  * Fix postgres_privileges.present not idempotent for functions [#59585](https://github.com/saltstack/salt/issues/59585)
  * Fixed influxdb_continuous_query.present state to provide the client args to the underlying module on create. [#59766](https://github.com/saltstack/salt/issues/59766)
  * Warn when using insecure (http:// based) key_urls for apt-based systems in pkgrepo.managed, and add a kwarg that determines the validity of such a url. [#59786](https://github.com/saltstack/salt/issues/59786)
  * add load balancing policy default option and ensure the module can be executed with arguments from CLI [#59909](https://github.com/saltstack/salt/issues/59909)
  * Fix salt-ssh when using imports with extra-filerefs. [#60003](https://github.com/saltstack/salt/issues/60003)
  * Fixed cache directory corruption startup error [#60170](https://github.com/saltstack/salt/issues/60170)
  * Update docs remove dry_run in docstring of file.blockreplace state. [#60227](https://github.com/saltstack/salt/issues/60227)
  * Adds Parrot to OS_Family_Map in grains. [#60249](https://github.com/saltstack/salt/issues/60249)
  * Fixed stdout and stderr being empty sometimes when use_vt=True for the cmd.run[*] functions [#60365](https://github.com/saltstack/salt/issues/60365)
  * Use return code in iptables --check to verify rule exists. [#60467](https://github.com/saltstack/salt/issues/60467)
  * Fix regression pip.installed does not pass env_vars when calling pip.list [#60557](https://github.com/saltstack/salt/issues/60557)
  * Fix xfs module when additional output included in mkfs.xfs command. [#60853](https://github.com/saltstack/salt/issues/60853)
  * Fixed parsing new format of terraform states in roster.terraform [#60915](https://github.com/saltstack/salt/issues/60915)
  * Fixed recognizing installed ARMv7 rpm packages in compatible architectures. [#60994](https://github.com/saltstack/salt/issues/60994)
  * Fixing changes dict in pkg state to be consistent when installing and test=True. [#60995](https://github.com/saltstack/salt/issues/60995)
  * Fix cron.present duplicating entries when changing timespec to special. [#60997](https://github.com/saltstack/salt/issues/60997)
  * Made salt-ssh respect --wipe again [#61083](https://github.com/saltstack/salt/issues/61083)
  * state.orchestrate_single only passes a pillar if it is set to the state
    function. This allows it to be used with state functions that don't accept a
    pillar keyword argument. [#61092](https://github.com/saltstack/salt/issues/61092)
  * Fix ipset state when the comment kwarg is set. [#61122](https://github.com/saltstack/salt/issues/61122)
  * Fix issue with archive.unzip where the password was not being encoded for the extract function [#61422](https://github.com/saltstack/salt/issues/61422)
  * Some Linux distributions (like AlmaLinux, Astra Linux, Debian, Mendel, Linux
    Mint, Pop!_OS, Rocky Linux) report different `oscodename`, `osfullname`,
    `osfinger` grains if lsb*release is installed or not. They have been changed to
    only derive these OS grains from `/etc/os*release`. [#61618](https://github.com/saltstack/salt/issues/61618)
  * Pop!_OS uses the full version (YY.MM) in the osfinger grain now, not just the year. This allows differentiating for example between 20.04 and 20.10. [#61619](https://github.com/saltstack/salt/issues/61619)
  * Fix ssh config roster to correctly parse the ssh config files that contain spaces. [#61650](https://github.com/saltstack/salt/issues/61650)
  * Fix SoftLayer configuration not raising an exception when a domain is missing [#61727](https://github.com/saltstack/salt/issues/61727)
  * Allow the minion to start or salt-call to run even if the user doesn't have permissions to read the root_dir value from the registry [#61789](https://github.com/saltstack/salt/issues/61789)
  * Need to move the creation of the proxy object for the ProxyMinion further down in the initialization for sub proxies to ensure that all modules, especially any custom proxy modules, are available before attempting to run the init function. [#61805](https://github.com/saltstack/salt/issues/61805)
  * Fixed malformed state return when merge-serializing to an improperly formatted file [#61814](https://github.com/saltstack/salt/issues/61814)
  * Made cmdmod._run[_all]_quiet work during minion startup on MacOS with runas specified (which fixed mac_service) [#61816](https://github.com/saltstack/salt/issues/61816)
  * When deleting the vault cache, also delete from the session cache [#61821](https://github.com/saltstack/salt/issues/61821)
  * Ignore errors on reading license info with dpkg_lowpkg to prevent tracebacks on getting package information. [#61827](https://github.com/saltstack/salt/issues/61827)
  * win_lgpo: Display conflicting policy names when more than one policy is found [#61859](https://github.com/saltstack/salt/issues/61859)
  * win_lgpo: Fixed intermittent KeyError when getting policy setting using lgpo.get_policy [#61860](https://github.com/saltstack/salt/issues/61860)
  * Fixed listing minions on OpenBSD [#61966](https://github.com/saltstack/salt/issues/61966)
  * Make Salt to return an error on "pkg" modules and states when targeting duplicated package names [#62019](https://github.com/saltstack/salt/issues/62019)
  * Fix return of REST-returned permissions when auth_list is set [#62022](https://github.com/saltstack/salt/issues/62022)
  * Normalize package names once on using pkg.installed/removed with yum to make it possible to install packages with the name containing a part similar to a name of architecture. [#62029](https://github.com/saltstack/salt/issues/62029)
  * Fix inconsitency regarding name and pkgs parameters between zypperpkg.upgrade() and yumpkg.upgrade() [#62030](https://github.com/saltstack/salt/issues/62030)
  * Fix attr=all handling in pkg.list_pkgs() (yum/zypper). [#62032](https://github.com/saltstack/salt/issues/62032)
  * Fixed the humanname being ignored in pkgrepo.managed on openSUSE Leap [#62053](https://github.com/saltstack/salt/issues/62053)
  * Fixed issue with some LGPO policies having whitespace at the beginning or end of the element alias [#62058](https://github.com/saltstack/salt/issues/62058)
  * Fix ordering of args to libcloud_storage.download_object module [#62074](https://github.com/saltstack/salt/issues/62074)
  * Ignore extend declarations in sls files that are excluded. [#62082](https://github.com/saltstack/salt/issues/62082)
  * Remove leftover usage of impacket [#62101](https://github.com/saltstack/salt/issues/62101)
  * Pass executable path from _get_path_exec() is used when calling the program.
    The $HOME env is no longer modified globally.
    Only trailing newlines are stripped from the fetched secret.
    Pass process arguments are handled in a secure way. [#62120](https://github.com/saltstack/salt/issues/62120)
  * Ignore some command return codes in openbsdrcctl_service to prevent spurious errors [#62131](https://github.com/saltstack/salt/issues/62131)
  * Fixed extra period in filename output in tls module. Instead of "server.crt." it will now be "server.crt". [#62139](https://github.com/saltstack/salt/issues/62139)
  * Make sure lingering PAexec-*.exe files in the Windows directory are cleaned up [#62152](https://github.com/saltstack/salt/issues/62152)
  * Restored Salt's DeprecationWarnings [#62185](https://github.com/saltstack/salt/issues/62185)
  * Fixed issue with forward slashes on Windows with file.recurse and clean=True [#62197](https://github.com/saltstack/salt/issues/62197)
  * Recognize OSMC as Debian-based [#62198](https://github.com/saltstack/salt/issues/62198)
  * Fixed Zypper module failing on RPM lock file being temporarily unavailable. [#62204](https://github.com/saltstack/salt/issues/62204)
  * Improved error handling and diagnostics in the proxmox salt-cloud driver [#62211](https://github.com/saltstack/salt/issues/62211)
  * Added EndeavourOS to the Arch os_family. [#62220](https://github.com/saltstack/salt/issues/62220)
  * Fix salt-ssh not detecting `platform-python` as a valid interpreter on EL8 [#62235](https://github.com/saltstack/salt/issues/62235)
  * Fix pkg.version_cmp on openEuler and a few other os flavors. [#62248](https://github.com/saltstack/salt/issues/62248)
  * Fix localhost detection in glusterfs.peers [#62273](https://github.com/saltstack/salt/issues/62273)
  * Fix Salt Package Manager (SPM) exception when calling spm create_repo . [#62281](https://github.com/saltstack/salt/issues/62281)
  * Fix matcher slowness due to loader invocation [#62283](https://github.com/saltstack/salt/issues/62283)
  * Fixes the Puppet module for non-aio Puppet packages for example running the Puppet module on FreeBSD. [#62323](https://github.com/saltstack/salt/issues/62323)
  * Issue 62334: Displays a debug log message instead of an error log message when the publisher fails to connect [#62334](https://github.com/saltstack/salt/issues/62334)
  * Fix pyobjects renderer access to opts and sls [#62336](https://github.com/saltstack/salt/issues/62336)
  * Fix use of random shuffle and sample functions as Jinja filters [#62372](https://github.com/saltstack/salt/issues/62372)
  * Fix groups with duplicate GIDs are not returned by get_group_list [#62377](https://github.com/saltstack/salt/issues/62377)
  * Fix the "zpool.present" state when enabling zpool features that are already active. [#62390](https://github.com/saltstack/salt/issues/62390)
  * Fix ability to execute remote file client methods in saltcheck [#62398](https://github.com/saltstack/salt/issues/62398)
  * Update all platforms to use pycparser 2.21 or greater for Py 3.9 or higher, fixes fips fault with openssl v3.x [#62400](https://github.com/saltstack/salt/issues/62400)
  * Due to changes in the Netmiko library for the exception paths, need to check the version of Netmiko python library and then import the exceptions from different locations depending on the result. [#62405](https://github.com/saltstack/salt/issues/62405)
  * When using preq on a state, then prereq state will first be run with test=True to determine if there are changes.  When there are changes, the state with the prereq option will be run prior to the prereq state.  If this state fails then the prereq state will not run and the state output uses the test=True run.  However, the proposed changes are included for the prereq state are included from the test=True run.  We should pull those out as there weren't actually changes since the prereq state did not run. [#62408](https://github.com/saltstack/salt/issues/62408)
  * Added directory mode for file.copy with makedirs [#62426](https://github.com/saltstack/salt/issues/62426)
  * Provide better error handling in the various napalm proxy minion functions when the device is not accessible. [#62435](https://github.com/saltstack/salt/issues/62435)
  * When handling aggregation, change the order to ensure that the requisites are aggregated first and then the state functions are aggregated.  Caching whether aggregate functions are available for particular states so we don't need to attempt to load them everytime. [#62439](https://github.com/saltstack/salt/issues/62439)
  * The patch allows to boostrap kubernetes clusters in the version above 1.13 via salt module [#62451](https://github.com/saltstack/salt/issues/62451)
  * sysctl.persist now updates the in-memory value on FreeBSD even if the on-disk value was already correct. [#62461](https://github.com/saltstack/salt/issues/62461)
  * Fixed parsing CDROM apt sources [#62474](https://github.com/saltstack/salt/issues/62474)
  * Update sanitizing masking for Salt SSH to include additional password like strings. [#62483](https://github.com/saltstack/salt/issues/62483)
  * Fix user/group checking on file state functions in the test mode. [#62499](https://github.com/saltstack/salt/issues/62499)
  * Fix user.present to allow removing groups using optional_groups parameter and enforcing idempotent group membership. [#62502](https://github.com/saltstack/salt/issues/62502)
  * Fix possible tracebacks if there is a package with '------' or '======' in the description is installed on the Debian based minion. [#62519](https://github.com/saltstack/salt/issues/62519)
  * Fixed the omitted "pool" parameter when cloning a VM with the proxmox salt-cloud driver [#62521](https://github.com/saltstack/salt/issues/62521)
  * Fix rendering of pyobjects states in saltcheck [#62523](https://github.com/saltstack/salt/issues/62523)
  * Fixes pillar where a corrupted CacheDisk file forces the pillar to be rebuilt [#62527](https://github.com/saltstack/salt/issues/62527)
  * Use str() method instead of repo_line for when python3-apt is installed or not in aptpkg.py. [#62546](https://github.com/saltstack/salt/issues/62546)
  * Remove the connection_timeout from netmiko_connection_args before netmiko_connection_args is added to __context__["netmiko_device"]["args"] which is passed along to the Netmiko library. [#62547](https://github.com/saltstack/salt/issues/62547)
  * Fix order specific mount.mounted options for persist [#62556](https://github.com/saltstack/salt/issues/62556)
  * Fixed salt-cloud cloning a proxmox VM with a specified new vmid. [#62558](https://github.com/saltstack/salt/issues/62558)
  * Fix runas with cmd module when using the onedir bundled packages [#62565](https://github.com/saltstack/salt/issues/62565)
  * Update setproctitle version for all platforms [#62576](https://github.com/saltstack/salt/issues/62576)
  * Fixed missing parameters when cloning a VM with the proxmox salt-cloud driver [#62580](https://github.com/saltstack/salt/issues/62580)
  * Handle PermissionError when importing crypt when FIPS is enabled. [#62587](https://github.com/saltstack/salt/issues/62587)
  * Correctly reraise exceptions in states.http [#62595](https://github.com/saltstack/salt/issues/62595)
  * Fixed syndic eauth. Now jobs will be published when a valid eauth user is targeting allowed minions/functions. [#62618](https://github.com/saltstack/salt/issues/62618)
  * updated rest_cherry/app to properly detect arg sent as a string as curl will do when only one arg is supplied. [#62624](https://github.com/saltstack/salt/issues/62624)
  * Prevent possible tracebacks in core grains module by ignoring non utf8 characters in /proc/1/environ, /proc/1/cmdline, /proc/cmdline [#62633](https://github.com/saltstack/salt/issues/62633)
  * Fixed vault ext pillar return data for KV v2 [#62651](https://github.com/saltstack/salt/issues/62651)
  * Fix saltcheck _get_top_states doesn't pass saltenv to state.show_top [#62654](https://github.com/saltstack/salt/issues/62654)
  * Fix groupadd.* functions hard code relative command name [#62657](https://github.com/saltstack/salt/issues/62657)
  * Fixed pdbedit.create trying to use a bytes-like hash as string. [#62670](https://github.com/saltstack/salt/issues/62670)
  * Fix depenency on legacy boto module in boto3 modules [#62672](https://github.com/saltstack/salt/issues/62672)
  * Modified "_get_flags" function so that it returns regex flags instead of integers [#62676](https://github.com/saltstack/salt/issues/62676)
  * Change startup ReqServer log messages from error to info level. [#62728](https://github.com/saltstack/salt/issues/62728)
  * Fix kmod.* functions hard code relative command name [#62772](https://github.com/saltstack/salt/issues/62772)
  * Remove mako as a dependency in Windows and macOS. [#62785](https://github.com/saltstack/salt/issues/62785)
  * Fix mac_brew_pkg to work with null taps [#62793](https://github.com/saltstack/salt/issues/62793)
  * Fixing a bug when listing the running schedule if "schedule.enable" and/or "schedule.disable" has been run, where the "enabled" items is being treated as a schedule item. [#62795](https://github.com/saltstack/salt/issues/62795)
  * Prevent annoying RuntimeWarning message about line buffering (buffering=1) not being supported in binary mode [#62817](https://github.com/saltstack/salt/issues/62817)
  * Include UID and GID checks in modules.file.check_perms as well as comparing
    ownership by username and group name. [#62818](https://github.com/saltstack/salt/issues/62818)
  * Fix presence events on TCP transport by removing a client's presence when minion disconnects from publish channel correctly [#62826](https://github.com/saltstack/salt/issues/62826)
  * Remove Azure deprecation messages from functions that always run w/ salt-cloud [#62845](https://github.com/saltstack/salt/issues/62845)
  * Use select instead of iterating over entrypoints as a dictionary for importlib_metadata>=5.0.0 [#62854](https://github.com/saltstack/salt/issues/62854)
  * Fixed master job scheduler using when [#62858](https://github.com/saltstack/salt/issues/62858)
  * LGPO: Added support for missing domain controller policies: VulnerableChannelAllowList and LdapEnforceChannelBinding [#62873](https://github.com/saltstack/salt/issues/62873)
  * Fix unnecessarily complex gce metadata grains code to use googles metadata service more effectively. [#62878](https://github.com/saltstack/salt/issues/62878)
  * Fixed dockermod version_info function for docker-py 6.0.0+ [#62882](https://github.com/saltstack/salt/issues/62882)
  * Moving setting the LOAD_BALANCING_POLICY_MAP dictionary into the try except block that determines if the cassandra_cql module should be made available. [#62886](https://github.com/saltstack/salt/issues/62886)
  * Updating various MongoDB module functions to work with latest version of pymongo. [#62900](https://github.com/saltstack/salt/issues/62900)
  * Restored channel for Syndic minions to send job returns to the Salt master. [#62933](https://github.com/saltstack/salt/issues/62933)
  * removed _resolve_deps as it required a library that is not generally avalible. and switched to apt-get for everything as that can auto resolve dependencies. [#62934](https://github.com/saltstack/salt/issues/62934)
  * Updated pyzmq to version 22.0.3 on Windows builds because the old version was causing salt-minion/salt-call to hang [#62937](https://github.com/saltstack/salt/issues/62937)
  * Allow root user to modify crontab lines for non-root users (except AIX and Solaris). Align crontab line changes with the file ones and also with listing crontab. [#62940](https://github.com/saltstack/salt/issues/62940)
  * Fix systemd_service.* functions hard code relative command name [#62942](https://github.com/saltstack/salt/issues/62942)
  * Fix file.symlink backupname operation can copy remote contents to local disk [#62953](https://github.com/saltstack/salt/issues/62953)
  * Issue #62968: Fix issue where cloud deployments were putting the keys in the wrong location on Windows hosts [#62968](https://github.com/saltstack/salt/issues/62968)
  * Fixed gpg_passphrase issue with gpg decrypt/encrypt functions [#62977](https://github.com/saltstack/salt/issues/62977)
  * Fix file.tidied FileNotFoundError [#62986](https://github.com/saltstack/salt/issues/62986)
  * Fixed bug where module.wait states were detected as running legacy module.run syntax [#62988](https://github.com/saltstack/salt/issues/62988)
  * Fixed issue with win_wua module where it wouldn't load if the CryptSvc was set to Manual start [#62993](https://github.com/saltstack/salt/issues/62993)
  * The `__opts__` dunder dictionary is now added to the loader's `pack` if not
    already present, which makes it accessible via the
    `salt.loader.context.NamedLoaderContext` class. [#63013](https://github.com/saltstack/salt/issues/63013)
  * Issue #63024: Fix issue where grains and config data were being place in the wrong location on Windows hosts [#63024](https://github.com/saltstack/salt/issues/63024)
  * Fix btrfs.subvolume_snapshot command failing [#63025](https://github.com/saltstack/salt/issues/63025)
  * Fix file.retention_schedule always reports changes [#63033](https://github.com/saltstack/salt/issues/63033)
  * Fix mongo authentication for mongo ext_pillar and mongo returner

    This fix also include the ability to use the mongo connection string for mongo ext_pillar [#63058](https://github.com/saltstack/salt/issues/63058)
  * Fixed x509.create_csr creates invalid CSR by default in the new cryptography x509 module. [#63103](https://github.com/saltstack/salt/issues/63103)
  * TCP transport documentation now contains proper master/minion-side filtering information [#63120](https://github.com/saltstack/salt/issues/63120)
  * Fixed gpg.verify does not respect gnupghome [#63145](https://github.com/saltstack/salt/issues/63145)
  * User responsible for the runner is now correctly reported in the events on the event bus for the runner. [#63148](https://github.com/saltstack/salt/issues/63148)
  * Made pillar cache pass extra minion data as well [#63208](https://github.com/saltstack/salt/issues/63208)
  * Fix serious performance issues with the file.tidied module [#63231](https://github.com/saltstack/salt/issues/63231)
  * Fix rpm_lowpkg version comparison logic when using rpm-vercmp and only one version has a release number. [#63317](https://github.com/saltstack/salt/issues/63317)
  * Import StrictVersion and LooseVersion from setuptools.distutils.verison or setuptools._distutils.version, if first not available [#63350](https://github.com/saltstack/salt/issues/63350)
  * ``service.status`` on Windows does no longer throws a CommandExecutionError if
    the service is not found on the system. It now returns "Not Found" instead. [#63577](https://github.com/saltstack/salt/issues/63577)
  * When the shell is passed as powershell or pwsh, only wrapper the shell in quotes if cmd.run is running on Windows.  When quoted on Linux hosts, this results in an error when the keyword arguments are appended. [#63590](https://github.com/saltstack/salt/issues/63590)
  * LGPO: Added support for "Relax minimum password length limits" [#63596](https://github.com/saltstack/salt/issues/63596)
  * Fixed the ability to set a scheduled task to auto delete if not scheduled to run again (``delete_after``) [#63650](https://github.com/saltstack/salt/issues/63650)
  * When a job is disabled only increase it's _next_fire_time value if the job would have run at the current time, eg. the current _next_fire_time == now. [#63699](https://github.com/saltstack/salt/issues/63699)
  * have salt.template.compile_template_str cleanup its temp files. [#63724](https://github.com/saltstack/salt/issues/63724)
  * Check file is not empty before attempting to read pillar disk cache file [#63729](https://github.com/saltstack/salt/issues/63729)
  * Fixed an issue with generating fingerprints for public keys with different line endings [#63742](https://github.com/saltstack/salt/issues/63742)
  * Add `fileserver_interval` and `maintenance_interval` master configuration options. These options control how often to restart the FileServerUpdate and Maintenance processes. Some file server and pillar configurations are known to cause memory leaks over time. A notable example of this are configurations that use pygit2. Salt can not guarantee dependency libraries like pygit2 won't leak memory. Restarting any long running processes that use pygit2 guarantees we can keep the master's memory usage in check. [#63747](https://github.com/saltstack/salt/issues/63747)
  * mac_xattr.list and mac_xattr.read will replace undecode-able bytes to avoid raising CommandExecutionError. [#63779](https://github.com/saltstack/salt/issues/63779) [#63779](https://github.com/saltstack/salt/issues/63779)
  * Change default GPG keyserver from pgp.mit.edu to keys.openpgp.org. [#63806](https://github.com/saltstack/salt/issues/63806)
  * fix cherrypy 400 error output to be less generic. [#63835](https://github.com/saltstack/salt/issues/63835)
  * Ensure kwargs is passed along to _call_apt when passed into install function. [#63847](https://github.com/saltstack/salt/issues/63847)
  * remove eval and update logging to be more informative on bad config [#63879](https://github.com/saltstack/salt/issues/63879)
  * add linux_distribution to util to stop dep warning [#63904](https://github.com/saltstack/salt/issues/63904)
  * Fix valuerror when trying to close fileclient. Remove usage of __del__ and close the filclient properly. [#63920](https://github.com/saltstack/salt/issues/63920)
  * Handle the situation when a sub proxy minion does not init properly, eg. an exception happens, and the sub proxy object is not available. [#63923](https://github.com/saltstack/salt/issues/63923)
  * Clarifying documentation for extension_modules configuration option. [#63929](https://github.com/saltstack/salt/issues/63929)
  * Windows pkg module now properly handles versions containing strings [#63935](https://github.com/saltstack/salt/issues/63935)
  * Handle the scenario when the check_cmd requisite is used with a state function when the state has a local check_cmd function but that function isn't used by that function. [#63948](https://github.com/saltstack/salt/issues/63948)
  * Issue #63981: Allow users to pass verify_ssl to pkg.install/pkg.installed on Windows [#63981](https://github.com/saltstack/salt/issues/63981)
  * Hardened permissions on workers.ipc and master_event_pub.ipc. [#64063](https://github.com/saltstack/salt/issues/64063)

  # Added

  * Introduce a `LIB_STATE_DIR` syspaths variable which defaults to `CONFIG_DIR`,
    but can be individually customized during installation by specifying
    `*-salt-lib-state-dir` during installation. Change the default `pki_dir` to
    `<LIB_STATE_DIR>/pki/master` (for the master) and `<LIB_STATE_DIR>/pki/minion`
    (for the minion). [#3396](https://github.com/saltstack/salt/issues/3396)
  * Allow users to enable 'queue=True' for all state runs via config file [#31468](https://github.com/saltstack/salt/issues/31468)
  * Added pillar templating to vault policies [#43287](https://github.com/saltstack/salt/issues/43287)
  * Add support for NVMeF as a transport protocol for hosts in a Pure Storage FlashArray [#51088](https://github.com/saltstack/salt/issues/51088)
  * A new salt-ssh roster that generates a roster by parses a known_hosts file. [#54679](https://github.com/saltstack/salt/issues/54679)
  * Added Windows Event Viewer support [#54713](https://github.com/saltstack/salt/issues/54713)
  * Added the win_lgpo_reg state and execution modules which will allow registry based group policy to be set directly in the Registry.pol file [#56013](https://github.com/saltstack/salt/issues/56013)
  * Added resource tagging functions to boto_dynamodb execution module [#57500](https://github.com/saltstack/salt/issues/57500)
  * Added `openvswitch_db` state module and functions `bridge_to_parent`,
    `bridge_to_vlan`, `db_get`, and `db_set` to the `openvswitch` execution module.
    Also added optional `parent` and `vlan` parameters to the
    `openvswitch_bridge.present` state module function and the
    `openvswitch.bridge_create` execution module function. [#58986](https://github.com/saltstack/salt/issues/58986)
  * State module to manage SysFS attributes [#60154](https://github.com/saltstack/salt/issues/60154)
  * Added ability for `salt.wait_for_event` to handle `event_id`s that have a list value. [#60430](https://github.com/saltstack/salt/issues/60430)
  * Added suport for Linux ppc64le core grains (cpu_model, virtual, productname, manufacturer, serialnumber) and arm core grains (serialnumber, productname) [#60518](https://github.com/saltstack/salt/issues/60518)
  * Added autostart option to virt.defined and virt.running states, along with virt.update execution modules. [#60700](https://github.com/saltstack/salt/issues/60700)
  * Added .0 back to our versioning scheme for future versions (e.g. 3006.0) [#60722](https://github.com/saltstack/salt/issues/60722)
  * Initial work to allow parallel startup of proxy minions when used as sub proxies with Deltaproxy. [#61153](https://github.com/saltstack/salt/issues/61153)
  * Added node label support for GCE [#61245](https://github.com/saltstack/salt/issues/61245)
  * Support the --priority flag when adding sources to Chocolatey. [#61319](https://github.com/saltstack/salt/issues/61319)
  * Add namespace option to ext_pillar.http_json [#61335](https://github.com/saltstack/salt/issues/61335)
  * Added a filter function to ps module to get a list of processes on a minion according to their state. [#61420](https://github.com/saltstack/salt/issues/61420)
  * Add postgres.timeout option to postgres module for limiting postgres query times [#61433](https://github.com/saltstack/salt/issues/61433)
  * Added new optional vault option, ``config_location``. This can be either ``master`` or ``local`` and defines where vault will look for connection details, either requesting them from the master or using the local config. [#61857](https://github.com/saltstack/salt/issues/61857)
  * Add ipwrap() jinja filter to wrap IPv6 addresses with brackets. [#61931](https://github.com/saltstack/salt/issues/61931)
  * 'tcp' transport is now available in ipv6-only network [#62009](https://github.com/saltstack/salt/issues/62009)
  * Add `diff_attr` parameter to pkg.upgrade() (zypper/yum). [#62031](https://github.com/saltstack/salt/issues/62031)
  * Config option pass_variable_prefix allows to distinguish variables that contain paths to pass secrets.
    Config option pass_strict_fetch allows to error out when a secret cannot be fetched from pass.
    Config option pass_dir allows setting the PASSWORD_STORE_DIR env for pass.
    Config option pass_gnupghome allows setting the $GNUPGHOME env for pass. [#62120](https://github.com/saltstack/salt/issues/62120)
  * Add file.pruned state and expanded file.rmdir exec module functionality [#62178](https://github.com/saltstack/salt/issues/62178)
  * Added "dig.PTR" function to resolve PTR records for IPs, as well as tests and documentation [#62275](https://github.com/saltstack/salt/issues/62275)
  * Added the ability to remove a KB using the DISM state/execution modules [#62366](https://github.com/saltstack/salt/issues/62366)
  * Add "<tiamat> python" subcommand to allow execution or arbitrary scripts via bundled Python runtime [#62381](https://github.com/saltstack/salt/issues/62381)
  * Add ability to provide conditions which convert normal state actions to no-op when true [#62446](https://github.com/saltstack/salt/issues/62446)
  * Added debug log messages displaying the command being run when installing packages on Windows [#62480](https://github.com/saltstack/salt/issues/62480)
  * Add biosvendor grain [#62496](https://github.com/saltstack/salt/issues/62496)
  * Add ifelse Jinja function as found in CFEngine [#62508](https://github.com/saltstack/salt/issues/62508)
  * Implementation of Amazon EC2 instance detection and setting `virtual_subtype` grain accordingly including the product if possible to identify. [#62539](https://github.com/saltstack/salt/issues/62539)
  * Adds __env__substitution to ext_pillar.stack; followup of #61531, improved exception handling for stacked template (jinja) template rendering and yaml parsing in ext_pillar.stack [#62578](https://github.com/saltstack/salt/issues/62578)
  * Increase file.tidied flexibility with regard to age and size [#62678](https://github.com/saltstack/salt/issues/62678)
  * Added "connected_devices" feature to netbox pillar module. It contains extra information about devices connected to the minion [#62761](https://github.com/saltstack/salt/issues/62761)
  * Add atomic file operation for symlink changes [#62768](https://github.com/saltstack/salt/issues/62768)
  * Add password/account locking/unlocking in user.present state on supported operating systems [#62856](https://github.com/saltstack/salt/issues/62856)
  * Added onchange configuration for script engine [#62867](https://github.com/saltstack/salt/issues/62867)
  * Added output and bare functionality to export_key gpg module function [#62978](https://github.com/saltstack/salt/issues/62978)
  * Add keyvalue serializer for environment files [#62983](https://github.com/saltstack/salt/issues/62983)
  * Add ability to ignore symlinks in file.tidied [#63042](https://github.com/saltstack/salt/issues/63042)
  * salt-cloud support IMDSv2 tokens when using 'use-instance-role-credentials' [#63067](https://github.com/saltstack/salt/issues/63067)
  * Fix running fast tests twice and add git labels to suite. [#63081](https://github.com/saltstack/salt/issues/63081)
  * Add ability for file.symlink to not set ownership on existing links [#63093](https://github.com/saltstack/salt/issues/63093)
  * Restore the previous slack engine and deprecate it, rename replace the slack engine to slack_bolt until deprecation [#63095](https://github.com/saltstack/salt/issues/63095)
  * Add functions that will return the underlying block device, mount point, and filesystem type for a given path [#63098](https://github.com/saltstack/salt/issues/63098)
  * Add ethtool execution and state module functions for pause [#63128](https://github.com/saltstack/salt/issues/63128)
  * Add boardname grain [#63131](https://github.com/saltstack/salt/issues/63131)
  * Added management of ECDSA/EdDSA private keys with x509 modules in the new cryptography x509 module. Please migrate to the new cryptography x509 module for this improvement. [#63248](https://github.com/saltstack/salt/issues/63248)
  * Added x509 modules support for different output formats in the new cryptography x509 module. Please migrate to the new cryptography x509 module for this improvement. [#63249](https://github.com/saltstack/salt/issues/63249)
  * Added deprecation_warning test state for ensuring that deprecation warnings are correctly emitted. [#63315](https://github.com/saltstack/salt/issues/63315)
  * Adds a state_events option to state.highstate, state.apply, state.sls, state.sls_id.
    This allows users to enable state_events on a per use basis rather than having to
    enable them globally for all state runs. [#63316](https://github.com/saltstack/salt/issues/63316)
  * Allow max queue size setting for state runs to prevent performance problems from queue growth [#63356](https://github.com/saltstack/salt/issues/63356)
  * Add support of exposing meta_server_grains for Azure VMs [#63606](https://github.com/saltstack/salt/issues/63606)
  * Include the version of `relenv` in the versions report. [#63827](https://github.com/saltstack/salt/issues/63827)
  * Added debug log messages displaying the command being run when removing packages on Windows [#63866](https://github.com/saltstack/salt/issues/63866)
  * Adding the ability to exclude arguments from a state that end up passed to cmd.retcode when requisites such as onlyif or unless are used. [#63956](https://github.com/saltstack/salt/issues/63956)
  * Add --next-release argument to salt/version.py, which prints the next upcoming release. [#64023](https://github.com/saltstack/salt/issues/64023)

  # Security

  * Upgrade Requirements Due to Security Issues.

    * Upgrade to `cryptography>=39.0.1` due to:
      * https://github.com/advisories/GHSA*x4qr-2fvf-3mr5
      * https://github.com/advisories/GHSA*w7pp-m8wf-vj6r
    * Upgrade to `pyopenssl==23.0.0` due to the cryptography upgrade.
    * Update to `markdown*it-py==2.2.0` due to:
      * https://github.com/advisories/GHSA*jrwr-5x3p-hvc3
      * https://github.com/advisories/GHSA*vrjv-mxr7-vjf8 [#63882](https://github.com/saltstack/salt/issues/63882)


 -- Salt Project Packaging <saltproject-packaging@vmware.com>  Tue, 18 Apr 2023 20:56:10 +0000

salt (1:3006.0rc3) stable; urgency=medium


  # Removed

  * Remove and deprecate the __orchestration__ key from salt.runner and salt.wheel return data. To get it back, set features.enable_deprecated_orchestration_flag master configuration option to True. The flag will be completely removed in Salt 3008 Argon. [#59917](https://github.com/saltstack/salt/issues/59917)
  * Removed distutils and replaced with setuptools, given distutils is deprecated and removed in Python 3.12 [#60476](https://github.com/saltstack/salt/issues/60476)
  * Removed ``runtests`` targets from ``noxfile.py`` [#62239](https://github.com/saltstack/salt/issues/62239)
  * Removed the PyObjC dependency.

    This addresses problems with building a one dir build for macOS.
    It became problematic because depending on the macOS version, it pulls different dependencies, and we would either have to build a macos onedir for each macOS supported release, or ship a crippled onedir(because it would be tied to the macOS version where the onedir was built).
    Since it's currently not being used, it's removed. [#62432](https://github.com/saltstack/salt/issues/62432)
  * Removed `SixRedirectImporter` from Salt. Salt hasn't shipped `six` since Salt 3004. [#63874](https://github.com/saltstack/salt/issues/63874)

  # Deprecated

  * renamed `keep_jobs`, specifying job cache TTL in hours, to `keep_jobs_seconds`, specifying TTL in seconds.
    `keep_jobs` will be removed in the Argon release [#55295](https://github.com/saltstack/salt/issues/55295)
  * Removing all references to napalm-base which is no longer supported. [#61542](https://github.com/saltstack/salt/issues/61542)
  * The 'ip_bracket' function has been moved from salt/utils/zeromq.py in salt/utils/network.py [#62009](https://github.com/saltstack/salt/issues/62009)
  * The `expand_repo_def` function in `salt.modules.aptpkg` is now deprecated. It's only used in `salt.states.pkgrepo` and it has no use of being exposed to the CLI. [#62485](https://github.com/saltstack/salt/issues/62485)
  * Deprecated defunct Django returner [#62644](https://github.com/saltstack/salt/issues/62644)
  * Deprecate core ESXi and associated states and modules, vcenter and vsphere support in favor of Salt VMware Extensions [#62754](https://github.com/saltstack/salt/issues/62754)
  * Removing manufacture grain which has been deprecated. [#62914](https://github.com/saltstack/salt/issues/62914)
  * Removing deprecated utils/boto3_elasticsearch.py [#62915](https://github.com/saltstack/salt/issues/62915)
  * Removing support for the now deprecated _ext_nodes from salt/master.py. [#62917](https://github.com/saltstack/salt/issues/62917)
  * Deprecating the Salt Slack engine in favor of the Salt Slack Bolt Engine. [#63095](https://github.com/saltstack/salt/issues/63095)
  * `salt.utils.version.StrictVersion` is now deprecated and it's use should be replaced with `salt.utils.version.Version`. [#63383](https://github.com/saltstack/salt/issues/63383)

  # Changed

  * More intelligent diffing in changes of file.serialize state. [#48609](https://github.com/saltstack/salt/issues/48609)
  * Move deprecation of the neutron module to Argon. Please migrate to the neutronng module instead. [#49430](https://github.com/saltstack/salt/issues/49430)
  * ``umask`` is now a global state argument, instead of only applying to ``cmd``
    states. [#57803](https://github.com/saltstack/salt/issues/57803)
  * Update pillar.obfuscate to accept kwargs in addition to args.  This is useful when passing in keyword arguments like saltenv that are then passed along to pillar.items. [#58971](https://github.com/saltstack/salt/issues/58971)
  * Improve support for listing macOS brew casks [#59439](https://github.com/saltstack/salt/issues/59439)
  * Add missing MariaDB Grants to mysql module.
    MariaDB has added some grants in 10.4.x and 10.5.x that are not present here, which results in an error when creating.
    Also improved exception handling in `grant_add` which did not log the original error message and replaced it with a generic error. [#61409](https://github.com/saltstack/salt/issues/61409)
  * Use VENV_PIP_TARGET environment variable as a default target for pip if present. [#62089](https://github.com/saltstack/salt/issues/62089)
  * Disabled FQDNs grains on macOS by default [#62168](https://github.com/saltstack/salt/issues/62168)
  * Replaced pyroute2.IPDB with pyroute2.NDB, as the former is deprecated [#62218](https://github.com/saltstack/salt/issues/62218)
  * Enhance capture of error messages for Zypper calls in zypperpkg module. [#62346](https://github.com/saltstack/salt/issues/62346)
  * Removed GPG_1_3_1 check [#62895](https://github.com/saltstack/salt/issues/62895)
  * Requisite state chunks now all consistently contain `__id__`, `__sls__` and `name`. [#63012](https://github.com/saltstack/salt/issues/63012)
  * netapi_enable_clients option to allow enabling/disabling of clients in salt-api.
    By default all clients will now be disabled. Users of salt*api will need
    to update their master config to enable the clients that they use. Not adding
    the netapi_enable_clients option with required clients to the master config will
    disable salt*api. [#63050](https://github.com/saltstack/salt/issues/63050)
  * Stop relying on `salt/_version.py` to write Salt's version. Instead use `salt/_version.txt` which only contains the version string. [#63383](https://github.com/saltstack/salt/issues/63383)
  * Set enable_fqdns_grains to be False by default. [#63595](https://github.com/saltstack/salt/issues/63595)
  * Changelog snippet files must now have a `.md` file extension to be more explicit on what type of rendering is done when they are included in the main `CHANGELOG.md` file. [#63710](https://github.com/saltstack/salt/issues/63710)
  * Upgraded to `relenv==0.9.0` [#63883](https://github.com/saltstack/salt/issues/63883)

  # Fixed

  * Add kwargs to handle extra parameters for http.query [#36138](https://github.com/saltstack/salt/issues/36138)
  * Fix mounted bind mounts getting active mount options added [#39292](https://github.com/saltstack/salt/issues/39292)
  * Fix `sysctl.present` converts spaces to tabs. [#40054](https://github.com/saltstack/salt/issues/40054)
  * Fixes state pkg.purged to purge removed packages on Debian family systems [#42306](https://github.com/saltstack/salt/issues/42306)
  * Fix fun_args missing from syndic returns [#45823](https://github.com/saltstack/salt/issues/45823)
  * Fix mount.mounted with 'mount: False' reports unmounted file system as unchanged when running with test=True [#47201](https://github.com/saltstack/salt/issues/47201)
  * Issue #49310: Allow users to touch a file with Unix date of birth [#49310](https://github.com/saltstack/salt/issues/49310)
  * Do not raise an exception in pkg.info_installed on nonzero return code [#51620](https://github.com/saltstack/salt/issues/51620)
  * Passes the value of the force parameter from file.copy to its call to file.remove so that files with the read-only attribute are handled. [#51739](https://github.com/saltstack/salt/issues/51739)
  * Fixed x509.certificate_managed creates new certificate every run in the new cryptography x509 module. Please migrate to the new cryptography x509 module for this improvement. [#52167](https://github.com/saltstack/salt/issues/52167)
  * Don't check for cached pillar errors on state.apply [#52354](https://github.com/saltstack/salt/issues/52354), [#57180](https://github.com/saltstack/salt/issues/57180), [#59339](https://github.com/saltstack/salt/issues/59339)
  * Swapping out args and kwargs for arg and kwarg respectively in the Slack engine when the command passed is a runner. [#52400](https://github.com/saltstack/salt/issues/52400)
  * Ensure when we're adding chunks to the rules when running aggregation with the iptables state module we use a copy of the chunk otherwise we end up with a recursive mess. [#53353](https://github.com/saltstack/salt/issues/53353)
  * When user_create or user_remove fail, return False instead of returning the error. [#53377](https://github.com/saltstack/salt/issues/53377)
  * Include sync_roster when sync_all is called. [#53914](https://github.com/saltstack/salt/issues/53914)
  * Avoid warning noise in lograte.get [#53988](https://github.com/saltstack/salt/issues/53988)
  * Fixed listing revoked keys with gpg.list_keys [#54347](https://github.com/saltstack/salt/issues/54347)
  * Fix mount.mounted does not handle blanks properly [#54508](https://github.com/saltstack/salt/issues/54508)
  * Fixed grain num_cpus get wrong CPUs count in case of inconsistent CPU numbering. [#54682](https://github.com/saltstack/salt/issues/54682)
  * Fix spelling error for python_shell argument in dpkg_lower module [#54907](https://github.com/saltstack/salt/issues/54907)
  * Cleaned up bytes response data before sending to non-bytes compatible returners (postgres, mysql) [#55226](https://github.com/saltstack/salt/issues/55226)
  * Fixed malformed state return when testing file.managed with unavailable source file [#55269](https://github.com/saltstack/salt/issues/55269)
  * Included stdout in error message for Zypper calls in zypperpkg module. [#56016](https://github.com/saltstack/salt/issues/56016)
  * Fixed pillar.filter_by with salt-ssh [#56093](https://github.com/saltstack/salt/issues/56093)
  * Fix boto_route53 issue with (multiple) VPCs. [#57139](https://github.com/saltstack/salt/issues/57139)
  * Remove log from mine runner which was not used. [#57463](https://github.com/saltstack/salt/issues/57463)
  * Fixed x509.read_certificate error when reading a Microsoft CA issued certificate in the new cryptography x509 module. Please migrate to the new cryptography x509 module for this improvement. [#57535](https://github.com/saltstack/salt/issues/57535)
  * Updating Slack engine to use slack_bolt library. [#57842](https://github.com/saltstack/salt/issues/57842)
  * Fixed warning about replace=True with x509.certificate_managed in the new cryptography x509 module. [#58165](https://github.com/saltstack/salt/issues/58165)
  * Fix salt.modules.pip:is_installed doesn't handle locally installed packages [#58202](https://github.com/saltstack/salt/issues/58202)
  * Add missing MariaDB Grants to mysql module. MariaDB has added some grants in 10.4.x and 10.5.x that are not present here, which results in an error when creating. [#58297](https://github.com/saltstack/salt/issues/58297)
  * linux_shadow: Fix cases where malformed shadow entries cause `user.present`
    states to fail. [#58423](https://github.com/saltstack/salt/issues/58423)
  * Fixed salt.utils.compat.cmp to work with dictionaries [#58729](https://github.com/saltstack/salt/issues/58729)
  * Fixed formatting for terse output mode [#58953](https://github.com/saltstack/salt/issues/58953)
  * Fixed RecursiveDictDiffer with added nested dicts [#59017](https://github.com/saltstack/salt/issues/59017)
  * Fixed x509.certificate_managed has DoS effect on master in the new cryptography x509 module. Please migrate to the new cryptography x509 module for this improvement. [#59169](https://github.com/saltstack/salt/issues/59169)
  * Fixed saltnado websockets disconnecting immediately [#59183](https://github.com/saltstack/salt/issues/59183)
  * Fixed x509.certificate_managed rolls certificates every now and then in the new cryptography x509 module. Please migrate to the new cryptography x509 module for this improvement. [#59315](https://github.com/saltstack/salt/issues/59315)
  * Fix postgres_privileges.present not idempotent for functions [#59585](https://github.com/saltstack/salt/issues/59585)
  * Fixed influxdb_continuous_query.present state to provide the client args to the underlying module on create. [#59766](https://github.com/saltstack/salt/issues/59766)
  * Warn when using insecure (http:// based) key_urls for apt-based systems in pkgrepo.managed, and add a kwarg that determines the validity of such a url. [#59786](https://github.com/saltstack/salt/issues/59786)
  * add load balancing policy default option and ensure the module can be executed with arguments from CLI [#59909](https://github.com/saltstack/salt/issues/59909)
  * Fix salt-ssh when using imports with extra-filerefs. [#60003](https://github.com/saltstack/salt/issues/60003)
  * Fixed cache directory corruption startup error [#60170](https://github.com/saltstack/salt/issues/60170)
  * Update docs remove dry_run in docstring of file.blockreplace state. [#60227](https://github.com/saltstack/salt/issues/60227)
  * Adds Parrot to OS_Family_Map in grains. [#60249](https://github.com/saltstack/salt/issues/60249)
  * Fixed stdout and stderr being empty sometimes when use_vt=True for the cmd.run[*] functions [#60365](https://github.com/saltstack/salt/issues/60365)
  * Use return code in iptables --check to verify rule exists. [#60467](https://github.com/saltstack/salt/issues/60467)
  * Fix regression pip.installed does not pass env_vars when calling pip.list [#60557](https://github.com/saltstack/salt/issues/60557)
  * Fix xfs module when additional output included in mkfs.xfs command. [#60853](https://github.com/saltstack/salt/issues/60853)
  * Fixed parsing new format of terraform states in roster.terraform [#60915](https://github.com/saltstack/salt/issues/60915)
  * Fixed recognizing installed ARMv7 rpm packages in compatible architectures. [#60994](https://github.com/saltstack/salt/issues/60994)
  * Fixing changes dict in pkg state to be consistent when installing and test=True. [#60995](https://github.com/saltstack/salt/issues/60995)
  * Fix cron.present duplicating entries when changing timespec to special. [#60997](https://github.com/saltstack/salt/issues/60997)
  * Made salt-ssh respect --wipe again [#61083](https://github.com/saltstack/salt/issues/61083)
  * state.orchestrate_single only passes a pillar if it is set to the state
    function. This allows it to be used with state functions that don't accept a
    pillar keyword argument. [#61092](https://github.com/saltstack/salt/issues/61092)
  * Fix ipset state when the comment kwarg is set. [#61122](https://github.com/saltstack/salt/issues/61122)
  * Fix issue with archive.unzip where the password was not being encoded for the extract function [#61422](https://github.com/saltstack/salt/issues/61422)
  * Some Linux distributions (like AlmaLinux, Astra Linux, Debian, Mendel, Linux
    Mint, Pop!_OS, Rocky Linux) report different `oscodename`, `osfullname`,
    `osfinger` grains if lsb*release is installed or not. They have been changed to
    only derive these OS grains from `/etc/os*release`. [#61618](https://github.com/saltstack/salt/issues/61618)
  * Pop!_OS uses the full version (YY.MM) in the osfinger grain now, not just the year. This allows differentiating for example between 20.04 and 20.10. [#61619](https://github.com/saltstack/salt/issues/61619)
  * Fix ssh config roster to correctly parse the ssh config files that contain spaces. [#61650](https://github.com/saltstack/salt/issues/61650)
  * Fix SoftLayer configuration not raising an exception when a domain is missing [#61727](https://github.com/saltstack/salt/issues/61727)
  * Allow the minion to start or salt-call to run even if the user doesn't have permissions to read the root_dir value from the registry [#61789](https://github.com/saltstack/salt/issues/61789)
  * Need to move the creation of the proxy object for the ProxyMinion further down in the initialization for sub proxies to ensure that all modules, especially any custom proxy modules, are available before attempting to run the init function. [#61805](https://github.com/saltstack/salt/issues/61805)
  * Fixed malformed state return when merge-serializing to an improperly formatted file [#61814](https://github.com/saltstack/salt/issues/61814)
  * Made cmdmod._run[_all]_quiet work during minion startup on MacOS with runas specified (which fixed mac_service) [#61816](https://github.com/saltstack/salt/issues/61816)
  * When deleting the vault cache, also delete from the session cache [#61821](https://github.com/saltstack/salt/issues/61821)
  * Ignore errors on reading license info with dpkg_lowpkg to prevent tracebacks on getting package information. [#61827](https://github.com/saltstack/salt/issues/61827)
  * win_lgpo: Display conflicting policy names when more than one policy is found [#61859](https://github.com/saltstack/salt/issues/61859)
  * win_lgpo: Fixed intermittent KeyError when getting policy setting using lgpo.get_policy [#61860](https://github.com/saltstack/salt/issues/61860)
  * Fixed listing minions on OpenBSD [#61966](https://github.com/saltstack/salt/issues/61966)
  * Make Salt to return an error on "pkg" modules and states when targeting duplicated package names [#62019](https://github.com/saltstack/salt/issues/62019)
  * Fix return of REST-returned permissions when auth_list is set [#62022](https://github.com/saltstack/salt/issues/62022)
  * Normalize package names once on using pkg.installed/removed with yum to make it possible to install packages with the name containing a part similar to a name of architecture. [#62029](https://github.com/saltstack/salt/issues/62029)
  * Fix inconsitency regarding name and pkgs parameters between zypperpkg.upgrade() and yumpkg.upgrade() [#62030](https://github.com/saltstack/salt/issues/62030)
  * Fix attr=all handling in pkg.list_pkgs() (yum/zypper). [#62032](https://github.com/saltstack/salt/issues/62032)
  * Fixed the humanname being ignored in pkgrepo.managed on openSUSE Leap [#62053](https://github.com/saltstack/salt/issues/62053)
  * Fixed issue with some LGPO policies having whitespace at the beginning or end of the element alias [#62058](https://github.com/saltstack/salt/issues/62058)
  * Fix ordering of args to libcloud_storage.download_object module [#62074](https://github.com/saltstack/salt/issues/62074)
  * Ignore extend declarations in sls files that are excluded. [#62082](https://github.com/saltstack/salt/issues/62082)
  * Remove leftover usage of impacket [#62101](https://github.com/saltstack/salt/issues/62101)
  * Pass executable path from _get_path_exec() is used when calling the program.
    The $HOME env is no longer modified globally.
    Only trailing newlines are stripped from the fetched secret.
    Pass process arguments are handled in a secure way. [#62120](https://github.com/saltstack/salt/issues/62120)
  * Ignore some command return codes in openbsdrcctl_service to prevent spurious errors [#62131](https://github.com/saltstack/salt/issues/62131)
  * Fixed extra period in filename output in tls module. Instead of "server.crt." it will now be "server.crt". [#62139](https://github.com/saltstack/salt/issues/62139)
  * Make sure lingering PAexec-*.exe files in the Windows directory are cleaned up [#62152](https://github.com/saltstack/salt/issues/62152)
  * Restored Salt's DeprecationWarnings [#62185](https://github.com/saltstack/salt/issues/62185)
  * Fixed issue with forward slashes on Windows with file.recurse and clean=True [#62197](https://github.com/saltstack/salt/issues/62197)
  * Recognize OSMC as Debian-based [#62198](https://github.com/saltstack/salt/issues/62198)
  * Fixed Zypper module failing on RPM lock file being temporarily unavailable. [#62204](https://github.com/saltstack/salt/issues/62204)
  * Improved error handling and diagnostics in the proxmox salt-cloud driver [#62211](https://github.com/saltstack/salt/issues/62211)
  * Added EndeavourOS to the Arch os_family. [#62220](https://github.com/saltstack/salt/issues/62220)
  * Fix salt-ssh not detecting `platform-python` as a valid interpreter on EL8 [#62235](https://github.com/saltstack/salt/issues/62235)
  * Fix pkg.version_cmp on openEuler and a few other os flavors. [#62248](https://github.com/saltstack/salt/issues/62248)
  * Fix localhost detection in glusterfs.peers [#62273](https://github.com/saltstack/salt/issues/62273)
  * Fix Salt Package Manager (SPM) exception when calling spm create_repo . [#62281](https://github.com/saltstack/salt/issues/62281)
  * Fix matcher slowness due to loader invocation [#62283](https://github.com/saltstack/salt/issues/62283)
  * Fixes the Puppet module for non-aio Puppet packages for example running the Puppet module on FreeBSD. [#62323](https://github.com/saltstack/salt/issues/62323)
  * Issue 62334: Displays a debug log message instead of an error log message when the publisher fails to connect [#62334](https://github.com/saltstack/salt/issues/62334)
  * Fix pyobjects renderer access to opts and sls [#62336](https://github.com/saltstack/salt/issues/62336)
  * Fix use of random shuffle and sample functions as Jinja filters [#62372](https://github.com/saltstack/salt/issues/62372)
  * Fix groups with duplicate GIDs are not returned by get_group_list [#62377](https://github.com/saltstack/salt/issues/62377)
  * Fix the "zpool.present" state when enabling zpool features that are already active. [#62390](https://github.com/saltstack/salt/issues/62390)
  * Fix ability to execute remote file client methods in saltcheck [#62398](https://github.com/saltstack/salt/issues/62398)
  * Update all platforms to use pycparser 2.21 or greater for Py 3.9 or higher, fixes fips fault with openssl v3.x [#62400](https://github.com/saltstack/salt/issues/62400)
  * Due to changes in the Netmiko library for the exception paths, need to check the version of Netmiko python library and then import the exceptions from different locations depending on the result. [#62405](https://github.com/saltstack/salt/issues/62405)
  * When using preq on a state, then prereq state will first be run with test=True to determine if there are changes.  When there are changes, the state with the prereq option will be run prior to the prereq state.  If this state fails then the prereq state will not run and the state output uses the test=True run.  However, the proposed changes are included for the prereq state are included from the test=True run.  We should pull those out as there weren't actually changes since the prereq state did not run. [#62408](https://github.com/saltstack/salt/issues/62408)
  * Added directory mode for file.copy with makedirs [#62426](https://github.com/saltstack/salt/issues/62426)
  * Provide better error handling in the various napalm proxy minion functions when the device is not accessible. [#62435](https://github.com/saltstack/salt/issues/62435)
  * When handling aggregation, change the order to ensure that the requisites are aggregated first and then the state functions are aggregated.  Caching whether aggregate functions are available for particular states so we don't need to attempt to load them everytime. [#62439](https://github.com/saltstack/salt/issues/62439)
  * The patch allows to boostrap kubernetes clusters in the version above 1.13 via salt module [#62451](https://github.com/saltstack/salt/issues/62451)
  * sysctl.persist now updates the in-memory value on FreeBSD even if the on-disk value was already correct. [#62461](https://github.com/saltstack/salt/issues/62461)
  * Fixed parsing CDROM apt sources [#62474](https://github.com/saltstack/salt/issues/62474)
  * Update sanitizing masking for Salt SSH to include additional password like strings. [#62483](https://github.com/saltstack/salt/issues/62483)
  * Fix user/group checking on file state functions in the test mode. [#62499](https://github.com/saltstack/salt/issues/62499)
  * Fix user.present to allow removing groups using optional_groups parameter and enforcing idempotent group membership. [#62502](https://github.com/saltstack/salt/issues/62502)
  * Fix possible tracebacks if there is a package with '------' or '======' in the description is installed on the Debian based minion. [#62519](https://github.com/saltstack/salt/issues/62519)
  * Fixed the omitted "pool" parameter when cloning a VM with the proxmox salt-cloud driver [#62521](https://github.com/saltstack/salt/issues/62521)
  * Fix rendering of pyobjects states in saltcheck [#62523](https://github.com/saltstack/salt/issues/62523)
  * Fixes pillar where a corrupted CacheDisk file forces the pillar to be rebuilt [#62527](https://github.com/saltstack/salt/issues/62527)
  * Use str() method instead of repo_line for when python3-apt is installed or not in aptpkg.py. [#62546](https://github.com/saltstack/salt/issues/62546)
  * Remove the connection_timeout from netmiko_connection_args before netmiko_connection_args is added to __context__["netmiko_device"]["args"] which is passed along to the Netmiko library. [#62547](https://github.com/saltstack/salt/issues/62547)
  * Fix order specific mount.mounted options for persist [#62556](https://github.com/saltstack/salt/issues/62556)
  * Fixed salt-cloud cloning a proxmox VM with a specified new vmid. [#62558](https://github.com/saltstack/salt/issues/62558)
  * Fix runas with cmd module when using the onedir bundled packages [#62565](https://github.com/saltstack/salt/issues/62565)
  * Update setproctitle version for all platforms [#62576](https://github.com/saltstack/salt/issues/62576)
  * Fixed missing parameters when cloning a VM with the proxmox salt-cloud driver [#62580](https://github.com/saltstack/salt/issues/62580)
  * Handle PermissionError when importing crypt when FIPS is enabled. [#62587](https://github.com/saltstack/salt/issues/62587)
  * Correctly reraise exceptions in states.http [#62595](https://github.com/saltstack/salt/issues/62595)
  * Fixed syndic eauth. Now jobs will be published when a valid eauth user is targeting allowed minions/functions. [#62618](https://github.com/saltstack/salt/issues/62618)
  * updated rest_cherry/app to properly detect arg sent as a string as curl will do when only one arg is supplied. [#62624](https://github.com/saltstack/salt/issues/62624)
  * Prevent possible tracebacks in core grains module by ignoring non utf8 characters in /proc/1/environ, /proc/1/cmdline, /proc/cmdline [#62633](https://github.com/saltstack/salt/issues/62633)
  * Fixed vault ext pillar return data for KV v2 [#62651](https://github.com/saltstack/salt/issues/62651)
  * Fix saltcheck _get_top_states doesn't pass saltenv to state.show_top [#62654](https://github.com/saltstack/salt/issues/62654)
  * Fix groupadd.* functions hard code relative command name [#62657](https://github.com/saltstack/salt/issues/62657)
  * Fixed pdbedit.create trying to use a bytes-like hash as string. [#62670](https://github.com/saltstack/salt/issues/62670)
  * Fix depenency on legacy boto module in boto3 modules [#62672](https://github.com/saltstack/salt/issues/62672)
  * Modified "_get_flags" function so that it returns regex flags instead of integers [#62676](https://github.com/saltstack/salt/issues/62676)
  * Change startup ReqServer log messages from error to info level. [#62728](https://github.com/saltstack/salt/issues/62728)
  * Fix kmod.* functions hard code relative command name [#62772](https://github.com/saltstack/salt/issues/62772)
  * Fix mac_brew_pkg to work with null taps [#62793](https://github.com/saltstack/salt/issues/62793)
  * Fixing a bug when listing the running schedule if "schedule.enable" and/or "schedule.disable" has been run, where the "enabled" items is being treated as a schedule item. [#62795](https://github.com/saltstack/salt/issues/62795)
  * Prevent annoying RuntimeWarning message about line buffering (buffering=1) not being supported in binary mode [#62817](https://github.com/saltstack/salt/issues/62817)
  * Include UID and GID checks in modules.file.check_perms as well as comparing
    ownership by username and group name. [#62818](https://github.com/saltstack/salt/issues/62818)
  * Fix presence events on TCP transport by removing a client's presence when minion disconnects from publish channel correctly [#62826](https://github.com/saltstack/salt/issues/62826)
  * Remove Azure deprecation messages from functions that always run w/ salt-cloud [#62845](https://github.com/saltstack/salt/issues/62845)
  * Use select instead of iterating over entrypoints as a dictionary for importlib_metadata>=5.0.0 [#62854](https://github.com/saltstack/salt/issues/62854)
  * Fixed master job scheduler using when [#62858](https://github.com/saltstack/salt/issues/62858)
  * LGPO: Added support for missing domain controller policies: VulnerableChannelAllowList and LdapEnforceChannelBinding [#62873](https://github.com/saltstack/salt/issues/62873)
  * Fix unnecessarily complex gce metadata grains code to use googles metadata service more effectively. [#62878](https://github.com/saltstack/salt/issues/62878)
  * Fixed dockermod version_info function for docker-py 6.0.0+ [#62882](https://github.com/saltstack/salt/issues/62882)
  * Moving setting the LOAD_BALANCING_POLICY_MAP dictionary into the try except block that determines if the cassandra_cql module should be made available. [#62886](https://github.com/saltstack/salt/issues/62886)
  * Updating various MongoDB module functions to work with latest version of pymongo. [#62900](https://github.com/saltstack/salt/issues/62900)
  * Restored channel for Syndic minions to send job returns to the Salt master. [#62933](https://github.com/saltstack/salt/issues/62933)
  * removed _resolve_deps as it required a library that is not generally avalible. and switched to apt-get for everything as that can auto resolve dependencies. [#62934](https://github.com/saltstack/salt/issues/62934)
  * Updated pyzmq to version 22.0.3 on Windows builds because the old version was causing salt-minion/salt-call to hang [#62937](https://github.com/saltstack/salt/issues/62937)
  * Allow root user to modify crontab lines for non-root users (except AIX and Solaris). Align crontab line changes with the file ones and also with listing crontab. [#62940](https://github.com/saltstack/salt/issues/62940)
  * Fix systemd_service.* functions hard code relative command name [#62942](https://github.com/saltstack/salt/issues/62942)
  * Fix file.symlink backupname operation can copy remote contents to local disk [#62953](https://github.com/saltstack/salt/issues/62953)
  * Issue #62968: Fix issue where cloud deployments were putting the keys in the wrong location on Windows hosts [#62968](https://github.com/saltstack/salt/issues/62968)
  * Fixed gpg_passphrase issue with gpg decrypt/encrypt functions [#62977](https://github.com/saltstack/salt/issues/62977)
  * Fix file.tidied FileNotFoundError [#62986](https://github.com/saltstack/salt/issues/62986)
  * Fixed bug where module.wait states were detected as running legacy module.run syntax [#62988](https://github.com/saltstack/salt/issues/62988)
  * Fixed issue with win_wua module where it wouldn't load if the CryptSvc was set to Manual start [#62993](https://github.com/saltstack/salt/issues/62993)
  * The `__opts__` dunder dictionary is now added to the loader's `pack` if not
    already present, which makes it accessible via the
    `salt.loader.context.NamedLoaderContext` class. [#63013](https://github.com/saltstack/salt/issues/63013)
  * Issue #63024: Fix issue where grains and config data were being place in the wrong location on Windows hosts [#63024](https://github.com/saltstack/salt/issues/63024)
  * Fix btrfs.subvolume_snapshot command failing [#63025](https://github.com/saltstack/salt/issues/63025)
  * Fix file.retention_schedule always reports changes [#63033](https://github.com/saltstack/salt/issues/63033)
  * Fix mongo authentication for mongo ext_pillar and mongo returner

    This fix also include the ability to use the mongo connection string for mongo ext_pillar [#63058](https://github.com/saltstack/salt/issues/63058)
  * Fixed x509.create_csr creates invalid CSR by default in the new cryptography x509 module. [#63103](https://github.com/saltstack/salt/issues/63103)
  * TCP transport documentation now contains proper master/minion-side filtering information [#63120](https://github.com/saltstack/salt/issues/63120)
  * Fixed gpg.verify does not respect gnupghome [#63145](https://github.com/saltstack/salt/issues/63145)
  * Made pillar cache pass extra minion data as well [#63208](https://github.com/saltstack/salt/issues/63208)
  * Fix serious performance issues with the file.tidied module [#63231](https://github.com/saltstack/salt/issues/63231)
  * Fix rpm_lowpkg version comparison logic when using rpm-vercmp and only one version has a release number. [#63317](https://github.com/saltstack/salt/issues/63317)
  * Import StrictVersion and LooseVersion from setuptools.distutils.verison or setuptools._distutils.version, if first not available [#63350](https://github.com/saltstack/salt/issues/63350)
  * When the shell is passed as powershell or pwsh, only wrapper the shell in quotes if cmd.run is running on Windows.  When quoted on Linux hosts, this results in an error when the keyword arguments are appended. [#63590](https://github.com/saltstack/salt/issues/63590)
  * LGPO: Added support for "Relax minimum password length limits" [#63596](https://github.com/saltstack/salt/issues/63596)
  * Fixed the ability to set a scheduled task to auto delete if not scheduled to run again (``delete_after``) [#63650](https://github.com/saltstack/salt/issues/63650)
  * When a job is disabled only increase it's _next_fire_time value if the job would have run at the current time, eg. the current _next_fire_time == now. [#63699](https://github.com/saltstack/salt/issues/63699)
  * have salt.template.compile_template_str cleanup its temp files. [#63724](https://github.com/saltstack/salt/issues/63724)
  * Check file is not empty before attempting to read pillar disk cache file [#63729](https://github.com/saltstack/salt/issues/63729)
  * Fixed an issue with generating fingerprints for public keys with different line endings [#63742](https://github.com/saltstack/salt/issues/63742)
  * Change default GPG keyserver from pgp.mit.edu to keys.openpgp.org. [#63806](https://github.com/saltstack/salt/issues/63806)
  * fix cherrypy 400 error output to be less generic. [#63835](https://github.com/saltstack/salt/issues/63835)
  * Ensure kwargs is passed along to _call_apt when passed into install function. [#63847](https://github.com/saltstack/salt/issues/63847)
  * remove eval and update logging to be more informative on bad config [#63879](https://github.com/saltstack/salt/issues/63879)
  * add linux_distribution to util to stop dep warning [#63904](https://github.com/saltstack/salt/issues/63904)
  * Handle the situation when a sub proxy minion does not init properly, eg. an exception happens, and the sub proxy object is not available. [#63923](https://github.com/saltstack/salt/issues/63923)
  * Clarifying documentation for extension_modules configuration option. [#63929](https://github.com/saltstack/salt/issues/63929)
  * Windows pkg module now properly handles versions containing strings [#63935](https://github.com/saltstack/salt/issues/63935)
  * Handle the scenario when the check_cmd requisite is used with a state function when the state has a local check_cmd function but that function isn't used by that function. [#63948](https://github.com/saltstack/salt/issues/63948)
  * Issue #63981: Allow users to pass verify_ssl to pkg.install/pkg.installed on Windows [#63981](https://github.com/saltstack/salt/issues/63981)

  # Added

  * Introduce a `LIB_STATE_DIR` syspaths variable which defaults to `CONFIG_DIR`,
    but can be individually customized during installation by specifying
    `*-salt-lib-state-dir` during installation. Change the default `pki_dir` to
    `<LIB_STATE_DIR>/pki/master` (for the master) and `<LIB_STATE_DIR>/pki/minion`
    (for the minion). [#3396](https://github.com/saltstack/salt/issues/3396)
  * Allow users to enable 'queue=True' for all state runs via config file [#31468](https://github.com/saltstack/salt/issues/31468)
  * Added pillar templating to vault policies [#43287](https://github.com/saltstack/salt/issues/43287)
  * Add support for NVMeF as a transport protocol for hosts in a Pure Storage FlashArray [#51088](https://github.com/saltstack/salt/issues/51088)
  * A new salt-ssh roster that generates a roster by parses a known_hosts file. [#54679](https://github.com/saltstack/salt/issues/54679)
  * Added Windows Event Viewer support [#54713](https://github.com/saltstack/salt/issues/54713)
  * Added the win_lgpo_reg state and execution modules which will allow registry based group policy to be set directly in the Registry.pol file [#56013](https://github.com/saltstack/salt/issues/56013)
  * Added resource tagging functions to boto_dynamodb execution module [#57500](https://github.com/saltstack/salt/issues/57500)
  * Added `openvswitch_db` state module and functions `bridge_to_parent`,
    `bridge_to_vlan`, `db_get`, and `db_set` to the `openvswitch` execution module.
    Also added optional `parent` and `vlan` parameters to the
    `openvswitch_bridge.present` state module function and the
    `openvswitch.bridge_create` execution module function. [#58986](https://github.com/saltstack/salt/issues/58986)
  * State module to manage SysFS attributes [#60154](https://github.com/saltstack/salt/issues/60154)
  * Added ability for `salt.wait_for_event` to handle `event_id`s that have a list value. [#60430](https://github.com/saltstack/salt/issues/60430)
  * Added suport for Linux ppc64le core grains (cpu_model, virtual, productname, manufacturer, serialnumber) and arm core grains (serialnumber, productname) [#60518](https://github.com/saltstack/salt/issues/60518)
  * Added autostart option to virt.defined and virt.running states, along with virt.update execution modules. [#60700](https://github.com/saltstack/salt/issues/60700)
  * Added .0 back to our versioning scheme for future versions (e.g. 3006.0) [#60722](https://github.com/saltstack/salt/issues/60722)
  * Initial work to allow parallel startup of proxy minions when used as sub proxies with Deltaproxy. [#61153](https://github.com/saltstack/salt/issues/61153)
  * Added node label support for GCE [#61245](https://github.com/saltstack/salt/issues/61245)
  * Support the --priority flag when adding sources to Chocolatey. [#61319](https://github.com/saltstack/salt/issues/61319)
  * Add namespace option to ext_pillar.http_json [#61335](https://github.com/saltstack/salt/issues/61335)
  * Added a filter function to ps module to get a list of processes on a minion according to their state. [#61420](https://github.com/saltstack/salt/issues/61420)
  * Add postgres.timeout option to postgres module for limiting postgres query times [#61433](https://github.com/saltstack/salt/issues/61433)
  * Added new optional vault option, ``config_location``. This can be either ``master`` or ``local`` and defines where vault will look for connection details, either requesting them from the master or using the local config. [#61857](https://github.com/saltstack/salt/issues/61857)
  * Add ipwrap() jinja filter to wrap IPv6 addresses with brackets. [#61931](https://github.com/saltstack/salt/issues/61931)
  * 'tcp' transport is now available in ipv6-only network [#62009](https://github.com/saltstack/salt/issues/62009)
  * Add `diff_attr` parameter to pkg.upgrade() (zypper/yum). [#62031](https://github.com/saltstack/salt/issues/62031)
  * Config option pass_variable_prefix allows to distinguish variables that contain paths to pass secrets.
    Config option pass_strict_fetch allows to error out when a secret cannot be fetched from pass.
    Config option pass_dir allows setting the PASSWORD_STORE_DIR env for pass.
    Config option pass_gnupghome allows setting the $GNUPGHOME env for pass. [#62120](https://github.com/saltstack/salt/issues/62120)
  * Add file.pruned state and expanded file.rmdir exec module functionality [#62178](https://github.com/saltstack/salt/issues/62178)
  * Added "dig.PTR" function to resolve PTR records for IPs, as well as tests and documentation [#62275](https://github.com/saltstack/salt/issues/62275)
  * Added the ability to remove a KB using the DISM state/execution modules [#62366](https://github.com/saltstack/salt/issues/62366)
  * Add "<tiamat> python" subcommand to allow execution or arbitrary scripts via bundled Python runtime [#62381](https://github.com/saltstack/salt/issues/62381)
  * Add ability to provide conditions which convert normal state actions to no-op when true [#62446](https://github.com/saltstack/salt/issues/62446)
  * Added debug log messages displaying the command being run when installing packages on Windows [#62480](https://github.com/saltstack/salt/issues/62480)
  * Add biosvendor grain [#62496](https://github.com/saltstack/salt/issues/62496)
  * Add ifelse Jinja function as found in CFEngine [#62508](https://github.com/saltstack/salt/issues/62508)
  * Implementation of Amazon EC2 instance detection and setting `virtual_subtype` grain accordingly including the product if possible to identify. [#62539](https://github.com/saltstack/salt/issues/62539)
  * Adds __env__substitution to ext_pillar.stack; followup of #61531, improved exception handling for stacked template (jinja) template rendering and yaml parsing in ext_pillar.stack [#62578](https://github.com/saltstack/salt/issues/62578)
  * Increase file.tidied flexibility with regard to age and size [#62678](https://github.com/saltstack/salt/issues/62678)
  * Added "connected_devices" feature to netbox pillar module. It contains extra information about devices connected to the minion [#62761](https://github.com/saltstack/salt/issues/62761)
  * Add atomic file operation for symlink changes [#62768](https://github.com/saltstack/salt/issues/62768)
  * Add password/account locking/unlocking in user.present state on supported operating systems [#62856](https://github.com/saltstack/salt/issues/62856)
  * Added onchange configuration for script engine [#62867](https://github.com/saltstack/salt/issues/62867)
  * Added output and bare functionality to export_key gpg module function [#62978](https://github.com/saltstack/salt/issues/62978)
  * Add keyvalue serializer for environment files [#62983](https://github.com/saltstack/salt/issues/62983)
  * Add ability to ignore symlinks in file.tidied [#63042](https://github.com/saltstack/salt/issues/63042)
  * salt-cloud support IMDSv2 tokens when using 'use-instance-role-credentials' [#63067](https://github.com/saltstack/salt/issues/63067)
  * Add ability for file.symlink to not set ownership on existing links [#63093](https://github.com/saltstack/salt/issues/63093)
  * Restore the previous slack engine and deprecate it, rename replace the slack engine to slack_bolt until deprecation [#63095](https://github.com/saltstack/salt/issues/63095)
  * Add functions that will return the underlying block device, mount point, and filesystem type for a given path [#63098](https://github.com/saltstack/salt/issues/63098)
  * Add ethtool execution and state module functions for pause [#63128](https://github.com/saltstack/salt/issues/63128)
  * Add boardname grain [#63131](https://github.com/saltstack/salt/issues/63131)
  * Added management of ECDSA/EdDSA private keys with x509 modules in the new cryptography x509 module. Please migrate to the new cryptography x509 module for this improvement. [#63248](https://github.com/saltstack/salt/issues/63248)
  * Added x509 modules support for different output formats in the new cryptography x509 module. Please migrate to the new cryptography x509 module for this improvement. [#63249](https://github.com/saltstack/salt/issues/63249)
  * Added deprecation_warning test state for ensuring that deprecation warnings are correctly emitted. [#63315](https://github.com/saltstack/salt/issues/63315)
  * Adds a state_events option to state.highstate, state.apply, state.sls, state.sls_id.
    This allows users to enable state_events on a per use basis rather than having to
    enable them globally for all state runs. [#63316](https://github.com/saltstack/salt/issues/63316)
  * Allow max queue size setting for state runs to prevent performance problems from queue growth [#63356](https://github.com/saltstack/salt/issues/63356)
  * Add support of exposing meta_server_grains for Azure VMs [#63606](https://github.com/saltstack/salt/issues/63606)
  * Include the version of `relenv` in the versions report. [#63827](https://github.com/saltstack/salt/issues/63827)
  * Added debug log messages displaying the command being run when removing packages on Windows [#63866](https://github.com/saltstack/salt/issues/63866)

  # Security

  * Upgrade Requirements Due to Security Issues.

    * Upgrade to `cryptography>=39.0.1` due to:
      * https://github.com/advisories/GHSA*x4qr-2fvf-3mr5
      * https://github.com/advisories/GHSA*w7pp-m8wf-vj6r
    * Upgrade to `pyopenssl==23.0.0` due to the cryptography upgrade.
    * Update to `markdown*it-py==2.2.0` due to:
      * https://github.com/advisories/GHSA*jrwr-5x3p-hvc3
      * https://github.com/advisories/GHSA*vrjv-mxr7-vjf8 [#63882](https://github.com/saltstack/salt/issues/63882)


 -- Salt Project Packaging <saltproject-packaging@vmware.com>  Wed, 29 Mar 2023 19:31:17 +0000

salt (1:3006.0rc2) stable; urgency=medium


  # Removed

  * Remove and deprecate the __orchestration__ key from salt.runner and salt.wheel return data. To get it back, set features.enable_deprecated_orchestration_flag master configuration option to True. The flag will be completely removed in Salt 3008 Argon. [#59917](https://github.com/saltstack/salt/issues/59917)
  * Removed distutils and replaced with setuptools, given distutils is deprecated and removed in Python 3.12 [#60476](https://github.com/saltstack/salt/issues/60476)
  * Removed ``runtests`` targets from ``noxfile.py`` [#62239](https://github.com/saltstack/salt/issues/62239)
  * Removed the PyObjC dependency.

    This addresses problems with building a one dir build for macOS.
    It became problematic because depending on the macOS version, it pulls different dependencies, and we would either have to build a macos onedir for each macOS supported release, or ship a crippled onedir(because it would be tied to the macOS version where the onedir was built).
    Since it's currently not being used, it's removed. [#62432](https://github.com/saltstack/salt/issues/62432)
  * Removed `SixRedirectImporter` from Salt. Salt hasn't shipped `six` since Salt 3004. [#63874](https://github.com/saltstack/salt/issues/63874)

  # Deprecated

  * renamed `keep_jobs`, specifying job cache TTL in hours, to `keep_jobs_seconds`, specifying TTL in seconds.
    `keep_jobs` will be removed in the Argon release [#55295](https://github.com/saltstack/salt/issues/55295)
  * Removing all references to napalm-base which is no longer supported. [#61542](https://github.com/saltstack/salt/issues/61542)
  * The 'ip_bracket' function has been moved from salt/utils/zeromq.py in salt/utils/network.py [#62009](https://github.com/saltstack/salt/issues/62009)
  * The `expand_repo_def` function in `salt.modules.aptpkg` is now deprecated. It's only used in `salt.states.pkgrepo` and it has no use of being exposed to the CLI. [#62485](https://github.com/saltstack/salt/issues/62485)
  * Deprecated defunct Django returner [#62644](https://github.com/saltstack/salt/issues/62644)
  * Deprecate core ESXi and associated states and modules, vcenter and vsphere support in favor of Salt VMware Extensions [#62754](https://github.com/saltstack/salt/issues/62754)
  * Removing manufacture grain which has been deprecated. [#62914](https://github.com/saltstack/salt/issues/62914)
  * Removing deprecated utils/boto3_elasticsearch.py [#62915](https://github.com/saltstack/salt/issues/62915)
  * Removing support for the now deprecated _ext_nodes from salt/master.py. [#62917](https://github.com/saltstack/salt/issues/62917)
  * Deprecating the Salt Slack engine in favor of the Salt Slack Bolt Engine. [#63095](https://github.com/saltstack/salt/issues/63095)
  * `salt.utils.version.StrictVersion` is now deprecated and it's use should be replaced with `salt.utils.version.Version`. [#63383](https://github.com/saltstack/salt/issues/63383)

  # Changed

  * More intelligent diffing in changes of file.serialize state. [#48609](https://github.com/saltstack/salt/issues/48609)
  * Move deprecation of the neutron module to Argon. Please migrate to the neutronng module instead. [#49430](https://github.com/saltstack/salt/issues/49430)
  * ``umask`` is now a global state argument, instead of only applying to ``cmd``
    states. [#57803](https://github.com/saltstack/salt/issues/57803)
  * Update pillar.obfuscate to accept kwargs in addition to args.  This is useful when passing in keyword arguments like saltenv that are then passed along to pillar.items. [#58971](https://github.com/saltstack/salt/issues/58971)
  * Improve support for listing macOS brew casks [#59439](https://github.com/saltstack/salt/issues/59439)
  * Add missing MariaDB Grants to mysql module.
    MariaDB has added some grants in 10.4.x and 10.5.x that are not present here, which results in an error when creating.
    Also improved exception handling in `grant_add` which did not log the original error message and replaced it with a generic error. [#61409](https://github.com/saltstack/salt/issues/61409)
  * Use VENV_PIP_TARGET environment variable as a default target for pip if present. [#62089](https://github.com/saltstack/salt/issues/62089)
  * Disabled FQDNs grains on macOS by default [#62168](https://github.com/saltstack/salt/issues/62168)
  * Replaced pyroute2.IPDB with pyroute2.NDB, as the former is deprecated [#62218](https://github.com/saltstack/salt/issues/62218)
  * Enhance capture of error messages for Zypper calls in zypperpkg module. [#62346](https://github.com/saltstack/salt/issues/62346)
  * Removed GPG_1_3_1 check [#62895](https://github.com/saltstack/salt/issues/62895)
  * Requisite state chunks now all consistently contain `__id__`, `__sls__` and `name`. [#63012](https://github.com/saltstack/salt/issues/63012)
  * netapi_enable_clients option to allow enabling/disabling of clients in salt-api.
    By default all clients will now be disabled. Users of salt*api will need
    to update their master config to enable the clients that they use. Not adding
    the netapi_enable_clients option with required clients to the master config will
    disable salt*api. [#63050](https://github.com/saltstack/salt/issues/63050)
  * Stop relying on `salt/_version.py` to write Salt's version. Instead use `salt/_version.txt` which only contains the version string. [#63383](https://github.com/saltstack/salt/issues/63383)
  * Set enable_fqdns_grains to be False by default. [#63595](https://github.com/saltstack/salt/issues/63595)
  * Changelog snippet files must now have a `.md` file extension to be more explicit on what type of rendering is done when they are included in the main `CHANGELOG.md` file. [#63710](https://github.com/saltstack/salt/issues/63710)

  # Fixed

  * Add kwargs to handle extra parameters for http.query [#36138](https://github.com/saltstack/salt/issues/36138)
  * Fix mounted bind mounts getting active mount options added [#39292](https://github.com/saltstack/salt/issues/39292)
  * Fix `sysctl.present` converts spaces to tabs. [#40054](https://github.com/saltstack/salt/issues/40054)
  * Fixes state pkg.purged to purge removed packages on Debian family systems [#42306](https://github.com/saltstack/salt/issues/42306)
  * Fix fun_args missing from syndic returns [#45823](https://github.com/saltstack/salt/issues/45823)
  * Fix mount.mounted with 'mount: False' reports unmounted file system as unchanged when running with test=True [#47201](https://github.com/saltstack/salt/issues/47201)
  * Issue #49310: Allow users to touch a file with Unix date of birth [#49310](https://github.com/saltstack/salt/issues/49310)
  * Do not raise an exception in pkg.info_installed on nonzero return code [#51620](https://github.com/saltstack/salt/issues/51620)
  * Passes the value of the force parameter from file.copy to its call to file.remove so that files with the read-only attribute are handled. [#51739](https://github.com/saltstack/salt/issues/51739)
  * Fixed x509.certificate_managed creates new certificate every run in the new cryptography x509 module. Please migrate to the new cryptography x509 module for this improvement. [#52167](https://github.com/saltstack/salt/issues/52167)
  * Don't check for cached pillar errors on state.apply [#52354](https://github.com/saltstack/salt/issues/52354), [#57180](https://github.com/saltstack/salt/issues/57180), [#59339](https://github.com/saltstack/salt/issues/59339)
  * Swapping out args and kwargs for arg and kwarg respectively in the Slack engine when the command passed is a runner. [#52400](https://github.com/saltstack/salt/issues/52400)
  * Ensure when we're adding chunks to the rules when running aggregation with the iptables state module we use a copy of the chunk otherwise we end up with a recursive mess. [#53353](https://github.com/saltstack/salt/issues/53353)
  * When user_create or user_remove fail, return False instead of returning the error. [#53377](https://github.com/saltstack/salt/issues/53377)
  * Include sync_roster when sync_all is called. [#53914](https://github.com/saltstack/salt/issues/53914)
  * Avoid warning noise in lograte.get [#53988](https://github.com/saltstack/salt/issues/53988)
  * Fixed listing revoked keys with gpg.list_keys [#54347](https://github.com/saltstack/salt/issues/54347)
  * Fix mount.mounted does not handle blanks properly [#54508](https://github.com/saltstack/salt/issues/54508)
  * Fixed grain num_cpus get wrong CPUs count in case of inconsistent CPU numbering. [#54682](https://github.com/saltstack/salt/issues/54682)
  * Fix spelling error for python_shell argument in dpkg_lower module [#54907](https://github.com/saltstack/salt/issues/54907)
  * Cleaned up bytes response data before sending to non-bytes compatible returners (postgres, mysql) [#55226](https://github.com/saltstack/salt/issues/55226)
  * Fixed malformed state return when testing file.managed with unavailable source file [#55269](https://github.com/saltstack/salt/issues/55269)
  * Included stdout in error message for Zypper calls in zypperpkg module. [#56016](https://github.com/saltstack/salt/issues/56016)
  * Fixed pillar.filter_by with salt-ssh [#56093](https://github.com/saltstack/salt/issues/56093)
  * Fix boto_route53 issue with (multiple) VPCs. [#57139](https://github.com/saltstack/salt/issues/57139)
  * Remove log from mine runner which was not used. [#57463](https://github.com/saltstack/salt/issues/57463)
  * Fixed x509.read_certificate error when reading a Microsoft CA issued certificate in the new cryptography x509 module. Please migrate to the new cryptography x509 module for this improvement. [#57535](https://github.com/saltstack/salt/issues/57535)
  * Updating Slack engine to use slack_bolt library. [#57842](https://github.com/saltstack/salt/issues/57842)
  * Fixed warning about replace=True with x509.certificate_managed in the new cryptography x509 module. [#58165](https://github.com/saltstack/salt/issues/58165)
  * Fix salt.modules.pip:is_installed doesn't handle locally installed packages [#58202](https://github.com/saltstack/salt/issues/58202)
  * Add missing MariaDB Grants to mysql module. MariaDB has added some grants in 10.4.x and 10.5.x that are not present here, which results in an error when creating. [#58297](https://github.com/saltstack/salt/issues/58297)
  * linux_shadow: Fix cases where malformed shadow entries cause `user.present`
    states to fail. [#58423](https://github.com/saltstack/salt/issues/58423)
  * Fixed salt.utils.compat.cmp to work with dictionaries [#58729](https://github.com/saltstack/salt/issues/58729)
  * Fixed formatting for terse output mode [#58953](https://github.com/saltstack/salt/issues/58953)
  * Fixed RecursiveDictDiffer with added nested dicts [#59017](https://github.com/saltstack/salt/issues/59017)
  * Fixed x509.certificate_managed has DoS effect on master in the new cryptography x509 module. Please migrate to the new cryptography x509 module for this improvement. [#59169](https://github.com/saltstack/salt/issues/59169)
  * Fixed saltnado websockets disconnecting immediately [#59183](https://github.com/saltstack/salt/issues/59183)
  * Fixed x509.certificate_managed rolls certificates every now and then in the new cryptography x509 module. Please migrate to the new cryptography x509 module for this improvement. [#59315](https://github.com/saltstack/salt/issues/59315)
  * Fix postgres_privileges.present not idempotent for functions [#59585](https://github.com/saltstack/salt/issues/59585)
  * Fixed influxdb_continuous_query.present state to provide the client args to the underlying module on create. [#59766](https://github.com/saltstack/salt/issues/59766)
  * Warn when using insecure (http:// based) key_urls for apt-based systems in pkgrepo.managed, and add a kwarg that determines the validity of such a url. [#59786](https://github.com/saltstack/salt/issues/59786)
  * add load balancing policy default option and ensure the module can be executed with arguments from CLI [#59909](https://github.com/saltstack/salt/issues/59909)
  * Fix salt-ssh when using imports with extra-filerefs. [#60003](https://github.com/saltstack/salt/issues/60003)
  * Fixed cache directory corruption startup error [#60170](https://github.com/saltstack/salt/issues/60170)
  * Update docs remove dry_run in docstring of file.blockreplace state. [#60227](https://github.com/saltstack/salt/issues/60227)
  * Adds Parrot to OS_Family_Map in grains. [#60249](https://github.com/saltstack/salt/issues/60249)
  * Fixed stdout and stderr being empty sometimes when use_vt=True for the cmd.run[*] functions [#60365](https://github.com/saltstack/salt/issues/60365)
  * Use return code in iptables --check to verify rule exists. [#60467](https://github.com/saltstack/salt/issues/60467)
  * Fix regression pip.installed does not pass env_vars when calling pip.list [#60557](https://github.com/saltstack/salt/issues/60557)
  * Fix xfs module when additional output included in mkfs.xfs command. [#60853](https://github.com/saltstack/salt/issues/60853)
  * Fixed parsing new format of terraform states in roster.terraform [#60915](https://github.com/saltstack/salt/issues/60915)
  * Fixed recognizing installed ARMv7 rpm packages in compatible architectures. [#60994](https://github.com/saltstack/salt/issues/60994)
  * Fixing changes dict in pkg state to be consistent when installing and test=True. [#60995](https://github.com/saltstack/salt/issues/60995)
  * Fix cron.present duplicating entries when changing timespec to special. [#60997](https://github.com/saltstack/salt/issues/60997)
  * Made salt-ssh respect --wipe again [#61083](https://github.com/saltstack/salt/issues/61083)
  * state.orchestrate_single only passes a pillar if it is set to the state
    function. This allows it to be used with state functions that don't accept a
    pillar keyword argument. [#61092](https://github.com/saltstack/salt/issues/61092)
  * Fix ipset state when the comment kwarg is set. [#61122](https://github.com/saltstack/salt/issues/61122)
  * Fix issue with archive.unzip where the password was not being encoded for the extract function [#61422](https://github.com/saltstack/salt/issues/61422)
  * Some Linux distributions (like AlmaLinux, Astra Linux, Debian, Mendel, Linux
    Mint, Pop!_OS, Rocky Linux) report different `oscodename`, `osfullname`,
    `osfinger` grains if lsb*release is installed or not. They have been changed to
    only derive these OS grains from `/etc/os*release`. [#61618](https://github.com/saltstack/salt/issues/61618)
  * Pop!_OS uses the full version (YY.MM) in the osfinger grain now, not just the year. This allows differentiating for example between 20.04 and 20.10. [#61619](https://github.com/saltstack/salt/issues/61619)
  * Fix ssh config roster to correctly parse the ssh config files that contain spaces. [#61650](https://github.com/saltstack/salt/issues/61650)
  * Fix SoftLayer configuration not raising an exception when a domain is missing [#61727](https://github.com/saltstack/salt/issues/61727)
  * Allow the minion to start or salt-call to run even if the user doesn't have permissions to read the root_dir value from the registry [#61789](https://github.com/saltstack/salt/issues/61789)
  * Need to move the creation of the proxy object for the ProxyMinion further down in the initialization for sub proxies to ensure that all modules, especially any custom proxy modules, are available before attempting to run the init function. [#61805](https://github.com/saltstack/salt/issues/61805)
  * Fixed malformed state return when merge-serializing to an improperly formatted file [#61814](https://github.com/saltstack/salt/issues/61814)
  * Made cmdmod._run[_all]_quiet work during minion startup on MacOS with runas specified (which fixed mac_service) [#61816](https://github.com/saltstack/salt/issues/61816)
  * When deleting the vault cache, also delete from the session cache [#61821](https://github.com/saltstack/salt/issues/61821)
  * Ignore errors on reading license info with dpkg_lowpkg to prevent tracebacks on getting package information. [#61827](https://github.com/saltstack/salt/issues/61827)
  * win_lgpo: Display conflicting policy names when more than one policy is found [#61859](https://github.com/saltstack/salt/issues/61859)
  * win_lgpo: Fixed intermittent KeyError when getting policy setting using lgpo.get_policy [#61860](https://github.com/saltstack/salt/issues/61860)
  * Fixed listing minions on OpenBSD [#61966](https://github.com/saltstack/salt/issues/61966)
  * Make Salt to return an error on "pkg" modules and states when targeting duplicated package names [#62019](https://github.com/saltstack/salt/issues/62019)
  * Fix return of REST-returned permissions when auth_list is set [#62022](https://github.com/saltstack/salt/issues/62022)
  * Normalize package names once on using pkg.installed/removed with yum to make it possible to install packages with the name containing a part similar to a name of architecture. [#62029](https://github.com/saltstack/salt/issues/62029)
  * Fix inconsitency regarding name and pkgs parameters between zypperpkg.upgrade() and yumpkg.upgrade() [#62030](https://github.com/saltstack/salt/issues/62030)
  * Fix attr=all handling in pkg.list_pkgs() (yum/zypper). [#62032](https://github.com/saltstack/salt/issues/62032)
  * Fixed the humanname being ignored in pkgrepo.managed on openSUSE Leap [#62053](https://github.com/saltstack/salt/issues/62053)
  * Fixed issue with some LGPO policies having whitespace at the beginning or end of the element alias [#62058](https://github.com/saltstack/salt/issues/62058)
  * Fix ordering of args to libcloud_storage.download_object module [#62074](https://github.com/saltstack/salt/issues/62074)
  * Ignore extend declarations in sls files that are excluded. [#62082](https://github.com/saltstack/salt/issues/62082)
  * Remove leftover usage of impacket [#62101](https://github.com/saltstack/salt/issues/62101)
  * Pass executable path from _get_path_exec() is used when calling the program.
    The $HOME env is no longer modified globally.
    Only trailing newlines are stripped from the fetched secret.
    Pass process arguments are handled in a secure way. [#62120](https://github.com/saltstack/salt/issues/62120)
  * Ignore some command return codes in openbsdrcctl_service to prevent spurious errors [#62131](https://github.com/saltstack/salt/issues/62131)
  * Fixed extra period in filename output in tls module. Instead of "server.crt." it will now be "server.crt". [#62139](https://github.com/saltstack/salt/issues/62139)
  * Make sure lingering PAexec-*.exe files in the Windows directory are cleaned up [#62152](https://github.com/saltstack/salt/issues/62152)
  * Restored Salt's DeprecationWarnings [#62185](https://github.com/saltstack/salt/issues/62185)
  * Fixed issue with forward slashes on Windows with file.recurse and clean=True [#62197](https://github.com/saltstack/salt/issues/62197)
  * Recognize OSMC as Debian-based [#62198](https://github.com/saltstack/salt/issues/62198)
  * Fixed Zypper module failing on RPM lock file being temporarily unavailable. [#62204](https://github.com/saltstack/salt/issues/62204)
  * Improved error handling and diagnostics in the proxmox salt-cloud driver [#62211](https://github.com/saltstack/salt/issues/62211)
  * Added EndeavourOS to the Arch os_family. [#62220](https://github.com/saltstack/salt/issues/62220)
  * Fix salt-ssh not detecting `platform-python` as a valid interpreter on EL8 [#62235](https://github.com/saltstack/salt/issues/62235)
  * Fix pkg.version_cmp on openEuler and a few other os flavors. [#62248](https://github.com/saltstack/salt/issues/62248)
  * Fix localhost detection in glusterfs.peers [#62273](https://github.com/saltstack/salt/issues/62273)
  * Fix Salt Package Manager (SPM) exception when calling spm create_repo . [#62281](https://github.com/saltstack/salt/issues/62281)
  * Fix matcher slowness due to loader invocation [#62283](https://github.com/saltstack/salt/issues/62283)
  * Fixes the Puppet module for non-aio Puppet packages for example running the Puppet module on FreeBSD. [#62323](https://github.com/saltstack/salt/issues/62323)
  * Issue 62334: Displays a debug log message instead of an error log message when the publisher fails to connect [#62334](https://github.com/saltstack/salt/issues/62334)
  * Fix pyobjects renderer access to opts and sls [#62336](https://github.com/saltstack/salt/issues/62336)
  * Fix use of random shuffle and sample functions as Jinja filters [#62372](https://github.com/saltstack/salt/issues/62372)
  * Fix groups with duplicate GIDs are not returned by get_group_list [#62377](https://github.com/saltstack/salt/issues/62377)
  * Fix the "zpool.present" state when enabling zpool features that are already active. [#62390](https://github.com/saltstack/salt/issues/62390)
  * Fix ability to execute remote file client methods in saltcheck [#62398](https://github.com/saltstack/salt/issues/62398)
  * Update all platforms to use pycparser 2.21 or greater for Py 3.9 or higher, fixes fips fault with openssl v3.x [#62400](https://github.com/saltstack/salt/issues/62400)
  * Due to changes in the Netmiko library for the exception paths, need to check the version of Netmiko python library and then import the exceptions from different locations depending on the result. [#62405](https://github.com/saltstack/salt/issues/62405)
  * When using preq on a state, then prereq state will first be run with test=True to determine if there are changes.  When there are changes, the state with the prereq option will be run prior to the prereq state.  If this state fails then the prereq state will not run and the state output uses the test=True run.  However, the proposed changes are included for the prereq state are included from the test=True run.  We should pull those out as there weren't actually changes since the prereq state did not run. [#62408](https://github.com/saltstack/salt/issues/62408)
  * Added directory mode for file.copy with makedirs [#62426](https://github.com/saltstack/salt/issues/62426)
  * Provide better error handling in the various napalm proxy minion functions when the device is not accessible. [#62435](https://github.com/saltstack/salt/issues/62435)
  * When handling aggregation, change the order to ensure that the requisites are aggregated first and then the state functions are aggregated.  Caching whether aggregate functions are available for particular states so we don't need to attempt to load them everytime. [#62439](https://github.com/saltstack/salt/issues/62439)
  * The patch allows to boostrap kubernetes clusters in the version above 1.13 via salt module [#62451](https://github.com/saltstack/salt/issues/62451)
  * sysctl.persist now updates the in-memory value on FreeBSD even if the on-disk value was already correct. [#62461](https://github.com/saltstack/salt/issues/62461)
  * Fixed parsing CDROM apt sources [#62474](https://github.com/saltstack/salt/issues/62474)
  * Update sanitizing masking for Salt SSH to include additional password like strings. [#62483](https://github.com/saltstack/salt/issues/62483)
  * Fix user/group checking on file state functions in the test mode. [#62499](https://github.com/saltstack/salt/issues/62499)
  * Fix user.present to allow removing groups using optional_groups parameter and enforcing idempotent group membership. [#62502](https://github.com/saltstack/salt/issues/62502)
  * Fix possible tracebacks if there is a package with '------' or '======' in the description is installed on the Debian based minion. [#62519](https://github.com/saltstack/salt/issues/62519)
  * Fixed the omitted "pool" parameter when cloning a VM with the proxmox salt-cloud driver [#62521](https://github.com/saltstack/salt/issues/62521)
  * Fix rendering of pyobjects states in saltcheck [#62523](https://github.com/saltstack/salt/issues/62523)
  * Fixes pillar where a corrupted CacheDisk file forces the pillar to be rebuilt [#62527](https://github.com/saltstack/salt/issues/62527)
  * Use str() method instead of repo_line for when python3-apt is installed or not in aptpkg.py. [#62546](https://github.com/saltstack/salt/issues/62546)
  * Remove the connection_timeout from netmiko_connection_args before netmiko_connection_args is added to __context__["netmiko_device"]["args"] which is passed along to the Netmiko library. [#62547](https://github.com/saltstack/salt/issues/62547)
  * Fix order specific mount.mounted options for persist [#62556](https://github.com/saltstack/salt/issues/62556)
  * Fixed salt-cloud cloning a proxmox VM with a specified new vmid. [#62558](https://github.com/saltstack/salt/issues/62558)
  * Fix runas with cmd module when using the onedir bundled packages [#62565](https://github.com/saltstack/salt/issues/62565)
  * Update setproctitle version for all platforms [#62576](https://github.com/saltstack/salt/issues/62576)
  * Fixed missing parameters when cloning a VM with the proxmox salt-cloud driver [#62580](https://github.com/saltstack/salt/issues/62580)
  * Handle PermissionError when importing crypt when FIPS is enabled. [#62587](https://github.com/saltstack/salt/issues/62587)
  * Correctly reraise exceptions in states.http [#62595](https://github.com/saltstack/salt/issues/62595)
  * Fixed syndic eauth. Now jobs will be published when a valid eauth user is targeting allowed minions/functions. [#62618](https://github.com/saltstack/salt/issues/62618)
  * updated rest_cherry/app to properly detect arg sent as a string as curl will do when only one arg is supplied. [#62624](https://github.com/saltstack/salt/issues/62624)
  * Prevent possible tracebacks in core grains module by ignoring non utf8 characters in /proc/1/environ, /proc/1/cmdline, /proc/cmdline [#62633](https://github.com/saltstack/salt/issues/62633)
  * Fixed vault ext pillar return data for KV v2 [#62651](https://github.com/saltstack/salt/issues/62651)
  * Fix saltcheck _get_top_states doesn't pass saltenv to state.show_top [#62654](https://github.com/saltstack/salt/issues/62654)
  * Fix groupadd.* functions hard code relative command name [#62657](https://github.com/saltstack/salt/issues/62657)
  * Fixed pdbedit.create trying to use a bytes-like hash as string. [#62670](https://github.com/saltstack/salt/issues/62670)
  * Fix depenency on legacy boto module in boto3 modules [#62672](https://github.com/saltstack/salt/issues/62672)
  * Modified "_get_flags" function so that it returns regex flags instead of integers [#62676](https://github.com/saltstack/salt/issues/62676)
  * Change startup ReqServer log messages from error to info level. [#62728](https://github.com/saltstack/salt/issues/62728)
  * Fix kmod.* functions hard code relative command name [#62772](https://github.com/saltstack/salt/issues/62772)
  * Fix mac_brew_pkg to work with null taps [#62793](https://github.com/saltstack/salt/issues/62793)
  * Fixing a bug when listing the running schedule if "schedule.enable" and/or "schedule.disable" has been run, where the "enabled" items is being treated as a schedule item. [#62795](https://github.com/saltstack/salt/issues/62795)
  * Prevent annoying RuntimeWarning message about line buffering (buffering=1) not being supported in binary mode [#62817](https://github.com/saltstack/salt/issues/62817)
  * Include UID and GID checks in modules.file.check_perms as well as comparing
    ownership by username and group name. [#62818](https://github.com/saltstack/salt/issues/62818)
  * Fix presence events on TCP transport by removing a client's presence when minion disconnects from publish channel correctly [#62826](https://github.com/saltstack/salt/issues/62826)
  * Remove Azure deprecation messages from functions that always run w/ salt-cloud [#62845](https://github.com/saltstack/salt/issues/62845)
  * Use select instead of iterating over entrypoints as a dictionary for importlib_metadata>=5.0.0 [#62854](https://github.com/saltstack/salt/issues/62854)
  * Fixed master job scheduler using when [#62858](https://github.com/saltstack/salt/issues/62858)
  * LGPO: Added support for missing domain controller policies: VulnerableChannelAllowList and LdapEnforceChannelBinding [#62873](https://github.com/saltstack/salt/issues/62873)
  * Fix unnecessarily complex gce metadata grains code to use googles metadata service more effectively. [#62878](https://github.com/saltstack/salt/issues/62878)
  * Fixed dockermod version_info function for docker-py 6.0.0+ [#62882](https://github.com/saltstack/salt/issues/62882)
  * Moving setting the LOAD_BALANCING_POLICY_MAP dictionary into the try except block that determines if the cassandra_cql module should be made available. [#62886](https://github.com/saltstack/salt/issues/62886)
  * Updating various MongoDB module functions to work with latest version of pymongo. [#62900](https://github.com/saltstack/salt/issues/62900)
  * Restored channel for Syndic minions to send job returns to the Salt master. [#62933](https://github.com/saltstack/salt/issues/62933)
  * removed _resolve_deps as it required a library that is not generally avalible. and switched to apt-get for everything as that can auto resolve dependencies. [#62934](https://github.com/saltstack/salt/issues/62934)
  * Updated pyzmq to version 22.0.3 on Windows builds because the old version was causing salt-minion/salt-call to hang [#62937](https://github.com/saltstack/salt/issues/62937)
  * Allow root user to modify crontab lines for non-root users (except AIX and Solaris). Align crontab line changes with the file ones and also with listing crontab. [#62940](https://github.com/saltstack/salt/issues/62940)
  * Fix systemd_service.* functions hard code relative command name [#62942](https://github.com/saltstack/salt/issues/62942)
  * Fix file.symlink backupname operation can copy remote contents to local disk [#62953](https://github.com/saltstack/salt/issues/62953)
  * Issue #62968: Fix issue where cloud deployments were putting the keys in the wrong location on Windows hosts [#62968](https://github.com/saltstack/salt/issues/62968)
  * Fixed gpg_passphrase issue with gpg decrypt/encrypt functions [#62977](https://github.com/saltstack/salt/issues/62977)
  * Fix file.tidied FileNotFoundError [#62986](https://github.com/saltstack/salt/issues/62986)
  * Fixed bug where module.wait states were detected as running legacy module.run syntax [#62988](https://github.com/saltstack/salt/issues/62988)
  * Fixed issue with win_wua module where it wouldn't load if the CryptSvc was set to Manual start [#62993](https://github.com/saltstack/salt/issues/62993)
  * The `__opts__` dunder dictionary is now added to the loader's `pack` if not
    already present, which makes it accessible via the
    `salt.loader.context.NamedLoaderContext` class. [#63013](https://github.com/saltstack/salt/issues/63013)
  * Issue #63024: Fix issue where grains and config data were being place in the wrong location on Windows hosts [#63024](https://github.com/saltstack/salt/issues/63024)
  * Fix btrfs.subvolume_snapshot command failing [#63025](https://github.com/saltstack/salt/issues/63025)
  * Fix file.retention_schedule always reports changes [#63033](https://github.com/saltstack/salt/issues/63033)
  * Fix mongo authentication for mongo ext_pillar and mongo returner

    This fix also include the ability to use the mongo connection string for mongo ext_pillar [#63058](https://github.com/saltstack/salt/issues/63058)
  * Fixed x509.create_csr creates invalid CSR by default in the new cryptography x509 module. [#63103](https://github.com/saltstack/salt/issues/63103)
  * TCP transport documentation now contains proper master/minion-side filtering information [#63120](https://github.com/saltstack/salt/issues/63120)
  * Fixed gpg.verify does not respect gnupghome [#63145](https://github.com/saltstack/salt/issues/63145)
  * Made pillar cache pass extra minion data as well [#63208](https://github.com/saltstack/salt/issues/63208)
  * Fix serious performance issues with the file.tidied module [#63231](https://github.com/saltstack/salt/issues/63231)
  * Fix rpm_lowpkg version comparison logic when using rpm-vercmp and only one version has a release number. [#63317](https://github.com/saltstack/salt/issues/63317)
  * Import StrictVersion and LooseVersion from setuptools.distutils.verison or setuptools._distutils.version, if first not available [#63350](https://github.com/saltstack/salt/issues/63350)
  * When the shell is passed as powershell or pwsh, only wrapper the shell in quotes if cmd.run is running on Windows.  When quoted on Linux hosts, this results in an error when the keyword arguments are appended. [#63590](https://github.com/saltstack/salt/issues/63590)
  * LGPO: Added support for "Relax minimum password length limits" [#63596](https://github.com/saltstack/salt/issues/63596)
  * When a job is disabled only increase it's _next_fire_time value if the job would have run at the current time, eg. the current _next_fire_time == now. [#63699](https://github.com/saltstack/salt/issues/63699)
  * Check file is not empty before attempting to read pillar disk cache file [#63729](https://github.com/saltstack/salt/issues/63729)
  * fix cherrypy 400 error output to be less generic. [#63835](https://github.com/saltstack/salt/issues/63835)
  * remove eval and update logging to be more informative on bad config [#63879](https://github.com/saltstack/salt/issues/63879)

  # Added

  * Introduce a `LIB_STATE_DIR` syspaths variable which defaults to `CONFIG_DIR`,
    but can be individually customized during installation by specifying
    `*-salt-lib-state-dir` during installation. Change the default `pki_dir` to
    `<LIB_STATE_DIR>/pki/master` (for the master) and `<LIB_STATE_DIR>/pki/minion`
    (for the minion). [#3396](https://github.com/saltstack/salt/issues/3396)
  * Allow users to enable 'queue=True' for all state runs via config file [#31468](https://github.com/saltstack/salt/issues/31468)
  * Added pillar templating to vault policies [#43287](https://github.com/saltstack/salt/issues/43287)
  * Add support for NVMeF as a transport protocol for hosts in a Pure Storage FlashArray [#51088](https://github.com/saltstack/salt/issues/51088)
  * A new salt-ssh roster that generates a roster by parses a known_hosts file. [#54679](https://github.com/saltstack/salt/issues/54679)
  * Added Windows Event Viewer support [#54713](https://github.com/saltstack/salt/issues/54713)
  * Added the win_lgpo_reg state and execution modules which will allow registry based group policy to be set directly in the Registry.pol file [#56013](https://github.com/saltstack/salt/issues/56013)
  * Added resource tagging functions to boto_dynamodb execution module [#57500](https://github.com/saltstack/salt/issues/57500)
  * Added `openvswitch_db` state module and functions `bridge_to_parent`,
    `bridge_to_vlan`, `db_get`, and `db_set` to the `openvswitch` execution module.
    Also added optional `parent` and `vlan` parameters to the
    `openvswitch_bridge.present` state module function and the
    `openvswitch.bridge_create` execution module function. [#58986](https://github.com/saltstack/salt/issues/58986)
  * State module to manage SysFS attributes [#60154](https://github.com/saltstack/salt/issues/60154)
  * Added ability for `salt.wait_for_event` to handle `event_id`s that have a list value. [#60430](https://github.com/saltstack/salt/issues/60430)
  * Added suport for Linux ppc64le core grains (cpu_model, virtual, productname, manufacturer, serialnumber) and arm core grains (serialnumber, productname) [#60518](https://github.com/saltstack/salt/issues/60518)
  * Added autostart option to virt.defined and virt.running states, along with virt.update execution modules. [#60700](https://github.com/saltstack/salt/issues/60700)
  * Added .0 back to our versioning scheme for future versions (e.g. 3006.0) [#60722](https://github.com/saltstack/salt/issues/60722)
  * Initial work to allow parallel startup of proxy minions when used as sub proxies with Deltaproxy. [#61153](https://github.com/saltstack/salt/issues/61153)
  * Added node label support for GCE [#61245](https://github.com/saltstack/salt/issues/61245)
  * Support the --priority flag when adding sources to Chocolatey. [#61319](https://github.com/saltstack/salt/issues/61319)
  * Add namespace option to ext_pillar.http_json [#61335](https://github.com/saltstack/salt/issues/61335)
  * Added a filter function to ps module to get a list of processes on a minion according to their state. [#61420](https://github.com/saltstack/salt/issues/61420)
  * Add postgres.timeout option to postgres module for limiting postgres query times [#61433](https://github.com/saltstack/salt/issues/61433)
  * Added new optional vault option, ``config_location``. This can be either ``master`` or ``local`` and defines where vault will look for connection details, either requesting them from the master or using the local config. [#61857](https://github.com/saltstack/salt/issues/61857)
  * Add ipwrap() jinja filter to wrap IPv6 addresses with brackets. [#61931](https://github.com/saltstack/salt/issues/61931)
  * 'tcp' transport is now available in ipv6-only network [#62009](https://github.com/saltstack/salt/issues/62009)
  * Add `diff_attr` parameter to pkg.upgrade() (zypper/yum). [#62031](https://github.com/saltstack/salt/issues/62031)
  * Config option pass_variable_prefix allows to distinguish variables that contain paths to pass secrets.
    Config option pass_strict_fetch allows to error out when a secret cannot be fetched from pass.
    Config option pass_dir allows setting the PASSWORD_STORE_DIR env for pass.
    Config option pass_gnupghome allows setting the $GNUPGHOME env for pass. [#62120](https://github.com/saltstack/salt/issues/62120)
  * Add file.pruned state and expanded file.rmdir exec module functionality [#62178](https://github.com/saltstack/salt/issues/62178)
  * Added "dig.PTR" function to resolve PTR records for IPs, as well as tests and documentation [#62275](https://github.com/saltstack/salt/issues/62275)
  * Added the ability to remove a KB using the DISM state/execution modules [#62366](https://github.com/saltstack/salt/issues/62366)
  * Add "<tiamat> python" subcommand to allow execution or arbitrary scripts via bundled Python runtime [#62381](https://github.com/saltstack/salt/issues/62381)
  * Add ability to provide conditions which convert normal state actions to no-op when true [#62446](https://github.com/saltstack/salt/issues/62446)
  * Added debug log messages displaying the command being run when installing packages on Windows [#62480](https://github.com/saltstack/salt/issues/62480)
  * Add biosvendor grain [#62496](https://github.com/saltstack/salt/issues/62496)
  * Add ifelse Jinja function as found in CFEngine [#62508](https://github.com/saltstack/salt/issues/62508)
  * Implementation of Amazon EC2 instance detection and setting `virtual_subtype` grain accordingly including the product if possible to identify. [#62539](https://github.com/saltstack/salt/issues/62539)
  * Adds __env__substitution to ext_pillar.stack; followup of #61531, improved exception handling for stacked template (jinja) template rendering and yaml parsing in ext_pillar.stack [#62578](https://github.com/saltstack/salt/issues/62578)
  * Increase file.tidied flexibility with regard to age and size [#62678](https://github.com/saltstack/salt/issues/62678)
  * Added "connected_devices" feature to netbox pillar module. It contains extra information about devices connected to the minion [#62761](https://github.com/saltstack/salt/issues/62761)
  * Add atomic file operation for symlink changes [#62768](https://github.com/saltstack/salt/issues/62768)
  * Add password/account locking/unlocking in user.present state on supported operating systems [#62856](https://github.com/saltstack/salt/issues/62856)
  * Added onchange configuration for script engine [#62867](https://github.com/saltstack/salt/issues/62867)
  * Added output and bare functionality to export_key gpg module function [#62978](https://github.com/saltstack/salt/issues/62978)
  * Add keyvalue serializer for environment files [#62983](https://github.com/saltstack/salt/issues/62983)
  * Add ability to ignore symlinks in file.tidied [#63042](https://github.com/saltstack/salt/issues/63042)
  * salt-cloud support IMDSv2 tokens when using 'use-instance-role-credentials' [#63067](https://github.com/saltstack/salt/issues/63067)
  * Add ability for file.symlink to not set ownership on existing links [#63093](https://github.com/saltstack/salt/issues/63093)
  * Restore the previous slack engine and deprecate it, rename replace the slack engine to slack_bolt until deprecation [#63095](https://github.com/saltstack/salt/issues/63095)
  * Add functions that will return the underlying block device, mount point, and filesystem type for a given path [#63098](https://github.com/saltstack/salt/issues/63098)
  * Add ethtool execution and state module functions for pause [#63128](https://github.com/saltstack/salt/issues/63128)
  * Add boardname grain [#63131](https://github.com/saltstack/salt/issues/63131)
  * Added management of ECDSA/EdDSA private keys with x509 modules in the new cryptography x509 module. Please migrate to the new cryptography x509 module for this improvement. [#63248](https://github.com/saltstack/salt/issues/63248)
  * Added x509 modules support for different output formats in the new cryptography x509 module. Please migrate to the new cryptography x509 module for this improvement. [#63249](https://github.com/saltstack/salt/issues/63249)
  * Added deprecation_warning test state for ensuring that deprecation warnings are correctly emitted. [#63315](https://github.com/saltstack/salt/issues/63315)
  * Adds a state_events option to state.highstate, state.apply, state.sls, state.sls_id.
    This allows users to enable state_events on a per use basis rather than having to
    enable them globally for all state runs. [#63316](https://github.com/saltstack/salt/issues/63316)
  * Allow max queue size setting for state runs to prevent performance problems from queue growth [#63356](https://github.com/saltstack/salt/issues/63356)
  * Add support of exposing meta_server_grains for Azure VMs [#63606](https://github.com/saltstack/salt/issues/63606)
  * Include the version of `relenv` in the versions report. [#63827](https://github.com/saltstack/salt/issues/63827)
  * Added debug log messages displaying the command being run when removing packages on Windows [#63866](https://github.com/saltstack/salt/issues/63866)


 -- Salt Project Packaging <saltproject-packaging@vmware.com>  Sun, 19 Mar 2023 12:34:47 +0000

salt (1:3006.0rc1) stable; urgency=medium


  # Removed

  * Remove and deprecate the __orchestration__ key from salt.runner and salt.wheel return data. To get it back, set features.enable_deprecated_orchestration_flag master configuration option to True. The flag will be completely removed in Salt 3008 Argon. [#59917](https://github.com/saltstack/salt/issues/59917)
  * Removed distutils and replaced with setuptools, given distutils is deprecated and removed in Python 3.12 [#60476](https://github.com/saltstack/salt/issues/60476)
  * Removed ``runtests`` targets from ``noxfile.py`` [#62239](https://github.com/saltstack/salt/issues/62239)
  * Removed the PyObjC dependency.

    This addresses problems with building a one dir build for macOS.
    It became problematic because depending on the macOS version, it pulls different dependencies, and we would either have to build a macos onedir for each macOS supported release, or ship a crippled onedir(because it would be tied to the macOS version where the onedir was built).
    Since it's currently not being used, it's removed. [#62432](https://github.com/saltstack/salt/issues/62432)

  # Deprecated

  * renamed `keep_jobs`, specifying job cache TTL in hours, to `keep_jobs_seconds`, specifying TTL in seconds.
    `keep_jobs` will be removed in the Argon release [#55295](https://github.com/saltstack/salt/issues/55295)
  * Removing all references to napalm-base which is no longer supported. [#61542](https://github.com/saltstack/salt/issues/61542)
  * The 'ip_bracket' function has been moved from salt/utils/zeromq.py in salt/utils/network.py [#62009](https://github.com/saltstack/salt/issues/62009)
  * The `expand_repo_def` function in `salt.modules.aptpkg` is now deprecated. It's only used in `salt.states.pkgrepo` and it has no use of being exposed to the CLI. [#62485](https://github.com/saltstack/salt/issues/62485)
  * Deprecated defunct Django returner [#62644](https://github.com/saltstack/salt/issues/62644)
  * Deprecate core ESXi and associated states and modules, vcenter and vsphere support in favor of Salt VMware Extensions [#62754](https://github.com/saltstack/salt/issues/62754)
  * Removing manufacture grain which has been deprecated. [#62914](https://github.com/saltstack/salt/issues/62914)
  * Removing deprecated utils/boto3_elasticsearch.py [#62915](https://github.com/saltstack/salt/issues/62915)
  * Removing support for the now deprecated _ext_nodes from salt/master.py. [#62917](https://github.com/saltstack/salt/issues/62917)
  * Deprecating the Salt Slack engine in favor of the Salt Slack Bolt Engine. [#63095](https://github.com/saltstack/salt/issues/63095)
  * `salt.utils.version.StrictVersion` is now deprecated and it's use should be replaced with `salt.utils.version.Version`. [#63383](https://github.com/saltstack/salt/issues/63383)

  # Changed

  * More intelligent diffing in changes of file.serialize state. [#48609](https://github.com/saltstack/salt/issues/48609)
  * Move deprecation of the neutron module to Argon. Please migrate to the neutronng module instead. [#49430](https://github.com/saltstack/salt/issues/49430)
  * ``umask`` is now a global state argument, instead of only applying to ``cmd``
    states. [#57803](https://github.com/saltstack/salt/issues/57803)
  * Update pillar.obfuscate to accept kwargs in addition to args.  This is useful when passing in keyword arguments like saltenv that are then passed along to pillar.items. [#58971](https://github.com/saltstack/salt/issues/58971)
  * Improve support for listing macOS brew casks [#59439](https://github.com/saltstack/salt/issues/59439)
  * Add missing MariaDB Grants to mysql module.
    MariaDB has added some grants in 10.4.x and 10.5.x that are not present here, which results in an error when creating.
    Also improved exception handling in `grant_add` which did not log the original error message and replaced it with a generic error. [#61409](https://github.com/saltstack/salt/issues/61409)
  * Use VENV_PIP_TARGET environment variable as a default target for pip if present. [#62089](https://github.com/saltstack/salt/issues/62089)
  * Disabled FQDNs grains on macOS by default [#62168](https://github.com/saltstack/salt/issues/62168)
  * Replaced pyroute2.IPDB with pyroute2.NDB, as the former is deprecated [#62218](https://github.com/saltstack/salt/issues/62218)
  * Enhance capture of error messages for Zypper calls in zypperpkg module. [#62346](https://github.com/saltstack/salt/issues/62346)
  * Removed GPG_1_3_1 check [#62895](https://github.com/saltstack/salt/issues/62895)
  * Requisite state chunks now all consistently contain `__id__`, `__sls__` and `name`. [#63012](https://github.com/saltstack/salt/issues/63012)
  * netapi_enable_clients option to allow enabling/disabling of clients in salt-api.
    By default all clients will now be disabled. Users of salt*api will need
    to update their master config to enable the clients that they use. Not adding
    the netapi_enable_clients option with required clients to the master config will
    disable salt*api. [#63050](https://github.com/saltstack/salt/issues/63050)
  * Stop relying on `salt/_version.py` to write Salt's version. Instead use `salt/_version.txt` which only contains the version string. [#63383](https://github.com/saltstack/salt/issues/63383)
  * Set enable_fqdns_grains to be False by default. [#63595](https://github.com/saltstack/salt/issues/63595)
  * Changelog snippet files must now have a `.md` file extension to be more explicit on what type of rendering is done when they are included in the main `CHANGELOG.md` file. [#63710](https://github.com/saltstack/salt/issues/63710)

  # Fixed

  * Add kwargs to handle extra parameters for http.query [#36138](https://github.com/saltstack/salt/issues/36138)
  * Fix mounted bind mounts getting active mount options added [#39292](https://github.com/saltstack/salt/issues/39292)
  * Fix `sysctl.present` converts spaces to tabs. [#40054](https://github.com/saltstack/salt/issues/40054)
  * Fixes state pkg.purged to purge removed packages on Debian family systems [#42306](https://github.com/saltstack/salt/issues/42306)
  * Fix fun_args missing from syndic returns [#45823](https://github.com/saltstack/salt/issues/45823)
  * Fix mount.mounted with 'mount: False' reports unmounted file system as unchanged when running with test=True [#47201](https://github.com/saltstack/salt/issues/47201)
  * Issue #49310: Allow users to touch a file with Unix date of birth [#49310](https://github.com/saltstack/salt/issues/49310)
  * Do not raise an exception in pkg.info_installed on nonzero return code [#51620](https://github.com/saltstack/salt/issues/51620)
  * Passes the value of the force parameter from file.copy to its call to file.remove so that files with the read-only attribute are handled. [#51739](https://github.com/saltstack/salt/issues/51739)
  * Fixed x509.certificate_managed creates new certificate every run in the new cryptography x509 module. Please migrate to the new cryptography x509 module for this improvement. [#52167](https://github.com/saltstack/salt/issues/52167)
  * Don't check for cached pillar errors on state.apply [#52354](https://github.com/saltstack/salt/issues/52354), [#57180](https://github.com/saltstack/salt/issues/57180), [#59339](https://github.com/saltstack/salt/issues/59339)
  * Swapping out args and kwargs for arg and kwarg respectively in the Slack engine when the command passed is a runner. [#52400](https://github.com/saltstack/salt/issues/52400)
  * Ensure when we're adding chunks to the rules when running aggregation with the iptables state module we use a copy of the chunk otherwise we end up with a recursive mess. [#53353](https://github.com/saltstack/salt/issues/53353)
  * When user_create or user_remove fail, return False instead of returning the error. [#53377](https://github.com/saltstack/salt/issues/53377)
  * Include sync_roster when sync_all is called. [#53914](https://github.com/saltstack/salt/issues/53914)
  * Avoid warning noise in lograte.get [#53988](https://github.com/saltstack/salt/issues/53988)
  * Fixed listing revoked keys with gpg.list_keys [#54347](https://github.com/saltstack/salt/issues/54347)
  * Fix mount.mounted does not handle blanks properly [#54508](https://github.com/saltstack/salt/issues/54508)
  * Fixed grain num_cpus get wrong CPUs count in case of inconsistent CPU numbering. [#54682](https://github.com/saltstack/salt/issues/54682)
  * Fix spelling error for python_shell argument in dpkg_lower module [#54907](https://github.com/saltstack/salt/issues/54907)
  * Cleaned up bytes response data before sending to non-bytes compatible returners (postgres, mysql) [#55226](https://github.com/saltstack/salt/issues/55226)
  * Fixed malformed state return when testing file.managed with unavailable source file [#55269](https://github.com/saltstack/salt/issues/55269)
  * Included stdout in error message for Zypper calls in zypperpkg module. [#56016](https://github.com/saltstack/salt/issues/56016)
  * Fixed pillar.filter_by with salt-ssh [#56093](https://github.com/saltstack/salt/issues/56093)
  * Fix boto_route53 issue with (multiple) VPCs. [#57139](https://github.com/saltstack/salt/issues/57139)
  * Remove log from mine runner which was not used. [#57463](https://github.com/saltstack/salt/issues/57463)
  * Fixed x509.read_certificate error when reading a Microsoft CA issued certificate in the new cryptography x509 module. Please migrate to the new cryptography x509 module for this improvement. [#57535](https://github.com/saltstack/salt/issues/57535)
  * Updating Slack engine to use slack_bolt library. [#57842](https://github.com/saltstack/salt/issues/57842)
  * Fixed warning about replace=True with x509.certificate_managed in the new cryptography x509 module. [#58165](https://github.com/saltstack/salt/issues/58165)
  * Fix salt.modules.pip:is_installed doesn't handle locally installed packages [#58202](https://github.com/saltstack/salt/issues/58202)
  * Add missing MariaDB Grants to mysql module. MariaDB has added some grants in 10.4.x and 10.5.x that are not present here, which results in an error when creating. [#58297](https://github.com/saltstack/salt/issues/58297)
  * linux_shadow: Fix cases where malformed shadow entries cause `user.present`
    states to fail. [#58423](https://github.com/saltstack/salt/issues/58423)
  * Fixed salt.utils.compat.cmp to work with dictionaries [#58729](https://github.com/saltstack/salt/issues/58729)
  * Fixed formatting for terse output mode [#58953](https://github.com/saltstack/salt/issues/58953)
  * Fixed RecursiveDictDiffer with added nested dicts [#59017](https://github.com/saltstack/salt/issues/59017)
  * Fixed x509.certificate_managed has DoS effect on master in the new cryptography x509 module. Please migrate to the new cryptography x509 module for this improvement. [#59169](https://github.com/saltstack/salt/issues/59169)
  * Fixed saltnado websockets disconnecting immediately [#59183](https://github.com/saltstack/salt/issues/59183)
  * Fixed x509.certificate_managed rolls certificates every now and then in the new cryptography x509 module. Please migrate to the new cryptography x509 module for this improvement. [#59315](https://github.com/saltstack/salt/issues/59315)
  * Fix postgres_privileges.present not idempotent for functions [#59585](https://github.com/saltstack/salt/issues/59585)
  * Fixed influxdb_continuous_query.present state to provide the client args to the underlying module on create. [#59766](https://github.com/saltstack/salt/issues/59766)
  * Warn when using insecure (http:// based) key_urls for apt-based systems in pkgrepo.managed, and add a kwarg that determines the validity of such a url. [#59786](https://github.com/saltstack/salt/issues/59786)
  * add load balancing policy default option and ensure the module can be executed with arguments from CLI [#59909](https://github.com/saltstack/salt/issues/59909)
  * Fix salt-ssh when using imports with extra-filerefs. [#60003](https://github.com/saltstack/salt/issues/60003)
  * Fixed cache directory corruption startup error [#60170](https://github.com/saltstack/salt/issues/60170)
  * Update docs remove dry_run in docstring of file.blockreplace state. [#60227](https://github.com/saltstack/salt/issues/60227)
  * Adds Parrot to OS_Family_Map in grains. [#60249](https://github.com/saltstack/salt/issues/60249)
  * Fixed stdout and stderr being empty sometimes when use_vt=True for the cmd.run[*] functions [#60365](https://github.com/saltstack/salt/issues/60365)
  * Use return code in iptables --check to verify rule exists. [#60467](https://github.com/saltstack/salt/issues/60467)
  * Fix regression pip.installed does not pass env_vars when calling pip.list [#60557](https://github.com/saltstack/salt/issues/60557)
  * Fix xfs module when additional output included in mkfs.xfs command. [#60853](https://github.com/saltstack/salt/issues/60853)
  * Fixed parsing new format of terraform states in roster.terraform [#60915](https://github.com/saltstack/salt/issues/60915)
  * Fixed recognizing installed ARMv7 rpm packages in compatible architectures. [#60994](https://github.com/saltstack/salt/issues/60994)
  * Fixing changes dict in pkg state to be consistent when installing and test=True. [#60995](https://github.com/saltstack/salt/issues/60995)
  * Fix cron.present duplicating entries when changing timespec to special. [#60997](https://github.com/saltstack/salt/issues/60997)
  * Made salt-ssh respect --wipe again [#61083](https://github.com/saltstack/salt/issues/61083)
  * state.orchestrate_single only passes a pillar if it is set to the state
    function. This allows it to be used with state functions that don't accept a
    pillar keyword argument. [#61092](https://github.com/saltstack/salt/issues/61092)
  * Fix ipset state when the comment kwarg is set. [#61122](https://github.com/saltstack/salt/issues/61122)
  * Fix issue with archive.unzip where the password was not being encoded for the extract function [#61422](https://github.com/saltstack/salt/issues/61422)
  * Some Linux distributions (like AlmaLinux, Astra Linux, Debian, Mendel, Linux
    Mint, Pop!_OS, Rocky Linux) report different `oscodename`, `osfullname`,
    `osfinger` grains if lsb*release is installed or not. They have been changed to
    only derive these OS grains from `/etc/os*release`. [#61618](https://github.com/saltstack/salt/issues/61618)
  * Pop!_OS uses the full version (YY.MM) in the osfinger grain now, not just the year. This allows differentiating for example between 20.04 and 20.10. [#61619](https://github.com/saltstack/salt/issues/61619)
  * Fix ssh config roster to correctly parse the ssh config files that contain spaces. [#61650](https://github.com/saltstack/salt/issues/61650)
  * Fix SoftLayer configuration not raising an exception when a domain is missing [#61727](https://github.com/saltstack/salt/issues/61727)
  * Allow the minion to start or salt-call to run even if the user doesn't have permissions to read the root_dir value from the registry [#61789](https://github.com/saltstack/salt/issues/61789)
  * Need to move the creation of the proxy object for the ProxyMinion further down in the initialization for sub proxies to ensure that all modules, especially any custom proxy modules, are available before attempting to run the init function. [#61805](https://github.com/saltstack/salt/issues/61805)
  * Fixed malformed state return when merge-serializing to an improperly formatted file [#61814](https://github.com/saltstack/salt/issues/61814)
  * Made cmdmod._run[_all]_quiet work during minion startup on MacOS with runas specified (which fixed mac_service) [#61816](https://github.com/saltstack/salt/issues/61816)
  * When deleting the vault cache, also delete from the session cache [#61821](https://github.com/saltstack/salt/issues/61821)
  * Ignore errors on reading license info with dpkg_lowpkg to prevent tracebacks on getting package information. [#61827](https://github.com/saltstack/salt/issues/61827)
  * win_lgpo: Display conflicting policy names when more than one policy is found [#61859](https://github.com/saltstack/salt/issues/61859)
  * win_lgpo: Fixed intermittent KeyError when getting policy setting using lgpo.get_policy [#61860](https://github.com/saltstack/salt/issues/61860)
  * Fixed listing minions on OpenBSD [#61966](https://github.com/saltstack/salt/issues/61966)
  * Make Salt to return an error on "pkg" modules and states when targeting duplicated package names [#62019](https://github.com/saltstack/salt/issues/62019)
  * Fix return of REST-returned permissions when auth_list is set [#62022](https://github.com/saltstack/salt/issues/62022)
  * Normalize package names once on using pkg.installed/removed with yum to make it possible to install packages with the name containing a part similar to a name of architecture. [#62029](https://github.com/saltstack/salt/issues/62029)
  * Fix inconsitency regarding name and pkgs parameters between zypperpkg.upgrade() and yumpkg.upgrade() [#62030](https://github.com/saltstack/salt/issues/62030)
  * Fix attr=all handling in pkg.list_pkgs() (yum/zypper). [#62032](https://github.com/saltstack/salt/issues/62032)
  * Fixed the humanname being ignored in pkgrepo.managed on openSUSE Leap [#62053](https://github.com/saltstack/salt/issues/62053)
  * Fixed issue with some LGPO policies having whitespace at the beginning or end of the element alias [#62058](https://github.com/saltstack/salt/issues/62058)
  * Fix ordering of args to libcloud_storage.download_object module [#62074](https://github.com/saltstack/salt/issues/62074)
  * Ignore extend declarations in sls files that are excluded. [#62082](https://github.com/saltstack/salt/issues/62082)
  * Remove leftover usage of impacket [#62101](https://github.com/saltstack/salt/issues/62101)
  * Pass executable path from _get_path_exec() is used when calling the program.
    The $HOME env is no longer modified globally.
    Only trailing newlines are stripped from the fetched secret.
    Pass process arguments are handled in a secure way. [#62120](https://github.com/saltstack/salt/issues/62120)
  * Ignore some command return codes in openbsdrcctl_service to prevent spurious errors [#62131](https://github.com/saltstack/salt/issues/62131)
  * Fixed extra period in filename output in tls module. Instead of "server.crt." it will now be "server.crt". [#62139](https://github.com/saltstack/salt/issues/62139)
  * Make sure lingering PAexec-*.exe files in the Windows directory are cleaned up [#62152](https://github.com/saltstack/salt/issues/62152)
  * Restored Salt's DeprecationWarnings [#62185](https://github.com/saltstack/salt/issues/62185)
  * Fixed issue with forward slashes on Windows with file.recurse and clean=True [#62197](https://github.com/saltstack/salt/issues/62197)
  * Recognize OSMC as Debian-based [#62198](https://github.com/saltstack/salt/issues/62198)
  * Fixed Zypper module failing on RPM lock file being temporarily unavailable. [#62204](https://github.com/saltstack/salt/issues/62204)
  * Improved error handling and diagnostics in the proxmox salt-cloud driver [#62211](https://github.com/saltstack/salt/issues/62211)
  * Added EndeavourOS to the Arch os_family. [#62220](https://github.com/saltstack/salt/issues/62220)
  * Fix salt-ssh not detecting `platform-python` as a valid interpreter on EL8 [#62235](https://github.com/saltstack/salt/issues/62235)
  * Fix pkg.version_cmp on openEuler and a few other os flavors. [#62248](https://github.com/saltstack/salt/issues/62248)
  * Fix localhost detection in glusterfs.peers [#62273](https://github.com/saltstack/salt/issues/62273)
  * Fix Salt Package Manager (SPM) exception when calling spm create_repo . [#62281](https://github.com/saltstack/salt/issues/62281)
  * Fix matcher slowness due to loader invocation [#62283](https://github.com/saltstack/salt/issues/62283)
  * Fixes the Puppet module for non-aio Puppet packages for example running the Puppet module on FreeBSD. [#62323](https://github.com/saltstack/salt/issues/62323)
  * Issue 62334: Displays a debug log message instead of an error log message when the publisher fails to connect [#62334](https://github.com/saltstack/salt/issues/62334)
  * Fix pyobjects renderer access to opts and sls [#62336](https://github.com/saltstack/salt/issues/62336)
  * Fix use of random shuffle and sample functions as Jinja filters [#62372](https://github.com/saltstack/salt/issues/62372)
  * Fix groups with duplicate GIDs are not returned by get_group_list [#62377](https://github.com/saltstack/salt/issues/62377)
  * Fix the "zpool.present" state when enabling zpool features that are already active. [#62390](https://github.com/saltstack/salt/issues/62390)
  * Fix ability to execute remote file client methods in saltcheck [#62398](https://github.com/saltstack/salt/issues/62398)
  * Update all platforms to use pycparser 2.21 or greater for Py 3.9 or higher, fixes fips fault with openssl v3.x [#62400](https://github.com/saltstack/salt/issues/62400)
  * Due to changes in the Netmiko library for the exception paths, need to check the version of Netmiko python library and then import the exceptions from different locations depending on the result. [#62405](https://github.com/saltstack/salt/issues/62405)
  * When using preq on a state, then prereq state will first be run with test=True to determine if there are changes.  When there are changes, the state with the prereq option will be run prior to the prereq state.  If this state fails then the prereq state will not run and the state output uses the test=True run.  However, the proposed changes are included for the prereq state are included from the test=True run.  We should pull those out as there weren't actually changes since the prereq state did not run. [#62408](https://github.com/saltstack/salt/issues/62408)
  * Added directory mode for file.copy with makedirs [#62426](https://github.com/saltstack/salt/issues/62426)
  * Provide better error handling in the various napalm proxy minion functions when the device is not accessible. [#62435](https://github.com/saltstack/salt/issues/62435)
  * When handling aggregation, change the order to ensure that the requisites are aggregated first and then the state functions are aggregated.  Caching whether aggregate functions are available for particular states so we don't need to attempt to load them everytime. [#62439](https://github.com/saltstack/salt/issues/62439)
  * The patch allows to boostrap kubernetes clusters in the version above 1.13 via salt module [#62451](https://github.com/saltstack/salt/issues/62451)
  * sysctl.persist now updates the in-memory value on FreeBSD even if the on-disk value was already correct. [#62461](https://github.com/saltstack/salt/issues/62461)
  * Fixed parsing CDROM apt sources [#62474](https://github.com/saltstack/salt/issues/62474)
  * Update sanitizing masking for Salt SSH to include additional password like strings. [#62483](https://github.com/saltstack/salt/issues/62483)
  * Fix user/group checking on file state functions in the test mode. [#62499](https://github.com/saltstack/salt/issues/62499)
  * Fix user.present to allow removing groups using optional_groups parameter and enforcing idempotent group membership. [#62502](https://github.com/saltstack/salt/issues/62502)
  * Fix possible tracebacks if there is a package with '------' or '======' in the description is installed on the Debian based minion. [#62519](https://github.com/saltstack/salt/issues/62519)
  * Fixed the omitted "pool" parameter when cloning a VM with the proxmox salt-cloud driver [#62521](https://github.com/saltstack/salt/issues/62521)
  * Fix rendering of pyobjects states in saltcheck [#62523](https://github.com/saltstack/salt/issues/62523)
  * Fixes pillar where a corrupted CacheDisk file forces the pillar to be rebuilt [#62527](https://github.com/saltstack/salt/issues/62527)
  * Use str() method instead of repo_line for when python3-apt is installed or not in aptpkg.py. [#62546](https://github.com/saltstack/salt/issues/62546)
  * Remove the connection_timeout from netmiko_connection_args before netmiko_connection_args is added to __context__["netmiko_device"]["args"] which is passed along to the Netmiko library. [#62547](https://github.com/saltstack/salt/issues/62547)
  * Fix order specific mount.mounted options for persist [#62556](https://github.com/saltstack/salt/issues/62556)
  * Fixed salt-cloud cloning a proxmox VM with a specified new vmid. [#62558](https://github.com/saltstack/salt/issues/62558)
  * Fix runas with cmd module when using the onedir bundled packages [#62565](https://github.com/saltstack/salt/issues/62565)
  * Update setproctitle version for all platforms [#62576](https://github.com/saltstack/salt/issues/62576)
  * Fixed missing parameters when cloning a VM with the proxmox salt-cloud driver [#62580](https://github.com/saltstack/salt/issues/62580)
  * Handle PermissionError when importing crypt when FIPS is enabled. [#62587](https://github.com/saltstack/salt/issues/62587)
  * Correctly reraise exceptions in states.http [#62595](https://github.com/saltstack/salt/issues/62595)
  * Fixed syndic eauth. Now jobs will be published when a valid eauth user is targeting allowed minions/functions. [#62618](https://github.com/saltstack/salt/issues/62618)
  * updated rest_cherry/app to properly detect arg sent as a string as curl will do when only one arg is supplied. [#62624](https://github.com/saltstack/salt/issues/62624)
  * Prevent possible tracebacks in core grains module by ignoring non utf8 characters in /proc/1/environ, /proc/1/cmdline, /proc/cmdline [#62633](https://github.com/saltstack/salt/issues/62633)
  * Fixed vault ext pillar return data for KV v2 [#62651](https://github.com/saltstack/salt/issues/62651)
  * Fix saltcheck _get_top_states doesn't pass saltenv to state.show_top [#62654](https://github.com/saltstack/salt/issues/62654)
  * Fix groupadd.* functions hard code relative command name [#62657](https://github.com/saltstack/salt/issues/62657)
  * Fixed pdbedit.create trying to use a bytes-like hash as string. [#62670](https://github.com/saltstack/salt/issues/62670)
  * Fix depenency on legacy boto module in boto3 modules [#62672](https://github.com/saltstack/salt/issues/62672)
  * Modified "_get_flags" function so that it returns regex flags instead of integers [#62676](https://github.com/saltstack/salt/issues/62676)
  * Change startup ReqServer log messages from error to info level. [#62728](https://github.com/saltstack/salt/issues/62728)
  * Fix kmod.* functions hard code relative command name [#62772](https://github.com/saltstack/salt/issues/62772)
  * Fix mac_brew_pkg to work with null taps [#62793](https://github.com/saltstack/salt/issues/62793)
  * Fixing a bug when listing the running schedule if "schedule.enable" and/or "schedule.disable" has been run, where the "enabled" items is being treated as a schedule item. [#62795](https://github.com/saltstack/salt/issues/62795)
  * Prevent annoying RuntimeWarning message about line buffering (buffering=1) not being supported in binary mode [#62817](https://github.com/saltstack/salt/issues/62817)
  * Include UID and GID checks in modules.file.check_perms as well as comparing
    ownership by username and group name. [#62818](https://github.com/saltstack/salt/issues/62818)
  * Fix presence events on TCP transport by removing a client's presence when minion disconnects from publish channel correctly [#62826](https://github.com/saltstack/salt/issues/62826)
  * Remove Azure deprecation messages from functions that always run w/ salt-cloud [#62845](https://github.com/saltstack/salt/issues/62845)
  * Use select instead of iterating over entrypoints as a dictionary for importlib_metadata>=5.0.0 [#62854](https://github.com/saltstack/salt/issues/62854)
  * Fixed master job scheduler using when [#62858](https://github.com/saltstack/salt/issues/62858)
  * LGPO: Added support for missing domain controller policies: VulnerableChannelAllowList and LdapEnforceChannelBinding [#62873](https://github.com/saltstack/salt/issues/62873)
  * Fix unnecessarily complex gce metadata grains code to use googles metadata service more effectively. [#62878](https://github.com/saltstack/salt/issues/62878)
  * Fixed dockermod version_info function for docker-py 6.0.0+ [#62882](https://github.com/saltstack/salt/issues/62882)
  * Moving setting the LOAD_BALANCING_POLICY_MAP dictionary into the try except block that determines if the cassandra_cql module should be made available. [#62886](https://github.com/saltstack/salt/issues/62886)
  * Updating various MongoDB module functions to work with latest version of pymongo. [#62900](https://github.com/saltstack/salt/issues/62900)
  * Restored channel for Syndic minions to send job returns to the Salt master. [#62933](https://github.com/saltstack/salt/issues/62933)
  * removed _resolve_deps as it required a library that is not generally avalible. and switched to apt-get for everything as that can auto resolve dependencies. [#62934](https://github.com/saltstack/salt/issues/62934)
  * Updated pyzmq to version 22.0.3 on Windows builds because the old version was causing salt-minion/salt-call to hang [#62937](https://github.com/saltstack/salt/issues/62937)
  * Allow root user to modify crontab lines for non-root users (except AIX and Solaris). Align crontab line changes with the file ones and also with listing crontab. [#62940](https://github.com/saltstack/salt/issues/62940)
  * Fix systemd_service.* functions hard code relative command name [#62942](https://github.com/saltstack/salt/issues/62942)
  * Fix file.symlink backupname operation can copy remote contents to local disk [#62953](https://github.com/saltstack/salt/issues/62953)
  * Issue #62968: Fix issue where cloud deployments were putting the keys in the wrong location on Windows hosts [#62968](https://github.com/saltstack/salt/issues/62968)
  * Fixed gpg_passphrase issue with gpg decrypt/encrypt functions [#62977](https://github.com/saltstack/salt/issues/62977)
  * Fix file.tidied FileNotFoundError [#62986](https://github.com/saltstack/salt/issues/62986)
  * Fixed bug where module.wait states were detected as running legacy module.run syntax [#62988](https://github.com/saltstack/salt/issues/62988)
  * Fixed issue with win_wua module where it wouldn't load if the CryptSvc was set to Manual start [#62993](https://github.com/saltstack/salt/issues/62993)
  * The `__opts__` dunder dictionary is now added to the loader's `pack` if not
    already present, which makes it accessible via the
    `salt.loader.context.NamedLoaderContext` class. [#63013](https://github.com/saltstack/salt/issues/63013)
  * Issue #63024: Fix issue where grains and config data were being place in the wrong location on Windows hosts [#63024](https://github.com/saltstack/salt/issues/63024)
  * Fix btrfs.subvolume_snapshot command failing [#63025](https://github.com/saltstack/salt/issues/63025)
  * Fix file.retention_schedule always reports changes [#63033](https://github.com/saltstack/salt/issues/63033)
  * Fix mongo authentication for mongo ext_pillar and mongo returner

    This fix also include the ability to use the mongo connection string for mongo ext_pillar [#63058](https://github.com/saltstack/salt/issues/63058)
  * Fixed x509.create_csr creates invalid CSR by default in the new cryptography x509 module. [#63103](https://github.com/saltstack/salt/issues/63103)
  * TCP transport documentation now contains proper master/minion-side filtering information [#63120](https://github.com/saltstack/salt/issues/63120)
  * Fixed gpg.verify does not respect gnupghome [#63145](https://github.com/saltstack/salt/issues/63145)
  * Made pillar cache pass extra minion data as well [#63208](https://github.com/saltstack/salt/issues/63208)
  * Fix serious performance issues with the file.tidied module [#63231](https://github.com/saltstack/salt/issues/63231)
  * Import StrictVersion and LooseVersion from setuptools.distutils.verison or setuptools._distutils.version, if first not available [#63350](https://github.com/saltstack/salt/issues/63350)
  * When the shell is passed as powershell or pwsh, only wrapper the shell in quotes if cmd.run is running on Windows.  When quoted on Linux hosts, this results in an error when the keyword arguments are appended. [#63590](https://github.com/saltstack/salt/issues/63590)
  * LGPO: Added support for "Relax minimum password length limits" [#63596](https://github.com/saltstack/salt/issues/63596)
  * Check file is not empty before attempting to read pillar disk cache file [#63729](https://github.com/saltstack/salt/issues/63729)

  # Added

  * Introduce a `LIB_STATE_DIR` syspaths variable which defaults to `CONFIG_DIR`,
    but can be individually customized during installation by specifying
    `*-salt-lib-state-dir` during installation. Change the default `pki_dir` to
    `<LIB_STATE_DIR>/pki/master` (for the master) and `<LIB_STATE_DIR>/pki/minion`
    (for the minion). [#3396](https://github.com/saltstack/salt/issues/3396)
  * Allow users to enable 'queue=True' for all state runs via config file [#31468](https://github.com/saltstack/salt/issues/31468)
  * Added pillar templating to vault policies [#43287](https://github.com/saltstack/salt/issues/43287)
  * Add support for NVMeF as a transport protocol for hosts in a Pure Storage FlashArray [#51088](https://github.com/saltstack/salt/issues/51088)
  * A new salt-ssh roster that generates a roster by parses a known_hosts file. [#54679](https://github.com/saltstack/salt/issues/54679)
  * Added Windows Event Viewer support [#54713](https://github.com/saltstack/salt/issues/54713)
  * Added the win_lgpo_reg state and execution modules which will allow registry based group policy to be set directly in the Registry.pol file [#56013](https://github.com/saltstack/salt/issues/56013)
  * Added resource tagging functions to boto_dynamodb execution module [#57500](https://github.com/saltstack/salt/issues/57500)
  * Added `openvswitch_db` state module and functions `bridge_to_parent`,
    `bridge_to_vlan`, `db_get`, and `db_set` to the `openvswitch` execution module.
    Also added optional `parent` and `vlan` parameters to the
    `openvswitch_bridge.present` state module function and the
    `openvswitch.bridge_create` execution module function. [#58986](https://github.com/saltstack/salt/issues/58986)
  * State module to manage SysFS attributes [#60154](https://github.com/saltstack/salt/issues/60154)
  * Added ability for `salt.wait_for_event` to handle `event_id`s that have a list value. [#60430](https://github.com/saltstack/salt/issues/60430)
  * Added suport for Linux ppc64le core grains (cpu_model, virtual, productname, manufacturer, serialnumber) and arm core grains (serialnumber, productname) [#60518](https://github.com/saltstack/salt/issues/60518)
  * Added autostart option to virt.defined and virt.running states, along with virt.update execution modules. [#60700](https://github.com/saltstack/salt/issues/60700)
  * Added .0 back to our versioning scheme for future versions (e.g. 3006.0) [#60722](https://github.com/saltstack/salt/issues/60722)
  * Initial work to allow parallel startup of proxy minions when used as sub proxies with Deltaproxy. [#61153](https://github.com/saltstack/salt/issues/61153)
  * Added node label support for GCE [#61245](https://github.com/saltstack/salt/issues/61245)
  * Support the --priority flag when adding sources to Chocolatey. [#61319](https://github.com/saltstack/salt/issues/61319)
  * Add namespace option to ext_pillar.http_json [#61335](https://github.com/saltstack/salt/issues/61335)
  * Added a filter function to ps module to get a list of processes on a minion according to their state. [#61420](https://github.com/saltstack/salt/issues/61420)
  * Add postgres.timeout option to postgres module for limiting postgres query times [#61433](https://github.com/saltstack/salt/issues/61433)
  * Added new optional vault option, ``config_location``. This can be either ``master`` or ``local`` and defines where vault will look for connection details, either requesting them from the master or using the local config. [#61857](https://github.com/saltstack/salt/issues/61857)
  * Add ipwrap() jinja filter to wrap IPv6 addresses with brackets. [#61931](https://github.com/saltstack/salt/issues/61931)
  * 'tcp' transport is now available in ipv6-only network [#62009](https://github.com/saltstack/salt/issues/62009)
  * Add `diff_attr` parameter to pkg.upgrade() (zypper/yum). [#62031](https://github.com/saltstack/salt/issues/62031)
  * Config option pass_variable_prefix allows to distinguish variables that contain paths to pass secrets.
    Config option pass_strict_fetch allows to error out when a secret cannot be fetched from pass.
    Config option pass_dir allows setting the PASSWORD_STORE_DIR env for pass.
    Config option pass_gnupghome allows setting the $GNUPGHOME env for pass. [#62120](https://github.com/saltstack/salt/issues/62120)
  * Add file.pruned state and expanded file.rmdir exec module functionality [#62178](https://github.com/saltstack/salt/issues/62178)
  * Added "dig.PTR" function to resolve PTR records for IPs, as well as tests and documentation [#62275](https://github.com/saltstack/salt/issues/62275)
  * Added the ability to remove a KB using the DISM state/execution modules [#62366](https://github.com/saltstack/salt/issues/62366)
  * Add "<tiamat> python" subcommand to allow execution or arbitrary scripts via bundled Python runtime [#62381](https://github.com/saltstack/salt/issues/62381)
  * Add ability to provide conditions which convert normal state actions to no-op when true [#62446](https://github.com/saltstack/salt/issues/62446)
  * Added debug log messages displaying the command being run when installing packages on Windows [#62480](https://github.com/saltstack/salt/issues/62480)
  * Add biosvendor grain [#62496](https://github.com/saltstack/salt/issues/62496)
  * Add ifelse Jinja function as found in CFEngine [#62508](https://github.com/saltstack/salt/issues/62508)
  * Implementation of Amazon EC2 instance detection and setting `virtual_subtype` grain accordingly including the product if possible to identify. [#62539](https://github.com/saltstack/salt/issues/62539)
  * Adds __env__substitution to ext_pillar.stack; followup of #61531, improved exception handling for stacked template (jinja) template rendering and yaml parsing in ext_pillar.stack [#62578](https://github.com/saltstack/salt/issues/62578)
  * Increase file.tidied flexibility with regard to age and size [#62678](https://github.com/saltstack/salt/issues/62678)
  * Added "connected_devices" feature to netbox pillar module. It contains extra information about devices connected to the minion [#62761](https://github.com/saltstack/salt/issues/62761)
  * Add atomic file operation for symlink changes [#62768](https://github.com/saltstack/salt/issues/62768)
  * Add password/account locking/unlocking in user.present state on supported operating systems [#62856](https://github.com/saltstack/salt/issues/62856)
  * Added onchange configuration for script engine [#62867](https://github.com/saltstack/salt/issues/62867)
  * Added output and bare functionality to export_key gpg module function [#62978](https://github.com/saltstack/salt/issues/62978)
  * Add keyvalue serializer for environment files [#62983](https://github.com/saltstack/salt/issues/62983)
  * Add ability to ignore symlinks in file.tidied [#63042](https://github.com/saltstack/salt/issues/63042)
  * salt-cloud support IMDSv2 tokens when using 'use-instance-role-credentials' [#63067](https://github.com/saltstack/salt/issues/63067)
  * Add ability for file.symlink to not set ownership on existing links [#63093](https://github.com/saltstack/salt/issues/63093)
  * Restore the previous slack engine and deprecate it, rename replace the slack engine to slack_bolt until deprecation [#63095](https://github.com/saltstack/salt/issues/63095)
  * Add functions that will return the underlying block device, mount point, and filesystem type for a given path [#63098](https://github.com/saltstack/salt/issues/63098)
  * Add ethtool execution and state module functions for pause [#63128](https://github.com/saltstack/salt/issues/63128)
  * Add boardname grain [#63131](https://github.com/saltstack/salt/issues/63131)
  * Added management of ECDSA/EdDSA private keys with x509 modules in the new cryptography x509 module. Please migrate to the new cryptography x509 module for this improvement. [#63248](https://github.com/saltstack/salt/issues/63248)
  * Added x509 modules support for different output formats in the new cryptography x509 module. Please migrate to the new cryptography x509 module for this improvement. [#63249](https://github.com/saltstack/salt/issues/63249)
  * Added deprecation_warning test state for ensuring that deprecation warnings are correctly emitted. [#63315](https://github.com/saltstack/salt/issues/63315)
  * Adds a state_events option to state.highstate, state.apply, state.sls, state.sls_id.
    This allows users to enable state_events on a per use basis rather than having to
    enable them globally for all state runs. [#63316](https://github.com/saltstack/salt/issues/63316)
  * Allow max queue size setting for state runs to prevent performance problems from queue growth [#63356](https://github.com/saltstack/salt/issues/63356)
  * Add support of exposing meta_server_grains for Azure VMs [#63606](https://github.com/saltstack/salt/issues/63606)


 -- Salt Project Packaging <saltproject-packaging@vmware.com>  Wed, 01 Mar 2023 22:47:19 +0000<|MERGE_RESOLUTION|>--- conflicted
+++ resolved
@@ -1,4 +1,3 @@
-<<<<<<< HEAD
 salt (3007.6) stable; urgency=medium
 
 
@@ -14,7 +13,7 @@
 
 
  -- Salt Project Packaging <saltproject-packaging@vmware.com>  Thu, 10 Jul 2025 17:33:27 +0000
-=======
+
 salt (3006.15) stable; urgency=medium
 
 
@@ -66,7 +65,6 @@
 
 
  -- Salt Project Packaging <saltproject-packaging@vmware.com>  Thu, 28 Aug 2025 01:02:37 +0000
->>>>>>> 5e65bcd7
 
 salt (3006.14) stable; urgency=medium
 
