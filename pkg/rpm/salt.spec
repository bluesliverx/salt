%global __brp_check_rpaths %{nil}

%bcond_with tests
%bcond_with docs

# Disable build-id symlinks
%define _build_id_links none
%undefine _missing_build_ids_terminate_build
%define __brp_mangle_shebangs /usr/bin/true
%define __brp_python_hardlink /usr/bin/true

# Disable private libraries from showing in provides
%global __to_exclude .*\\.so.*
%global __provides_exclude_from ^.*$
%global __requires_exclude_from ^.*$
%define _source_payload w2.gzdio
%define _binary_payload w2.gzdio
%global _SALT_GROUP salt
%global _SALT_USER salt
%global _SALT_NAME Salt
%global _SALT_HOME /opt/saltstack/salt

# salt-master current user and group
%global _MS_CUR_USER %{_SALT_USER}
%global _MS_CUR_GROUP %{_SALT_GROUP}

# salt-minion current user and group
%global _MN_CUR_USER %{_SALT_USER}
%global _MN_CUR_GROUP %{_SALT_GROUP}

# Disable debugsource template
%define _debugsource_template %{nil}

# Needed for packages built from source.
%define _unpackaged_files_terminate_build 0

# Disable python bytecompile for MANY reasons
%global __os_install_post %(echo '%{__os_install_post}' | sed -e 's!/usr/lib[^[:space:]]*/brp-python-bytecompile[[:space:]].*$!!g')

%define fish_dir %{_datadir}/fish/vendor_functions.d

Name:    salt
<<<<<<< HEAD
Version: 3007.1
=======
Version: 3006.10
>>>>>>> 799a2cf1
Release: 0
Summary: A parallel remote execution system
Group:   System Environment/Daemons
License: ASL 2.0
URL:     https://saltproject.io/

Provides:  salt = %{version}
Obsoletes: salt3 < 3006

BuildRoot: %{_tmppath}/%{name}-%{version}-%{release}-root-%(%{__id_u} -n)

%ifarch %{ix86} x86_64
Requires: dmidecode
%endif

Requires: pciutils
Requires: which
Requires: openssl
Requires: /usr/sbin/usermod
Requires: /usr/sbin/groupadd
Requires: /usr/sbin/useradd

BuildRequires: python3
BuildRequires: python3-pip
BuildRequires: openssl
BuildRequires: git

# rhel is not defined on all rpm based distros.
%if %{?rhel:1}%{!?rhel:0}
%if %{rhel} >= 9
BuildRequires: libxcrypt-compat
%endif
%endif

# Build debuginfo package
%debug_package
%_no_recompute_build_ids 1

%description
Salt is a distributed remote execution system used to execute commands and
query data. It was developed in order to bring the best solutions found in
the world of remote execution together and make them better, faster and more
malleable. Salt accomplishes this via its ability to handle larger loads of
information, and not just dozens, but hundreds or even thousands of individual
servers, handle them quickly and through a simple and manageable interface.


%package    master
Summary:    Management component for salt, a parallel remote execution system
Group:      System Environment/Daemons
Requires:   %{name} = %{version}-%{release}
Provides:   salt-master = %{version}
Obsoletes:  salt3-master < 3006

%description master
The Salt master is the central server to which all minions connect.


%package    minion
Summary:    Client component for Salt, a parallel remote execution system
Group:      System Environment/Daemons
Requires:   %{name} = %{version}-%{release}
Provides:   salt-minion = %{version}
Obsoletes:  salt3-minion < 3006

%description minion
The Salt minion is the agent component of Salt. It listens for instructions
from the master, runs jobs, and returns results back to the master.


%package    syndic
Summary:    Master-of-master component for Salt, a parallel remote execution system
Group:      System Environment/Daemons
Requires:   %{name}-master = %{version}-%{release}
Provides:   salt-syndic = %{version}
Obsoletes:  salt3-syndic < 3006

%description syndic
The Salt syndic is a master daemon which can receive instruction from a
higher-level master, allowing for tiered organization of your Salt
infrastructure.


%package    api
Summary:    REST API for Salt, a parallel remote execution system
Group:      Applications/System
Requires:   %{name}-master = %{version}-%{release}
Provides:   salt-api = %{version}
Obsoletes:  salt3-api < 3006

%description api
salt-api provides a REST interface to the Salt master.


%package    cloud
Summary:    Cloud provisioner for Salt, a parallel remote execution system
Group:      Applications/System
Requires:   %{name}-master = %{version}-%{release}
Provides:   salt-cloud = %{version}
Obsoletes:  salt3-cloud < 3006

%description cloud
The salt-cloud tool provisions new cloud VMs, installs salt-minion on them, and
adds them to the master's collection of controllable minions.


%package    ssh
Summary:    Agentless SSH-based version of Salt, a parallel remote execution system
Group:      Applications/System
Requires:   %{name} = %{version}-%{release}
Provides:   salt-ssh = %{version}
Obsoletes:  salt3-ssh < 3006

%description ssh
The salt-ssh tool can run remote execution functions and states without the use
of an agent (salt-minion) service.


%build
unset CC
unset CXX
unset CPPFLAGS
unset CXXFLAGS
unset CFLAGS
unset LDFLAGS
rm -rf $RPM_BUILD_DIR
mkdir -p $RPM_BUILD_DIR/build
cd $RPM_BUILD_DIR

%if "%{getenv:SALT_ONEDIR_ARCHIVE}" == ""
  export PIP_CONSTRAINT=%{_salt_src}/requirements/constraints.txt
  export FETCH_RELENV_VERSION=${SALT_RELENV_VERSION}
  python3 -m venv --clear --copies build/venv
  build/venv/bin/python3 -m pip install relenv==${SALT_RELENV_VERSION}
  export FETCH_RELENV_VERSION=${SALT_RELENV_VERSION}
  export PY=$(build/venv/bin/python3 -c 'import sys; sys.stdout.write("{}.{}".format(*sys.version_info)); sys.stdout.flush()')
  build/venv/bin/python3 -m pip install -r %{_salt_src}/requirements/static/ci/py${PY}/tools.txt
  build/venv/bin/relenv fetch --python=${SALT_PYTHON_VERSION}
  build/venv/bin/relenv toolchain fetch
  cd %{_salt_src}
	$RPM_BUILD_DIR/build/venv/bin/tools pkg build onedir-dependencies --arch ${SALT_PACKAGE_ARCH} --relenv-version=${SALT_RELENV_VERSION} --python-version ${SALT_PYTHON_VERSION} --package-name $RPM_BUILD_DIR/build/salt --platform linux

  # Fix any hardcoded paths to the relenv python binary on any of the scripts installed in
  # the <onedir>/bin directory
  find $RPM_BUILD_DIR/build/salt/bin/ -type f -exec sed -i 's:#!/\(.*\)salt/bin/python3:#!/bin/sh\n"exec" "$(dirname $(readlink -f $0))/python3" "$0" "$@":g' {} \;

  $RPM_BUILD_DIR/build/venv/bin/tools pkg build salt-onedir . --package-name $RPM_BUILD_DIR/build/salt --platform linux
  $RPM_BUILD_DIR/build/venv/bin/tools pkg pre-archive-cleanup --pkg $RPM_BUILD_DIR/build/salt

  # Generate master config
  sed 's/#user: root/user: salt/g' %{_salt_src}/conf/master > $RPM_BUILD_DIR/build/master

%else
  # The relenv onedir is being provided, all setup up until Salt is installed
  # is expected to be done
  cd build
  tar xf ${SALT_ONEDIR_ARCHIVE}

  # Fix any hardcoded paths to the relenv python binary on any of the scripts installed in the <onedir>/bin directory
  find salt/bin/ -type f -exec sed -i 's:#!/\(.*\)salt/bin/python3:#!/bin/sh\n"exec" "$$(dirname $$(readlink -f $$0))/python3" "$$0" "$$@":g' {} \;

  # Generate master config
  sed 's/#user: root/user: salt/g' %{_salt_src}/conf/master > $RPM_BUILD_DIR/build/master

  cd $RPM_BUILD_DIR
%endif


%install
rm -rf %{buildroot}
mkdir -p %{buildroot}/opt/saltstack
cp -R $RPM_BUILD_DIR/build/salt %{buildroot}/opt/saltstack/

# Add some directories
install -d -m 0755 %{buildroot}%{_var}/log/salt
install -d -m 0755 %{buildroot}%{_var}/run/salt
install -d -m 0755 %{buildroot}%{_var}/run/salt/master
install -d -m 0755 %{buildroot}%{_var}/cache/salt
install -Dd -m 0750 %{buildroot}%{_var}/cache/salt/master
install -Dd -m 0750 %{buildroot}%{_var}/cache/salt/minion
install -Dd -m 0750 %{buildroot}%{_var}/cache/salt/master/jobs
install -Dd -m 0750 %{buildroot}%{_var}/cache/salt/master/proc
install -Dd -m 0750 %{buildroot}%{_var}/cache/salt/master/queues
install -Dd -m 0750 %{buildroot}%{_var}/cache/salt/master/roots
install -Dd -m 0750 %{buildroot}%{_var}/cache/salt/master/syndics
install -Dd -m 0750 %{buildroot}%{_var}/cache/salt/master/tokens
install -d -m 0755 %{buildroot}%{_sysconfdir}/salt
install -d -m 0755 %{buildroot}%{_sysconfdir}/salt/master.d
install -d -m 0755 %{buildroot}%{_sysconfdir}/salt/minion.d
install -d -m 0755 %{buildroot}%{_sysconfdir}/salt/pki
install -d -m 0700 %{buildroot}%{_sysconfdir}/salt/pki/master
install -Dd -m 0750 %{buildroot}%{_sysconfdir}/salt/pki/master/minions
install -Dd -m 0750 %{buildroot}%{_sysconfdir}/salt/pki/master/minions_autosign
install -Dd -m 0750 %{buildroot}%{_sysconfdir}/salt/pki/master/minions_denied
install -Dd -m 0750 %{buildroot}%{_sysconfdir}/salt/pki/master/minions_pre
install -Dd -m 0750 %{buildroot}%{_sysconfdir}/salt/pki/master/minions_rejected
install -d -m 0700 %{buildroot}%{_sysconfdir}/salt/pki/minion
install -d -m 0700 %{buildroot}%{_sysconfdir}/salt/cloud.conf.d
install -d -m 0700 %{buildroot}%{_sysconfdir}/salt/cloud.deploy.d
install -d -m 0700 %{buildroot}%{_sysconfdir}/salt/cloud.maps.d
install -d -m 0700 %{buildroot}%{_sysconfdir}/salt/cloud.profiles.d
install -d -m 0700 %{buildroot}%{_sysconfdir}/salt/cloud.providers.d
install -d -m 0755 %{buildroot}%{_sysconfdir}/salt/proxy.d
install -d -m 0755 %{buildroot}%{_bindir}

install -m 0755 %{buildroot}/opt/saltstack/salt/salt %{buildroot}%{_bindir}/salt
install -m 0755 %{buildroot}/opt/saltstack/salt/salt-call %{buildroot}%{_bindir}/salt-call
install -m 0755 %{buildroot}/opt/saltstack/salt/salt-master %{buildroot}%{_bindir}/salt-master
install -m 0755 %{buildroot}/opt/saltstack/salt/salt-minion %{buildroot}%{_bindir}/salt-minion
install -m 0755 %{buildroot}/opt/saltstack/salt/salt-api %{buildroot}%{_bindir}/salt-api
install -m 0755 %{buildroot}/opt/saltstack/salt/salt-cp %{buildroot}%{_bindir}/salt-cp
install -m 0755 %{buildroot}/opt/saltstack/salt/salt-key %{buildroot}%{_bindir}/salt-key
install -m 0755 %{buildroot}/opt/saltstack/salt/salt-run %{buildroot}%{_bindir}/salt-run
install -m 0755 %{buildroot}/opt/saltstack/salt/salt-cloud %{buildroot}%{_bindir}/salt-cloud
install -m 0755 %{buildroot}/opt/saltstack/salt/salt-ssh %{buildroot}%{_bindir}/salt-ssh
install -m 0755 %{buildroot}/opt/saltstack/salt/salt-syndic %{buildroot}%{_bindir}/salt-syndic
install -m 0755 %{buildroot}/opt/saltstack/salt/salt-proxy %{buildroot}%{_bindir}/salt-proxy
install -m 0755 %{buildroot}/opt/saltstack/salt/spm %{buildroot}%{_bindir}/spm
install -m 0755 %{buildroot}/opt/saltstack/salt/salt-pip %{buildroot}%{_bindir}/salt-pip

# Add the config files
install -p -m 0640 %{_salt_src}/conf/minion %{buildroot}%{_sysconfdir}/salt/minion
install -p -m 0640 $RPM_BUILD_DIR/build/master %{buildroot}%{_sysconfdir}/salt/master
install -p -m 0640 %{_salt_src}/conf/cloud %{buildroot}%{_sysconfdir}/salt/cloud
install -p -m 0640 %{_salt_src}/conf/roster %{buildroot}%{_sysconfdir}/salt/roster
install -p -m 0640 %{_salt_src}/conf/proxy %{buildroot}%{_sysconfdir}/salt/proxy

# Add the unit files
mkdir -p %{buildroot}%{_unitdir}
install -p -m 0644 %{_salt_src}/pkg/common/salt-master.service %{buildroot}%{_unitdir}/
install -p -m 0644 %{_salt_src}/pkg/common/salt-minion.service %{buildroot}%{_unitdir}/
install -p -m 0644 %{_salt_src}/pkg/common/salt-api.service %{buildroot}%{_unitdir}/
install -p -m 0644 %{_salt_src}/pkg/common/salt-syndic.service %{buildroot}%{_unitdir}/
install -p -m 0644 %{_salt_src}/pkg/common/salt-proxy@.service %{buildroot}%{_unitdir}/

# Logrotate
#install -p %{SOURCE10} .
mkdir -p %{buildroot}%{_sysconfdir}/logrotate.d/
install -p -m 0644 %{_salt_src}/pkg/common/logrotate/salt-common %{buildroot}%{_sysconfdir}/logrotate.d/salt

# Bash completion
mkdir -p %{buildroot}%{_sysconfdir}/bash_completion.d/
install -p -m 0644 %{_salt_src}/pkg/rpm/salt.bash %{buildroot}%{_sysconfdir}/bash_completion.d/salt.bash

# Fish completion (TBD remove -v)
mkdir -p %{buildroot}%{fish_dir}
install -p -m 0644 %{_salt_src}/pkg/common/fish-completions/*.fish  %{buildroot}%{fish_dir}/

# Man files
mkdir -p %{buildroot}%{_mandir}/man1
mkdir -p %{buildroot}%{_mandir}/man7
install -p -m 0644 %{_salt_src}/doc/man/spm.1 %{buildroot}%{_mandir}/man1/spm.1
install -p -m 0644 %{_salt_src}/doc/man/spm.1 %{buildroot}%{_mandir}/man1/spm.1
install -p -m 0644 %{_salt_src}/doc/man/salt.1 %{buildroot}%{_mandir}/man1/salt.1
install -p -m 0644 %{_salt_src}/doc/man/salt.7 %{buildroot}%{_mandir}/man7/salt.7
install -p -m 0644 %{_salt_src}/doc/man/salt-cp.1 %{buildroot}%{_mandir}/man1/salt-cp.1
install -p -m 0644 %{_salt_src}/doc/man/salt-key.1 %{buildroot}%{_mandir}/man1/salt-key.1
install -p -m 0644 %{_salt_src}/doc/man/salt-master.1 %{buildroot}%{_mandir}/man1/salt-master.1
install -p -m 0644 %{_salt_src}/doc/man/salt-run.1 %{buildroot}%{_mandir}/man1/salt-run.1
install -p -m 0644 %{_salt_src}/doc/man/salt-call.1 %{buildroot}%{_mandir}/man1/salt-call.1
install -p -m 0644 %{_salt_src}/doc/man/salt-minion.1 %{buildroot}%{_mandir}/man1/salt-minion.1
install -p -m 0644 %{_salt_src}/doc/man/salt-proxy.1 %{buildroot}%{_mandir}/man1/salt-proxy.1
install -p -m 0644 %{_salt_src}/doc/man/salt-syndic.1 %{buildroot}%{_mandir}/man1/salt-syndic.1
install -p -m 0644 %{_salt_src}/doc/man/salt-api.1 %{buildroot}%{_mandir}/man1/salt-api.1
install -p -m 0644 %{_salt_src}/doc/man/salt-cloud.1 %{buildroot}%{_mandir}/man1/salt-cloud.1
install -p -m 0644 %{_salt_src}/doc/man/salt-ssh.1 %{buildroot}%{_mandir}/man1/salt-ssh.1


%clean
rm -rf %{buildroot}


%files
%defattr(-,root,root,-)
%{_sysconfdir}/logrotate.d/salt
%{_sysconfdir}/bash_completion.d/salt.bash
%config(noreplace) %{fish_dir}/salt*.fish
%dir %{_var}/cache/salt
%dir %{_var}/run/salt
%dir %{_var}/log/salt
%doc %{_mandir}/man1/spm.1*
%{_bindir}/spm
%{_bindir}/salt-pip
/opt/saltstack/salt
%dir %{_sysconfdir}/salt
%dir %{_sysconfdir}/salt/pki


%files master
%defattr(-,root,root)
%doc %{_mandir}/man7/salt.7*
%doc %{_mandir}/man1/salt.1*
%doc %{_mandir}/man1/salt-cp.1*
%doc %{_mandir}/man1/salt-key.1*
%doc %{_mandir}/man1/salt-master.1*
%doc %{_mandir}/man1/salt-run.1*
%{_bindir}/salt
%{_bindir}/salt-cp
%{_bindir}/salt-key
%{_bindir}/salt-master
%{_bindir}/salt-run
%{_unitdir}/salt-master.service
%config(noreplace) %{_sysconfdir}/salt/master
%dir %{_sysconfdir}/salt/master.d
%config(noreplace) %{_sysconfdir}/salt/pki/master
%dir %attr(0750, salt, salt) %{_sysconfdir}/salt/pki/master/
%dir %attr(0750, salt, salt) %{_sysconfdir}/salt/pki/master/minions/
%dir %attr(0750, salt, salt) %{_sysconfdir}/salt/pki/master/minions_autosign/
%dir %attr(0750, salt, salt) %{_sysconfdir}/salt/pki/master/minions_denied/
%dir %attr(0750, salt, salt) %{_sysconfdir}/salt/pki/master/minions_pre/
%dir %attr(0750, salt, salt) %{_sysconfdir}/salt/pki/master/minions_rejected/
%dir %attr(0750, salt, salt) %{_var}/run/salt/master/
%dir %attr(0750, salt, salt) %{_var}/cache/salt/master/
%dir %attr(0750, salt, salt) %{_var}/cache/salt/master/jobs/
%dir %attr(0750, salt, salt) %{_var}/cache/salt/master/proc/
%dir %attr(0750, salt, salt) %{_var}/cache/salt/master/queues/
%dir %attr(0750, salt, salt) %{_var}/cache/salt/master/roots/
%dir %attr(0750, salt, salt) %{_var}/cache/salt/master/syndics/
%dir %attr(0750, salt, salt) %{_var}/cache/salt/master/tokens/


%files minion
%defattr(-,root,root)
%doc %{_mandir}/man1/salt-call.1*
%doc %{_mandir}/man1/salt-minion.1*
%doc %{_mandir}/man1/salt-proxy.1*
%{_bindir}/salt-minion
%{_bindir}/salt-call
%{_bindir}/salt-proxy
%{_unitdir}/salt-minion.service
%{_unitdir}/salt-proxy@.service
%config(noreplace) %{_sysconfdir}/salt/minion
%config(noreplace) %{_sysconfdir}/salt/proxy
%config(noreplace) %{_sysconfdir}/salt/pki/minion
%dir %{_sysconfdir}/salt/minion.d
%dir %attr(0750, root, root) %{_var}/cache/salt/minion/


%files syndic
%doc %{_mandir}/man1/salt-syndic.1*
%{_bindir}/salt-syndic
%{_unitdir}/salt-syndic.service


%files api
%defattr(-,root,root)
%doc %{_mandir}/man1/salt-api.1*
%{_bindir}/salt-api
%{_unitdir}/salt-api.service


%files cloud
%doc %{_mandir}/man1/salt-cloud.1*
%{_bindir}/salt-cloud
%{_sysconfdir}/salt/cloud.conf.d
%{_sysconfdir}/salt/cloud.deploy.d
%{_sysconfdir}/salt/cloud.maps.d
%{_sysconfdir}/salt/cloud.profiles.d
%{_sysconfdir}/salt/cloud.providers.d
%config(noreplace) %{_sysconfdir}/salt/cloud


%files ssh
%doc %{_mandir}/man1/salt-ssh.1*
%{_bindir}/salt-ssh
%config(noreplace) %{_sysconfdir}/salt/roster


%pre
# create user to avoid running server as root
# 1. create group if not existing
if ! getent group %{_SALT_GROUP}; then
   groupadd --system %{_SALT_GROUP} 2>/dev/null ||true
fi
# 2. create homedir if not existing
test -d %{_SALT_HOME} || mkdir -p %{_SALT_HOME}
# 3. create user if not existing
#         -g %{_SALT_GROUP} \
if ! getent passwd | grep -q "^%{_SALT_USER}:"; then
  useradd --system \
          --no-create-home \
          -s /sbin/nologin \
          -g %{_SALT_GROUP} \
          %{_SALT_USER} 2>/dev/null || true
fi
# 4. adjust passwd entry
usermod -c "%{_SALT_NAME}" \
        -d %{_SALT_HOME}   \
        -g %{_SALT_GROUP}  \
         %{_SALT_USER}

%pre master
if [ $1 -gt 1 ] ; then
    # Reset permissions to match previous installs - performing upgrade
    _MS_LCUR_USER=$(ls -dl /run/salt/master | cut -d ' ' -f 3)
    _MS_LCUR_GROUP=$(ls -dl /run/salt/master | cut -d ' ' -f 4)
    %global _MS_CUR_USER  %{_MS_LCUR_USER}
    %global _MS_CUR_GROUP %{_MS_LCUR_GROUP}
fi

%pre syndic
if [ $1 -gt 1 ] ; then
    # Reset permissions to match previous installs - performing upgrade
    _MS_LCUR_USER=$(ls -dl /run/salt/master | cut -d ' ' -f 3)
    _MS_LCUR_GROUP=$(ls -dl /run/salt/master | cut -d ' ' -f 4)
    %global _MS_CUR_USER  %{_MS_LCUR_USER}
    %global _MS_CUR_GROUP %{_MS_LCUR_GROUP}
fi

%pre minion
if [ $1 -gt 1 ] ; then
    # Reset permissions to match previous installs - performing upgrade
    _MN_LCUR_USER=$(ls -dl /run/salt/minion | cut -d ' ' -f 3)
    _MN_LCUR_GROUP=$(ls -dl /run/salt/minion | cut -d ' ' -f 4)
    %global _MN_CUR_USER  %{_MN_LCUR_USER}
    %global _MN_CUR_GROUP %{_MN_LCUR_GROUP}
fi


# assumes systemd for RHEL 7 & 8 & 9
# foregoing %systemd_* scriptlets due to RHEL 7/8 vs. RHEL 9 incompatibilities
## - Using hardcoded scriptlet definitions from RHEL 7/8 that are forward-compatible
%preun master
# RHEL 9 is giving warning msg if syndic is not installed, supress it
# %%systemd_preun salt-syndic.service > /dev/null 2>&1
if [ $1 -eq 0 ] ; then
  # Package removal, not upgrade
  /bin/systemctl --no-reload disable salt-syndic.service > /dev/null 2>&1 || :
  /bin/systemctl stop salt-syndic.service > /dev/null 2>&1 || :
fi

%preun syndic
# %%systemd_preun salt-syndic.service
if [ $1 -eq 0 ] ; then
  # Package removal, not upgrade
  /bin/systemctl --no-reload disable salt-syndic.service > /dev/null 2>&1 || :
  /bin/systemctl stop salt-syndic.service > /dev/null 2>&1 || :
fi

%preun minion
# %%systemd_preun salt-minion.service
if [ $1 -eq 0 ] ; then
  # Package removal, not upgrade
  /bin/systemctl --no-reload disable salt-minion.service > /dev/null 2>&1 || :
  /bin/systemctl stop salt-minion.service > /dev/null 2>&1 || :
fi

%preun api
# %%systemd_preun salt-api.service
if [ $1 -eq 0 ] ; then
  # Package removal, not upgrade
  /bin/systemctl --no-reload disable salt-api.service > /dev/null 2>&1 || :
  /bin/systemctl stop salt-api.service > /dev/null 2>&1 || :
fi


%post
ln -s -f /opt/saltstack/salt/spm %{_bindir}/spm
ln -s -f /opt/saltstack/salt/salt-pip %{_bindir}/salt-pip
/opt/saltstack/salt/bin/python3 -m compileall -qq /opt/saltstack/salt/lib


%post cloud
ln -s -f /opt/saltstack/salt/salt-cloud %{_bindir}/salt-cloud


%post master
ln -s -f /opt/saltstack/salt/salt %{_bindir}/salt
ln -s -f /opt/saltstack/salt/salt-cp %{_bindir}/salt-cp
ln -s -f /opt/saltstack/salt/salt-key %{_bindir}/salt-key
ln -s -f /opt/saltstack/salt/salt-master %{_bindir}/salt-master
ln -s -f /opt/saltstack/salt/salt-run %{_bindir}/salt-run
if [ $1 -lt 2 ]; then
  # install
  # ensure hmac are up to date, master or minion, rest install one or the other
  # key used is from openssl/crypto/fips/fips_standalone_hmac.c openssl 1.1.1k
  if [ $(cat /etc/os-release | grep VERSION_ID | cut -d '=' -f 2 | sed  's/\"//g' | cut -d '.' -f 1) = "8" ]; then
    if [ -e /opt/saltstack/salt/lib/libssl.so.1.1 ]; then
      /bin/openssl sha256 -r -hmac orboDeJITITejsirpADONivirpUkvarP /opt/saltstack/salt/lib/libssl.so.1.1 | cut -d ' ' -f 1 > /opt/saltstack/salt/lib/.libssl.so.1.1.hmac || :
    fi
    if [ -e /opt/saltstack/salt/lib/libcrypto.so.1.1 ]; then
      /bin/openssl sha256 -r -hmac orboDeJITITejsirpADONivirpUkvarP /opt/saltstack/salt/lib/libcrypto.so.1.1 | cut -d ' ' -f 1 > /opt/saltstack/salt/lib/.libcrypto.so.1.1.hmac || :
    fi
  fi
fi
# %%systemd_post salt-master.service
if [ $1 -gt 1 ] ; then
  # Upgrade
  /bin/systemctl try-restart salt-master.service >/dev/null 2>&1 || :
else
  # Initial installation
  /bin/systemctl preset salt-master.service >/dev/null 2>&1 || :
fi

%post syndic
ln -s -f /opt/saltstack/salt/salt-syndic %{_bindir}/salt-syndic
# %%systemd_post salt-syndic.service
if [ $1 -gt 1 ] ; then
  # Upgrade
  /bin/systemctl try-restart salt-syndic.service >/dev/null 2>&1 || :
else
  # Initial installation
  /bin/systemctl preset salt-syndic.service >/dev/null 2>&1 || :
fi

%post minion
ln -s -f /opt/saltstack/salt/salt-minion %{_bindir}/salt-minion
ln -s -f /opt/saltstack/salt/salt-call %{_bindir}/salt-call
ln -s -f /opt/saltstack/salt/salt-proxy %{_bindir}/salt-proxy
if [ $1 -lt 2 ]; then
  # install
  # ensure hmac are up to date, master or minion, rest install one or the other
  # key used is from openssl/crypto/fips/fips_standalone_hmac.c openssl 1.1.1k
  if [ $(cat /etc/os-release | grep VERSION_ID | cut -d '=' -f 2 | sed  's/\"//g' | cut -d '.' -f 1) = "8" ]; then
    if [ -e /opt/saltstack/salt/lib/libssl.so.1.1 ]; then
      /bin/openssl sha256 -r -hmac orboDeJITITejsirpADONivirpUkvarP /opt/saltstack/salt/lib/libssl.so.1.1 | cut -d ' ' -f 1 > /opt/saltstack/salt/lib/.libssl.so.1.1.hmac || :
    fi
    if [ -e /opt/saltstack/salt/lib/libcrypto.so.1.1 ]; then
      /bin/openssl sha256 -r -hmac orboDeJITITejsirpADONivirpUkvarP /opt/saltstack/salt/lib/libcrypto.so.1.1 | cut -d ' ' -f 1 > /opt/saltstack/salt/lib/.libcrypto.so.1.1.hmac || :
    fi
  fi
fi
# %%systemd_post salt-minion.service
if [ $1 -gt 1 ] ; then
  # Upgrade
  /bin/systemctl try-restart salt-minion.service >/dev/null 2>&1 || :
else
  # Initial installation
  /bin/systemctl preset salt-minion.service >/dev/null 2>&1 || :
fi

%post ssh
ln -s -f /opt/saltstack/salt/salt-ssh %{_bindir}/salt-ssh

%post api
ln -s -f /opt/saltstack/salt/salt-api %{_bindir}/salt-api
# %%systemd_post salt-api.service
if [ $1 -gt 1 ] ; then
  # Upgrade
  /bin/systemctl try-restart salt-api.service >/dev/null 2>&1 || :
else
  # Initial installation
  /bin/systemctl preset salt-api.service >/dev/null 2>&1 || :
fi


%posttrans cloud
PY_VER=$(/opt/saltstack/salt/bin/python3 -c "import sys; sys.stdout.write('{}.{}'.format(*sys.version_info)); sys.stdout.flush();")
if [ ! -e "/var/log/salt/cloud" ]; then
  touch /var/log/salt/cloud
  chmod 640 /var/log/salt/cloud
fi
if [ $1 -gt 1 ] ; then
    # Reset permissions to match previous installs - performing upgrade
    chown -R %{_MS_CUR_USER}:%{_MS_CUR_GROUP} /etc/salt/cloud.deploy.d /var/log/salt/cloud /opt/saltstack/salt/lib/python${PY_VER}/site-packages/salt/cloud/deploy
else
    chown -R %{_SALT_USER}:%{_SALT_GROUP} /etc/salt/cloud.deploy.d /var/log/salt/cloud /opt/saltstack/salt/lib/python${PY_VER}/site-packages/salt/cloud/deploy
fi


%posttrans master
if [ ! -e "/var/log/salt/master" ]; then
  touch /var/log/salt/master
  chmod 640 /var/log/salt/master
fi
if [ ! -e "/var/log/salt/key" ]; then
  touch /var/log/salt/key
  chmod 640 /var/log/salt/key
fi
if [ $1 -gt 1 ] ; then
    # Reset permissions to match previous installs - performing upgrade
    chown -R %{_MS_CUR_USER}:%{_MS_CUR_GROUP} /etc/salt/pki/master /etc/salt/master.d /var/log/salt/master /var/log/salt/key /var/cache/salt/master /var/run/salt/master
else
    chown -R %{_SALT_USER}:%{_SALT_GROUP} /etc/salt/pki/master /etc/salt/master.d /var/log/salt/master /var/log/salt/key /var/cache/salt/master /var/run/salt/master
fi


%posttrans syndic
if [ ! -e "/var/log/salt/syndic" ]; then
  touch /var/log/salt/syndic
  chmod 640 /var/log/salt/syndic
fi
if [ $1 -gt 1 ] ; then
    # Reset permissions to match previous installs - performing upgrade
    chown -R %{_MS_CUR_USER}:%{_MS_CUR_GROUP} /var/log/salt/syndic
else
    chown -R %{_SALT_USER}:%{_SALT_GROUP} /var/log/salt/syndic
fi


%posttrans api
if [ ! -e "/var/log/salt/api" ]; then
  touch /var/log/salt/api
  chmod 640 /var/log/salt/api
fi
if [ $1 -gt 1 ] ; then
    # Reset permissions to match previous installs - performing upgrade
    chown -R %{_MS_CUR_USER}:%{_MS_CUR_GROUP} /var/log/salt/api
else
    chown -R %{_SALT_USER}:%{_SALT_GROUP} /var/log/salt/api
fi

%posttrans minion
if [ ! -e "/var/log/salt/minion" ]; then
  touch /var/log/salt/minion
  chmod 640 /var/log/salt/minion
fi
if [ ! -e "/var/log/salt/key" ]; then
  touch /var/log/salt/key
  chmod 640 /var/log/salt/key
fi
if [ $1 -gt 1 ] ; then
    # Reset permissions to match previous installs - performing upgrade
    chown -R %{_MN_CUR_USER}:%{_MN_CUR_GROUP} /etc/salt/pki/minion /etc/salt/minion.d /var/log/salt/minion /var/cache/salt/minion /var/run/salt/minion
fi


%preun
if [ $1 -eq 0 ]; then
  # Uninstall
  find /opt/saltstack/salt -type f -name \*\.pyc -print0 | xargs --null --no-run-if-empty rm
  find /opt/saltstack/salt -type d -name __pycache__ -empty -print0 | xargs --null --no-run-if-empty rmdir
fi

%postun master
# %%systemd_postun_with_restart salt-master.service
/bin/systemctl daemon-reload >/dev/null 2>&1 || :
if [ $1 -ge 1 ] ; then
  # Package upgrade, not uninstall
  /bin/systemctl try-restart salt-master.service >/dev/null 2>&1 || :
fi
if [ $1 -eq 0 ]; then
  if [ $(cat /etc/os-release | grep VERSION_ID | cut -d '=' -f 2 | sed  's/\"//g' | cut -d '.' -f 1) = "8" ]; then
    if [ -z "$(rpm -qi salt-minion | grep Name | grep salt-minion)" ]; then
      # uninstall and no minion running
      if [ -e  /opt/saltstack/salt/lib/.libssl.so.1.1.hmac ]; then
        /bin/rm -f /opt/saltstack/salt/lib/.libssl.so.1.1.hmac || :
      fi
      if [ -e /opt/saltstack/salt/lib/.libcrypto.so.1.1.hmac ]; then
        /bin/rm -f /opt/saltstack/salt/lib/.libcrypto.so.1.1.hmac || :
      fi
    fi
  fi
fi

%postun syndic
# %%systemd_postun_with_restart salt-syndic.service
/bin/systemctl daemon-reload >/dev/null 2>&1 || :
if [ $1 -ge 1 ] ; then
  # Package upgrade, not uninstall
  /bin/systemctl try-restart salt-syndic.service >/dev/null 2>&1 || :
fi

%postun minion
# %%systemd_postun_with_restart salt-minion.service
/bin/systemctl daemon-reload >/dev/null 2>&1 || :
if [ $1 -ge 1 ] ; then
  # Package upgrade, not uninstall
  /bin/systemctl try-restart salt-minion.service >/dev/null 2>&1 || :
fi
if [ $1 -eq 0 ]; then
  if [ $(cat /etc/os-release | grep VERSION_ID | cut -d '=' -f 2 | sed  's/\"//g' | cut -d '.' -f 1) = "8" ]; then
    if [ -z "$(rpm -qi salt-master | grep Name | grep salt-master)" ]; then
      # uninstall and no master running
      if [ -e /opt/saltstack/salt/lib/.libssl.so.1.1.hmac ]; then
        /bin/rm -f /opt/saltstack/salt/lib/.libssl.so.1.1.hmac || :
      fi
      if [ -e /opt/saltstack/salt/lib/.libcrypto.so.1.1.hmac ]; then
        /bin/rm -f /opt/saltstack/salt/lib/.libcrypto.so.1.1.hmac || :
      fi
    fi
  fi
fi

%postun api
# %%systemd_postun_with_restart salt-api.service
/bin/systemctl daemon-reload >/dev/null 2>&1 || :
if [ $1 -ge 1 ] ; then
  # Package upgrade, not uninstall
  /bin/systemctl try-restart salt-api.service >/dev/null 2>&1 || :
fi

%changelog
<<<<<<< HEAD
* Sun May 19 2024 Salt Project Packaging <saltproject-packaging@vmware.com> - 3007.1

# Removed

- The ``salt.utils.psutil_compat`` was deprecated and now removed in Salt 3008. Please use the ``psutil`` module directly. [#66160](https://github.com/saltstack/salt/issues/66160)

# Fixed

- Fixes multiple issues with the cmd module on Windows. Scripts are called using
  the ``-File`` parameter to the ``powershell.exe`` binary. ``CLIXML`` data in
  stderr is now removed (only applies to encoded commands). Commands can now be
  sent to ``cmd.powershell`` as a list. Makes sure JSON data returned is valid.
  Strips whitespace from the return when using ``runas``. [#61166](https://github.com/saltstack/salt/issues/61166)
- Fixed the win_lgpo_netsh salt util to handle non-English systems. This was a
  rewrite to use PowerShell instead of netsh to make the changes on the system [#61534](https://github.com/saltstack/salt/issues/61534)
- Fix typo in nftables module to ensure unique nft family values [#65295](https://github.com/saltstack/salt/issues/65295)
- Corrected x509_v2 CRL creation `last_update` and `next_update` values when system timezone is not UTC [#65837](https://github.com/saltstack/salt/issues/65837)
- Fix for NoneType can't be used in 'await' expression error. [#66177](https://github.com/saltstack/salt/issues/66177)
- Log "Publish server binding pub to" messages to debug instead of error level. [#66179](https://github.com/saltstack/salt/issues/66179)
- Fix syndic startup by making payload handler a coroutine [#66237](https://github.com/saltstack/salt/issues/66237)
- Fixed `aptpkg.remove` "unable to locate package" error for non-existent package [#66260](https://github.com/saltstack/salt/issues/66260)
- Fixed pillar.ls doesn't accept kwargs [#66262](https://github.com/saltstack/salt/issues/66262)
- Fix cache directory setting in Master Cluster tutorial [#66264](https://github.com/saltstack/salt/issues/66264)
- Change log level of successful master cluster key exchange from error to info. [#66266](https://github.com/saltstack/salt/issues/66266)
- Made `file.managed` skip download of a remote source if the managed file already exists with the correct hash [#66342](https://github.com/saltstack/salt/issues/66342)
- Fixed nftables.build_rule breaks ipv6 rules by using the wrong syntax for source and destination addresses [#66382](https://github.com/saltstack/salt/issues/66382)

# Added

- Added the ability to pass a version of chocolatey to install to the
  chocolatey.bootstrap function. Also added states to bootstrap and
  unbootstrap chocolatey. [#64722](https://github.com/saltstack/salt/issues/64722)
- Add Ubuntu 24.04 support [#66180](https://github.com/saltstack/salt/issues/66180)
- Add Fedora 40 support, replacing Fedora 39 [#66300](https://github.com/saltstack/salt/issues/66300)

# Security

- Bump to `pydantic==2.6.4` due to https://github.com/advisories/GHSA-mr82-8j83-vxmv [#66433](https://github.com/saltstack/salt/issues/66433)
- Bump to ``jinja2==3.1.4`` due to https://github.com/advisories/GHSA-h75v-3vvj-5mfj [#66488](https://github.com/saltstack/salt/issues/66488)
=======
* Wed Mar 19 2025 Salt Project Packaging <saltproject-packaging@vmware.com> - 3006.10

# Removed

- Remove psutil_compat.py file, which should have been removed when RHEL 6 EOL [#66467](https://github.com/saltstack/salt/issues/66467)
- Removed dependency on bsdmainutils package for Debian and Ubuntu [#67184](https://github.com/saltstack/salt/issues/67184)

# Deprecated

- Drop Arch Linux support [#66886](https://github.com/saltstack/salt/issues/66886)
- Removed support for end of life Python 3.7 and 3.8 from pre-commit and requirements [#67729](https://github.com/saltstack/salt/issues/67729)

# Fixed

- Commands on Windows are now prefixed with ``cmd /c`` so that compound
  commands (commands separated by ``&&``) run properly when using ``runas`` [#44736](https://github.com/saltstack/salt/issues/44736)
- Issue 58969: Fixes an issue with `saltclass.expand_classes_in_order`
  function where it was losing nested classes states during class
  expansion. The logic now use `salt.utils.odict.OrderedDict` to keep
  the inclusion ordering. [#58969](https://github.com/saltstack/salt/issues/58969)
- Fix issue with RunAs on Windows so that usernames of all numeric characters
  are handled as strings [#59344](https://github.com/saltstack/salt/issues/59344)
- Fixed an issue on Windows where checking success_retcodes when using the
  runas parameter would fail. Now success_retcodes are checked correctly [#59977](https://github.com/saltstack/salt/issues/59977)
- Fix an issue with cmd.script in Windows so that the exit code from a script will
  be passed through to the retcode of the state [#60884](https://github.com/saltstack/salt/issues/60884)
- Fixed an issue uninstalling packages on Windows using pkg.removed where there
  are multiple versions of the same software installed [#61001](https://github.com/saltstack/salt/issues/61001)
- Ensure file clients for runner, wheel, local and caller are available from the client_cache if called upon. [#61416](https://github.com/saltstack/salt/issues/61416)
- Convert stdin string to bytes regardless of stdin_raw_newlines [#62501](https://github.com/saltstack/salt/issues/62501)
- Issue 63933: Fixes an issue with `saltclass.expanded_dict_from_minion`
  function where it was passing a reference to minion `dict` which was
  overridden by nested classes during class expansion. Copy the node
  definition with `copy.deepcopy` instead of passing a reference. [#63933](https://github.com/saltstack/salt/issues/63933)
- Fixed an intermittent issue with file.recurse where the state would
  report failure even on success. Makes sure symlinks are created
  after the target file is created [#64630](https://github.com/saltstack/salt/issues/64630)
- The 'profile' outputter does not crash with incorrectly formatted data [#65104](https://github.com/saltstack/salt/issues/65104)
- Updating version comparison for rpm and removed obsolete comparison methods for rpms [#65443](https://github.com/saltstack/salt/issues/65443)
- Fix batch mode hang indefinitely in some scenarios [#66249](https://github.com/saltstack/salt/issues/66249)
- Applying `selinux.fcontext_policy_present` to a shorter path than an existing entry now works [#66252](https://github.com/saltstack/salt/issues/66252)
- Correct bash-completion for Debian / Ubuntu [#66560](https://github.com/saltstack/salt/issues/66560)
- Fix minion config option startup_states [#66592](https://github.com/saltstack/salt/issues/66592)
- Fixed an issue with cmd.run with requirements when the shell is not the
  default [#66596](https://github.com/saltstack/salt/issues/66596)
- Fixes an issue when getting account names using the get_name function in the
  win_dacl.py salt util. Capability SIDs return ``None``. SIDs for deleted
  accounts return the SID. SIDs for domain accounts where the system is not
  connected to the domain return the SID. [#66637](https://github.com/saltstack/salt/issues/66637)
- Fixed an issue where ``status.master`` wasn't detecting a connection to the
  specified master properly [#66716](https://github.com/saltstack/salt/issues/66716)
- Fixed ``win_wua.available`` when some of the update objects are empty CDispatch
  objects. The ``available`` function no longer crashes [#66718](https://github.com/saltstack/salt/issues/66718)
- Clean up multiprocessing file handles on minion [#66726](https://github.com/saltstack/salt/issues/66726)
- Fixed nacl.keygen for not yet existing sk_file or pk_file [#66772](https://github.com/saltstack/salt/issues/66772)
- fix yaml output [#66783](https://github.com/saltstack/salt/issues/66783)
- Fixed an issue where enabling `grain_opts` in the minion config would cause
  some core grains to be overwritten. [#66784](https://github.com/saltstack/salt/issues/66784)
- Fix an issue where files created using `salt.utils.atomicile.atomic_open()`
  were created with restrictive permissions instead of respecting the umask. [#66786](https://github.com/saltstack/salt/issues/66786)
- Fix bad async_method name on AsyncPubClient class [#66789](https://github.com/saltstack/salt/issues/66789)
- Ensure Manjaro ARM reports the correct os_family of Arch. [#66796](https://github.com/saltstack/salt/issues/66796)
- Removed ``salt.utils.data.decode`` usage from the fileserver. This function was
  necessary to support Python 2. This speeds up loading the list cache by 80-90x. [#66835](https://github.com/saltstack/salt/issues/66835)
- Issue 66837: Fixes an issue with the `network.local_port_tcp` function
  where it was not parsing the IPv4 mapped IPv6 address correctly. The
  ``::ffff:`` is now removed and only the IP address is returned. [#66837](https://github.com/saltstack/salt/issues/66837)
- Better handling output of `systemctl --version` with salt.grains.core._systemd [#66856](https://github.com/saltstack/salt/issues/66856)
- Upgrade relenv to 0.17.3. This release includes python 3.10.15, openssl 3.2.3,
  and fixes for pip 24.2. [#66858](https://github.com/saltstack/salt/issues/66858)
- Remove caching of 'systemctl status' in systemd_service to fix automatic daemon-reload for repeated invocations. [#66864](https://github.com/saltstack/salt/issues/66864)
- Added cryptogrpahy back to base.txt requirements as a dependency [#66883](https://github.com/saltstack/salt/issues/66883)
- Remove "perms" from `linux_acl.list_absent()` documentation [#66891](https://github.com/saltstack/salt/issues/66891)
- Ensure minion start event coroutines are run [#66932](https://github.com/saltstack/salt/issues/66932)
- Allow for secure-boot efivars directory having SecureBoot-xxx files, not directories with a data file [#66955](https://github.com/saltstack/salt/issues/66955)
- Removed the usage of wmic to get the disk and iscsi grains for Windows. The wmic
  binary is being deprecated. [#66959](https://github.com/saltstack/salt/issues/66959)
- Fixes an issue with the LGPO module when trying to parse ADMX/ADML files
  that have a space in the XMLNS url in the policyDefinitionsResources header. [#66992](https://github.com/saltstack/salt/issues/66992)
- Ensured global dunders like __env__ are defined in state module that are run in parallel on spawning platforms [#66996](https://github.com/saltstack/salt/issues/66996)
- Filtered unpicklable objects from the context dict when invoking states in parallel on spawning platforms to avoid a crash [#66999](https://github.com/saltstack/salt/issues/66999)
- Update for deprecation of hex in pygit2 1.15.0 and above [#67017](https://github.com/saltstack/salt/issues/67017)
- Fixed blob path for salt.ufw in the firewall tutorial documentation [#67019](https://github.com/saltstack/salt/issues/67019)
- Update locations for bootstrap scripts, to new infrastructure, GitHub releases for bootstrap [#67020](https://github.com/saltstack/salt/issues/67020)
- Constrained the localfs module to operations inside the specified cachedir [#67031](https://github.com/saltstack/salt/issues/67031)
- Added support for dnf5 (backport from 3007) and update to its new command syntax changes since 2023 [#67057](https://github.com/saltstack/salt/issues/67057)
- Recognise newer AMD GPU devices [#67058](https://github.com/saltstack/salt/issues/67058)
- Fix yumpkg module for Python<3.8 [#67091](https://github.com/saltstack/salt/issues/67091)
- Fixed an issue with making changes to the Windows Firewall when the
  AllowInboundRules setting is set to True [#67122](https://github.com/saltstack/salt/issues/67122)
- Added support and tests for dnf5 to services_need_restart for yum packages [#67177](https://github.com/saltstack/salt/issues/67177)
- Use os.walk to traverse git branches, and no longer replace slash '/' in git branch names [#67722](https://github.com/saltstack/salt/issues/67722)
- Set correct virtual grain in systemd based Podman containers [#67733](https://github.com/saltstack/salt/issues/67733)
- Corrected option --upgrades for dnf[5] for function list_upgrades [#67743](https://github.com/saltstack/salt/issues/67743)
- Fix salt-ssh for hosts that use password as the SSH password [#67754](https://github.com/saltstack/salt/issues/67754)
- Corrected dnf5 option --downloadonly for dnf5 install [#67769](https://github.com/saltstack/salt/issues/67769)
- Upgrade relenv to 0.18.1. Which includes python 3.10.16 and openssl 3.2.4.
  Openssl 3.2.4 fixes CVE-2024-12797 and CVE-2024-13176 [#67792](https://github.com/saltstack/salt/issues/67792)
- Update jinja2 to 3.1.5, advisories GHSA-q2x7-8rv6-6q7h and GHSA-gmj6-6f8f-6699
  Update urllib3 to 1.26.18 advisories GHSA-34jh-p97f-mpxf [#67794](https://github.com/saltstack/salt/issues/67794)
- Ensure salt-cloud has salt-master dependency on Debian and Ubuntu [#67810](https://github.com/saltstack/salt/issues/67810)
- Fix traceback from _send_req_sync method on minion by raising proper timeout error. [#67891](https://github.com/saltstack/salt/issues/67891)

# Added

- Issue #33669: Fixes an issue with the ``ini_managed`` execution module
  where it would always wrap the separator with spaces. Adds a new parameter
  named ``no_spaces`` that will not warp the separator with spaces. [#33669](https://github.com/saltstack/salt/issues/33669)
- Enhance json.find_json to return json even when it contains text on the same line of the last closing parenthesis [#67023](https://github.com/saltstack/salt/issues/67023)
>>>>>>> 799a2cf1


* Mon Jul 29 2024 Salt Project Packaging <saltproject-packaging@vmware.com> - 3006.9

# Deprecated

- Drop CentOS 7 support [#66623](https://github.com/saltstack/salt/issues/66623)
- No longer build RPM packages with CentOS Stream 9 [#66624](https://github.com/saltstack/salt/issues/66624)

# Fixed

- Made slsutil.renderer work with salt-ssh [#50196](https://github.com/saltstack/salt/issues/50196)
- Fixed defaults.merge is not available when using salt-ssh [#51605](https://github.com/saltstack/salt/issues/51605)
- Fixed config.get does not support merge option with salt-ssh [#56441](https://github.com/saltstack/salt/issues/56441)
- Update to include croniter in pkg requirements [#57649](https://github.com/saltstack/salt/issues/57649)
- Fixed state.test does not work with salt-ssh [#61100](https://github.com/saltstack/salt/issues/61100)
- Made slsutil.findup work with salt-ssh [#61143](https://github.com/saltstack/salt/issues/61143)
- Fixes multiple issues with the cmd module on Windows. Scripts are called using
  the ``-File`` parameter to the ``powershell.exe`` binary. ``CLIXML`` data in
  stderr is now removed (only applies to encoded commands). Commands can now be
  sent to ``cmd.powershell`` as a list. Makes sure JSON data returned is valid.
  Strips whitespace from the return when using ``runas``. [#61166](https://github.com/saltstack/salt/issues/61166)
- Fixed the win_lgpo_netsh salt util to handle non-English systems. This was a
  rewrite to use PowerShell instead of netsh to make the changes on the system [#61534](https://github.com/saltstack/salt/issues/61534)
- file.replace and file.search work properly with /proc files [#63102](https://github.com/saltstack/salt/issues/63102)
- Fix utf8 handling in 'pass' renderer [#64300](https://github.com/saltstack/salt/issues/64300)
- Fixed incorrect version argument will be ignored for multiple package targets warning when using pkgs argument to yumpkg module. [#64563](https://github.com/saltstack/salt/issues/64563)
- salt-cloud honors root_dir config setting for log_file location and fixes for root_dir locations on windows. [#64728](https://github.com/saltstack/salt/issues/64728)
- Fixed slsutil.update with salt-ssh during template rendering [#65067](https://github.com/saltstack/salt/issues/65067)
- Fix config.items when called on minion [#65251](https://github.com/saltstack/salt/issues/65251)
- Ensure on rpm and deb systems, that user and group for existing Salt, is maintained on upgrade [#65264](https://github.com/saltstack/salt/issues/65264)
- Fix typo in nftables module to ensure unique nft family values [#65295](https://github.com/saltstack/salt/issues/65295)
- pkg.installed state aggregate does not honors requires requisite [#65304](https://github.com/saltstack/salt/issues/65304)
- Added SSH wrapper for logmod [#65630](https://github.com/saltstack/salt/issues/65630)
- Fix for GitFS failure to unlock lock file, and resource cleanup for process SIGTERM [#65816](https://github.com/saltstack/salt/issues/65816)
- Corrected x509_v2 CRL creation `last_update` and `next_update` values when system timezone is not UTC [#65837](https://github.com/saltstack/salt/issues/65837)
- Make sure the root minion process handles SIGUSR1 and emits a traceback like it's child processes [#66095](https://github.com/saltstack/salt/issues/66095)
- Replaced pyvenv with builtin venv for virtualenv_mod [#66132](https://github.com/saltstack/salt/issues/66132)
- Made `file.managed` skip download of a remote source if the managed file already exists with the correct hash [#66342](https://github.com/saltstack/salt/issues/66342)
- Fix win_task ExecutionTimeLimit and result/error code interpretation [#66347](https://github.com/saltstack/salt/issues/66347), [#66441](https://github.com/saltstack/salt/issues/66441)
- Fixed nftables.build_rule breaks ipv6 rules by using the wrong syntax for source and destination addresses [#66382](https://github.com/saltstack/salt/issues/66382)
- Fixed x509_v2 certificate.managed crash for locally signed certificates if the signing policy defines signing_private_key [#66414](https://github.com/saltstack/salt/issues/66414)
- Fixed parallel state execution with Salt-SSH [#66514](https://github.com/saltstack/salt/issues/66514)
- Fix support for FIPS approved encryption and signing algorithms. [#66579](https://github.com/saltstack/salt/issues/66579)
- Fix relative file_roots paths [#66588](https://github.com/saltstack/salt/issues/66588)
- Fixed an issue with cmd.run with requirements when the shell is not the
  default [#66596](https://github.com/saltstack/salt/issues/66596)
- Fix RPM package provides [#66604](https://github.com/saltstack/salt/issues/66604)
- Upgrade relAenv to 0.16.1. This release fixes several package installs for salt-pip [#66632](https://github.com/saltstack/salt/issues/66632)
- Upgrade relenv to 0.17.0 (https://github.com/saltstack/relenv/blob/v0.17.0/CHANGELOG.md) [#66663](https://github.com/saltstack/salt/issues/66663)
- Upgrade dependencies due to security issues:
  - pymysql>=1.1.1
  - requests>=2.32.0
  - docker>=7.1.0 [#66666](https://github.com/saltstack/salt/issues/66666)
- Corrected missed line in branch 3006.x when backporting from PR 61620 and 65044 [#66683](https://github.com/saltstack/salt/issues/66683)
- Remove debug output from shell scripts for packaging [#66747](https://github.com/saltstack/salt/issues/66747)

# Added

- Add Ubuntu 24.04 support [#66180](https://github.com/saltstack/salt/issues/66180)
- Add Fedora 40 support, replacing Fedora 39 [#66300](https://github.com/saltstack/salt/issues/66300)
- Build RPM packages with Rocky Linux 9 (instead of CentOS Stream 9) [#66624](https://github.com/saltstack/salt/issues/66624)

# Security

- Bump to ``jinja2==3.1.4`` due to https://github.com/advisories/GHSA-h75v-3vvj-5mfj [#66488](https://github.com/saltstack/salt/issues/66488)
- CVE-2024-37088 salt-call will fail with exit code 1 if bad pillar data is
  encountered. [#66702](https://github.com/saltstack/salt/issues/66702)


* Mon Apr 29 2024 Salt Project Packaging <saltproject-packaging@vmware.com> - 3006.8

# Removed

- Removed deprecated code scheduled to be removed on 2024-01-01:

  * ``TemporaryLoggingHandler`` and ``QueueHandler`` in ``salt/_logging/handlers.py``
  * All of the ``salt/log`` package.
  * The ``salt/modules/cassandra_mod.py`` module.
  * The ``salt/returners/cassandra_return.py`` returner.
  * The ``salt/returners/django_return.py`` returner. [#66147](https://github.com/saltstack/salt/issues/66147)

# Deprecated

- Drop Fedora 37 and Fedora 38 support [#65860](https://github.com/saltstack/salt/issues/65860)
- Drop CentOS Stream 8 and 9 from CI/CD [#66104](https://github.com/saltstack/salt/issues/66104)
- Drop Photon OS 3 support [#66105](https://github.com/saltstack/salt/issues/66105)
- The ``salt.utils.psutil_compat`` module has been deprecated and will be removed in Salt 3008. Please use the ``psutil`` module directly. [#66139](https://github.com/saltstack/salt/issues/66139)

# Fixed

- ``user.add`` on Windows now allows you to add user names that contain all
  numeric characters [#53363](https://github.com/saltstack/salt/issues/53363)
- Fix an issue with the win_system module detecting established connections on
  non-Windows systems. Uses psutils instead of parsing the return of netstat [#60508](https://github.com/saltstack/salt/issues/60508)
- pkg.refresh_db on Windows now honors saltenv [#61807](https://github.com/saltstack/salt/issues/61807)
- Fixed an issue with adding new machine policies and applying those same
  policies in the same state by adding a ``refresh_cache`` option to the
  ``lgpo.set`` state. [#62734](https://github.com/saltstack/salt/issues/62734)
- file.managed correctly handles file path with '#' [#63060](https://github.com/saltstack/salt/issues/63060)
- Fix master ip detection when DNS records change [#63654](https://github.com/saltstack/salt/issues/63654)
- Fix user and group management on Windows to handle the Everyone group [#63667](https://github.com/saltstack/salt/issues/63667)
- Fixes an issue in pkg.refresh_db on Windows where new package definition
  files were not being picked up on the first run [#63848](https://github.com/saltstack/salt/issues/63848)
- Display a proper error when pki commands fail in the win_pki module [#64933](https://github.com/saltstack/salt/issues/64933)
- Prevent full system upgrade on single package install for Arch Linux [#65200](https://github.com/saltstack/salt/issues/65200)
- When using s3fs, if files are deleted from the bucket, they were not deleted in
  the master or minion local cache, which could lead to unexpected file copies or
  even state applications. This change makes the local cache consistent with the
  remote bucket by deleting files locally that are deleted from the bucket.

  **NOTE** this could lead to **breakage** on your affected systems if it was
  inadvertently depending on previously deleted files. [#65611](https://github.com/saltstack/salt/issues/65611)
- Fixed an issue with file.directory state where paths would be modified in test
  mode if backupname is used. [#66049](https://github.com/saltstack/salt/issues/66049)
- Execution modules have access to regular fileclient durring pillar rendering. [#66124](https://github.com/saltstack/salt/issues/66124)
- Fixed a issue with server channel where a minion's public key
  would be rejected if it contained a final newline character. [#66126](https://github.com/saltstack/salt/issues/66126)
- Fix content type backwards compatablity with http proxy post requests in the http utils module. [#66127](https://github.com/saltstack/salt/issues/66127)
- Fix systemctl with "try-restart" instead of "retry-restart" within the RPM spec, properly restarting upgraded services [#66143](https://github.com/saltstack/salt/issues/66143)
- Auto discovery of ssh, scp and ssh-keygen binaries. [#66205](https://github.com/saltstack/salt/issues/66205)
- Add leading slash to salt helper file paths as per dh_links requirement [#66280](https://github.com/saltstack/salt/issues/66280)
- Fixed x509.certificate_managed - ca_server did not return a certificate [#66284](https://github.com/saltstack/salt/issues/66284)
- removed log line that did nothing. [#66289](https://github.com/saltstack/salt/issues/66289)
- Chocolatey: Make sure the return dictionary from ``chocolatey.version``
  contains lowercase keys [#66290](https://github.com/saltstack/salt/issues/66290)
- fix cacheing inline pillar, by not rendering inline pillar during cache save function. [#66292](https://github.com/saltstack/salt/issues/66292)
- The file module correctly perserves file permissions on link target. [#66400](https://github.com/saltstack/salt/issues/66400)
- Upgrade relenv to 0.16.0 and python to 3.10.14 [#66402](https://github.com/saltstack/salt/issues/66402)
- backport the fix from #66164 to fix #65703. use OrderedDict to fix bad indexing. [#66705](https://github.com/saltstack/salt/issues/66705)

# Added

- Add Fedora 39 support [#65859](https://github.com/saltstack/salt/issues/65859)

# Security

- Upgrade to `cryptography==42.0.5` due to a few security issues:

  * https://github.com/advisories/GHSA-9v9h-cgj8-h64p
  * https://github.com/advisories/GHSA-3ww4-gg4f-jr7f
  * https://github.com/advisories/GHSA-6vqw-3v5j-54x4 [#66141](https://github.com/saltstack/salt/issues/66141)
- Bump to `idna==3.7` due to https://github.com/advisories/GHSA-jjg7-2v4v-x38h [#66377](https://github.com/saltstack/salt/issues/66377)
- Bump to `aiohttp==3.9.4` due to https://github.com/advisories/GHSA-7gpw-8wmc-pm8g [#66411](https://github.com/saltstack/salt/issues/66411)


* Sun Mar 03 2024 Salt Project Packaging <saltproject-packaging@vmware.com> - 3007.0

# Removed

- Removed RHEL 5 support since long since end-of-lifed [#62520](https://github.com/saltstack/salt/issues/62520)
- Removing Azure-Cloud modules from the code base. [#64322](https://github.com/saltstack/salt/issues/64322)
- Dropped Python 3.7 support since it's EOL in 27 Jun 2023 [#64417](https://github.com/saltstack/salt/issues/64417)
- Remove salt.payload.Serial [#64459](https://github.com/saltstack/salt/issues/64459)
- Remove netmiko_conn and pyeapi_conn from salt.modules.napalm_mod [#64460](https://github.com/saltstack/salt/issues/64460)
- Removed 'transport' arg from salt.utils.event.get_event [#64461](https://github.com/saltstack/salt/issues/64461)
- Removed the usage of retired Linode API v3 from Salt Cloud [#64517](https://github.com/saltstack/salt/issues/64517)

# Deprecated

- Deprecate all Proxmox cloud modules [#64224](https://github.com/saltstack/salt/issues/64224)
- Deprecate all the Vault modules in favor of the Vault Salt Extension https://github.com/salt-extensions/saltext-vault. The Vault modules will be removed in Salt core in 3009.0. [#64893](https://github.com/saltstack/salt/issues/64893)
- Deprecate all the Docker modules in favor of the Docker Salt Extension https://github.com/saltstack/saltext-docker. The Docker modules will be removed in Salt core in 3009.0. [#64894](https://github.com/saltstack/salt/issues/64894)
- Deprecate all the Zabbix modules in favor of the Zabbix Salt Extension https://github.com/salt-extensions/saltext-zabbix. The Zabbix modules will be removed in Salt core in 3009.0. [#64896](https://github.com/saltstack/salt/issues/64896)
- Deprecate all the Apache modules in favor of the Apache Salt Extension https://github.com/salt-extensions/saltext-apache. The Apache modules will be removed in Salt core in 3009.0. [#64909](https://github.com/saltstack/salt/issues/64909)
- Deprecation warning for Salt's backport of ``OrderedDict`` class which will be removed in 3009 [#65542](https://github.com/saltstack/salt/issues/65542)
- Deprecate Kubernetes modules for move to saltext-kubernetes in version 3009 [#65565](https://github.com/saltstack/salt/issues/65565)
- Deprecated all Pushover modules in favor of the Salt Extension at https://github.com/salt-extensions/saltext-pushover. The Pushover modules will be removed from Salt core in 3009.0 [#65567](https://github.com/saltstack/salt/issues/65567)
- Removed deprecated code:

  * All of ``salt/log/`` which has been on a deprecation path for a long time.
  * Some of the logging handlers found in ``salt/_logging/handlers`` have been removed since the standard library provides
    them.
  * Removed the deprecated ``salt/modules/cassandra_mod.py`` module and any tests for it.
  * Removed the deprecated ``salt/returners/cassandra_return.py`` module and any tests for it.
  * Removed the deprecated ``salt/returners/django_return.py`` module and any tests for it. [#65986](https://github.com/saltstack/salt/issues/65986)

# Changed

- Masquerade property will not default to false turning off masquerade if not specified. [#53120](https://github.com/saltstack/salt/issues/53120)
- Addressed Python 3.11 deprecations:

  * Switch to `FullArgSpec` since Py 3.11 no longer has `ArgSpec`, deprecated since Py 3.0
  * Stopped using the deprecated `cgi` module.
  * Stopped using the deprecated `pipes` module
  * Stopped using the deprecated `imp` module [#64457](https://github.com/saltstack/salt/issues/64457)
- changed 'gpg_decrypt_must_succeed' default from False to True [#64462](https://github.com/saltstack/salt/issues/64462)

# Fixed

- When an NFS or FUSE mount fails to unmount when mount options have changed, try again with a lazy umount before mounting again. [#18907](https://github.com/saltstack/salt/issues/18907)
- fix autoaccept gpg keys by supporting it in refresh_db module [#42039](https://github.com/saltstack/salt/issues/42039)
- Made cmd.script work with files from the fileserver via salt-ssh [#48067](https://github.com/saltstack/salt/issues/48067)
- Made slsutil.renderer work with salt-ssh [#50196](https://github.com/saltstack/salt/issues/50196)
- Fixed defaults.merge is not available when using salt-ssh [#51605](https://github.com/saltstack/salt/issues/51605)
- Fix extfs.mkfs missing parameter handling for -C, -d, and -e [#51858](https://github.com/saltstack/salt/issues/51858)
- Fixed Salt master does not renew token [#51986](https://github.com/saltstack/salt/issues/51986)
- Fixed salt-ssh continues state/pillar rendering with incorrect data when an exception is raised by a module on the target [#52452](https://github.com/saltstack/salt/issues/52452)
- Fix extfs.tune has 'reserved' documented twice and is missing the 'reserved_percentage' keyword argument [#54426](https://github.com/saltstack/salt/issues/54426)
- Fix the ability of the 'selinux.port_policy_present' state to modify. [#55687](https://github.com/saltstack/salt/issues/55687)
- Fixed config.get does not support merge option with salt-ssh [#56441](https://github.com/saltstack/salt/issues/56441)
- Removed an unused assignment in file.patch [#57204](https://github.com/saltstack/salt/issues/57204)
- Fixed vault module fetching more than one secret in one run with single-use tokens [#57561](https://github.com/saltstack/salt/issues/57561)
- Use brew path from which in mac_brew_pkg module and rely on _homebrew_bin() everytime [#57946](https://github.com/saltstack/salt/issues/57946)
- Fixed Vault verify option to work on minions when only specified in master config [#58174](https://github.com/saltstack/salt/issues/58174)
- Fixed vault command errors configured locally [#58580](https://github.com/saltstack/salt/issues/58580)
- Fixed issue with basic auth causing invalid header error and 401 Bad Request, by using HTTPBasicAuthHandler instead of header. [#58936](https://github.com/saltstack/salt/issues/58936)
- Make the LXD module work with pyLXD > 2.10 [#59514](https://github.com/saltstack/salt/issues/59514)
- Return error if patch file passed to state file.patch is malformed. [#59806](https://github.com/saltstack/salt/issues/59806)
- Handle failure and error information from tuned module/state [#60500](https://github.com/saltstack/salt/issues/60500)
- Fixed sdb.get_or_set_hash with Vault single-use tokens [#60779](https://github.com/saltstack/salt/issues/60779)
- Fixed state.test does not work with salt-ssh [#61100](https://github.com/saltstack/salt/issues/61100)
- Made slsutil.findup work with salt-ssh [#61143](https://github.com/saltstack/salt/issues/61143)
- Allow all primitive grain types for autosign_grains [#61416](https://github.com/saltstack/salt/issues/61416), [#63708](https://github.com/saltstack/salt/issues/63708)
- `ipset.new_set` no longer fails when creating a set type that uses the `family` create option [#61620](https://github.com/saltstack/salt/issues/61620)
- Fixed Vault session storage to allow unlimited use tokens [#62380](https://github.com/saltstack/salt/issues/62380)
- fix the efi grain on FreeBSD [#63052](https://github.com/saltstack/salt/issues/63052)
- Fixed gpg.receive_keys returns success on failed import [#63144](https://github.com/saltstack/salt/issues/63144)
- Fixed GPG state module always reports success without changes [#63153](https://github.com/saltstack/salt/issues/63153)
- Fixed GPG state module does not respect test mode [#63156](https://github.com/saltstack/salt/issues/63156)
- Fixed gpg.absent with gnupghome/user, fixed gpg.delete_key with gnupghome [#63159](https://github.com/saltstack/salt/issues/63159)
- Fixed service module does not handle enable/disable if systemd service is an alias [#63214](https://github.com/saltstack/salt/issues/63214)
- Made x509_v2 compound match detection use new runner instead of peer publishing [#63278](https://github.com/saltstack/salt/issues/63278)
- Need to make sure we update __pillar__ during a pillar refresh to ensure that process_beacons has the updated beacons loaded from pillar. [#63583](https://github.com/saltstack/salt/issues/63583)
- This implements the vpc_uuid parameter when creating a droplet. This parameter selects the correct virtual private cloud (private network interface). [#63714](https://github.com/saltstack/salt/issues/63714)
- pkg.installed no longer reports failure when installing packages that are installed via the task manager [#63767](https://github.com/saltstack/salt/issues/63767)
- mac_xattr.list and mac_xattr.read will replace undecode-able bytes to avoid raising CommandExecutionError. [#63779](https://github.com/saltstack/salt/issues/63779) [#63779](https://github.com/saltstack/salt/issues/63779)
- Fix aptpkg.latest_version performance, reducing number of times to 'shell out' [#63982](https://github.com/saltstack/salt/issues/63982)
- Added option to use a fresh connection for mysql cache [#63991](https://github.com/saltstack/salt/issues/63991)
- [lxd] Fixed a bug in `container_create` which prevented devices which are not of type `disk` to be correctly created and added to the container when passed via the `devices` parameter. [#63996](https://github.com/saltstack/salt/issues/63996)
- Skipped the `isfile` check to greatly increase speed of reading minion keys for systems with a large number of minions on slow file storage [#64260](https://github.com/saltstack/salt/issues/64260)
- Fix utf8 handling in 'pass' renderer [#64300](https://github.com/saltstack/salt/issues/64300)
- Upgade tornado to 6.3.2 [#64305](https://github.com/saltstack/salt/issues/64305)
- Prevent errors due missing 'transactional_update.apply' on SLE Micro and MicroOS. [#64369](https://github.com/saltstack/salt/issues/64369)
- Fix 'unable to unmount' failure to return False result instead of None [#64420](https://github.com/saltstack/salt/issues/64420)
- Fixed issue uninstalling duplicate packages in ``win_appx`` execution module [#64450](https://github.com/saltstack/salt/issues/64450)
- Clean up tech debt, IPC now uses tcp transport. [#64488](https://github.com/saltstack/salt/issues/64488)
- Made salt-ssh more strict when handling unexpected situations and state.* wrappers treat a remote exception as failure, excluded salt-ssh error returns from mine [#64531](https://github.com/saltstack/salt/issues/64531)
- Fix flaky test for LazyLoader with isolated mocking of threading.RLock [#64567](https://github.com/saltstack/salt/issues/64567)
- Fix possible `KeyError` exceptions in `salt.utils.user.get_group_dict`
  while reading improper duplicated GID assigned for the user. [#64599](https://github.com/saltstack/salt/issues/64599)
- changed vm_config() to deep-merge vm_overrides of specific VM, instead of simple-merging the whole vm_overrides [#64610](https://github.com/saltstack/salt/issues/64610)
- Fix the way Salt tries to get the Homebrew's prefix

  The first attempt to get the Homebrew's prefix is to look for
  the `HOMEBREW_PREFIX` environment variable. If it's not set, then
  Salt tries to get the prefix from the `brew` command. However, the
  `brew` command can fail. So a last attempt is made to get the
  prefix by guessing the installation path. [#64924](https://github.com/saltstack/salt/issues/64924)
- Add missing MySQL Grant SERVICE_CONNECTION_ADMIN to mysql module. [#64934](https://github.com/saltstack/salt/issues/64934)
- Fixed slsutil.update with salt-ssh during template rendering [#65067](https://github.com/saltstack/salt/issues/65067)
- Keep track when an included file only includes sls files but is a requisite. [#65080](https://github.com/saltstack/salt/issues/65080)
- Fixed `gpg.present` succeeds when the keyserver is unreachable [#65169](https://github.com/saltstack/salt/issues/65169)
- Fix typo in nftables module to ensure unique nft family values [#65295](https://github.com/saltstack/salt/issues/65295)
- Dereference symlinks to set proper __cli opt [#65435](https://github.com/saltstack/salt/issues/65435)
- Made salt-ssh merge master top returns for the same environment [#65480](https://github.com/saltstack/salt/issues/65480)
- Account for situation where the metadata grain fails because the AWS environment requires an authentication token to query the metadata URL. [#65513](https://github.com/saltstack/salt/issues/65513)
- Improve the condition of overriding target for pip with VENV_PIP_TARGET environment variable. [#65562](https://github.com/saltstack/salt/issues/65562)
- Added SSH wrapper for logmod [#65630](https://github.com/saltstack/salt/issues/65630)
- Include changes in the results when schedule.present state is run with test=True. [#65652](https://github.com/saltstack/salt/issues/65652)
- Fix extfs.tune doesn't pass retcode to module.run [#65686](https://github.com/saltstack/salt/issues/65686)
- Return an error message when the DNS plugin is not supported [#65739](https://github.com/saltstack/salt/issues/65739)
- Execution modules have access to regular fileclient durring pillar rendering. [#66124](https://github.com/saltstack/salt/issues/66124)
- Fixed a issue with server channel where a minion's public key
  would be rejected if it contained a final newline character. [#66126](https://github.com/saltstack/salt/issues/66126)

# Added

- Allowed publishing to regular minions from the SSH wrapper [#40943](https://github.com/saltstack/salt/issues/40943)
- Added syncing of custom salt-ssh wrappers [#45450](https://github.com/saltstack/salt/issues/45450)
- Made salt-ssh sync custom utils [#53666](https://github.com/saltstack/salt/issues/53666)
- Add ability to use file.managed style check_cmd in file.serialize [#53982](https://github.com/saltstack/salt/issues/53982)
- Revised use of deprecated net-tools and added support for ip neighbour with IPv4 ip_neighs, IPv6 ip_neighs6 [#57541](https://github.com/saltstack/salt/issues/57541)
- Added password support to Redis returner. [#58044](https://github.com/saltstack/salt/issues/58044)
- Added a state (win_task) for managing scheduled tasks on Windows [#59037](https://github.com/saltstack/salt/issues/59037)
- Added keyring param to gpg modules [#59783](https://github.com/saltstack/salt/issues/59783)
- Added new grain to detect the Salt package type: onedir, pip or system [#62589](https://github.com/saltstack/salt/issues/62589)
- Added Vault AppRole and identity issuance to minions [#62823](https://github.com/saltstack/salt/issues/62823)
- Added Vault AppRole auth mount path configuration option [#62825](https://github.com/saltstack/salt/issues/62825)
- Added distribution of Vault authentication details via response wrapping [#62828](https://github.com/saltstack/salt/issues/62828)
- Add salt package type information. Either onedir, pip or system. [#62961](https://github.com/saltstack/salt/issues/62961)
- Added signature verification to file.managed/archive.extracted [#63143](https://github.com/saltstack/salt/issues/63143)
- Added signed_by_any/signed_by_all parameters to gpg.verify [#63166](https://github.com/saltstack/salt/issues/63166)
- Added match runner [#63278](https://github.com/saltstack/salt/issues/63278)
- Added Vault token lifecycle management [#63406](https://github.com/saltstack/salt/issues/63406)
- adding new call for openscap xccdf eval supporting new parameters [#63416](https://github.com/saltstack/salt/issues/63416)
- Added Vault lease management utility [#63440](https://github.com/saltstack/salt/issues/63440)
- implement removal of ptf packages in zypper pkg module [#63442](https://github.com/saltstack/salt/issues/63442)
- add JUnit output for saltcheck [#63463](https://github.com/saltstack/salt/issues/63463)
- Add ability for file.keyvalue to create a file if it doesn't exist [#63545](https://github.com/saltstack/salt/issues/63545)
- added cleanup of temporary mountpoint dir for macpackage installed state [#63905](https://github.com/saltstack/salt/issues/63905)
- Add pkg.installed show installable version in test mode [#63985](https://github.com/saltstack/salt/issues/63985)
- Added patch option to Vault SDB driver [#64096](https://github.com/saltstack/salt/issues/64096)
- Added flags to create local users and groups [#64256](https://github.com/saltstack/salt/issues/64256)
- Added inline specification of trusted CA root certificate for Vault [#64379](https://github.com/saltstack/salt/issues/64379)
- Add ability to return False result in test mode of configurable_test_state [#64418](https://github.com/saltstack/salt/issues/64418)
- Switched Salt's onedir Python version to 3.11 [#64457](https://github.com/saltstack/salt/issues/64457)
- Added support for dnf5 and its new command syntax [#64532](https://github.com/saltstack/salt/issues/64532)
- Adding a new decorator to indicate when a module is deprecated in favor of a Salt extension. [#64569](https://github.com/saltstack/salt/issues/64569)
- Add jq-esque to_entries and from_entries functions [#64600](https://github.com/saltstack/salt/issues/64600)
- Added ability to use PYTHONWARNINGS=ignore to silence deprecation warnings. [#64660](https://github.com/saltstack/salt/issues/64660)
- Add follow_symlinks to file.symlink exec module to switch to os.path.lexists when False [#64665](https://github.com/saltstack/salt/issues/64665)
- Strenghten Salt's HA capabilities with master clustering. [#64939](https://github.com/saltstack/salt/issues/64939)
- Added win_appx state and execution modules for managing Microsoft Store apps and deprovisioning them from systems [#64978](https://github.com/saltstack/salt/issues/64978)
- Add support for show_jid to salt-run

  Adds support for show_jid master config option to salt-run, so its behaviour matches the salt cli command. [#65008](https://github.com/saltstack/salt/issues/65008)
- Add ability to remove packages by wildcard via apt execution module [#65220](https://github.com/saltstack/salt/issues/65220)
- Added support for master top modules on masterless minions [#65479](https://github.com/saltstack/salt/issues/65479)
- Allowed accessing the regular mine from the SSH wrapper [#65645](https://github.com/saltstack/salt/issues/65645)
- Allow enabling backup for Linode in Salt Cloud [#65697](https://github.com/saltstack/salt/issues/65697)
- Add a backup schedule setter fFunction for Linode VMs [#65713](https://github.com/saltstack/salt/issues/65713)
- Add acme support for manual plugin hooks [#65744](https://github.com/saltstack/salt/issues/65744)

# Security

- Upgrade to `tornado>=6.3.3` due to https://github.com/advisories/GHSA-qppv-j76h-2rpx [#64989](https://github.com/saltstack/salt/issues/64989)
- Update to `gitpython>=3.1.35` due to https://github.com/advisories/GHSA-wfm5-v35h-vwf4 and https://github.com/advisories/GHSA-cwvm-v4w8-q58c [#65137](https://github.com/saltstack/salt/issues/65137)


* Tue Feb 20 2024 Salt Project Packaging <saltproject-packaging@vmware.com> - 3006.7

# Deprecated

- Deprecate and stop using ``salt.features`` [#65951](https://github.com/saltstack/salt/issues/65951)

# Changed

- Change module search path priority, so Salt extensions can be overridden by syncable modules and module_dirs. You can switch back to the old logic by setting features.enable_deprecated_module_search_path_priority to true, but it will be removed in Salt 3008. [#65938](https://github.com/saltstack/salt/issues/65938)

# Fixed

- Fix issue with ownership on upgrade of master and minion files
- Fix an issue with mac_shadow that was causing a command execution error when
  retrieving values that were not yet set. For example, retrieving last login
  before the user had logged in. [#34658](https://github.com/saltstack/salt/issues/34658)
- Fixed an issue when keys didn't match because of line endings [#52289](https://github.com/saltstack/salt/issues/52289)
- Corrected encoding of credentials for use with Artifactory [#63063](https://github.com/saltstack/salt/issues/63063)
- Use `send_multipart` instead of `send` when sending multipart message. [#65018](https://github.com/saltstack/salt/issues/65018)
- Fix an issue where the minion would crash on Windows if some of the grains
  failed to resolve [#65154](https://github.com/saltstack/salt/issues/65154)
- Fix issue with openscap when the error was outside the expected scope. It now
  returns failed with the error code and the error [#65193](https://github.com/saltstack/salt/issues/65193)
- Upgrade relenv to 0.15.0 to fix namespaced packages installed by salt-pip [#65433](https://github.com/saltstack/salt/issues/65433)
- Fix regression of fileclient re-use when rendering sls pillars and states [#65450](https://github.com/saltstack/salt/issues/65450)
- Fixes the s3fs backend computing the local cache's files with the wrong hash type [#65589](https://github.com/saltstack/salt/issues/65589)
- Fixed Salt-SSH pillar rendering and state rendering with nested SSH calls when called via saltutil.cmd or in an orchestration [#65670](https://github.com/saltstack/salt/issues/65670)
- Fix boto execution module loading [#65691](https://github.com/saltstack/salt/issues/65691)
- Removed PR 65185 changes since incomplete solution [#65692](https://github.com/saltstack/salt/issues/65692)
- catch only ret/ events not all returning events. [#65727](https://github.com/saltstack/salt/issues/65727)
- Fix nonsensical time in fileclient timeout error. [#65752](https://github.com/saltstack/salt/issues/65752)
- Fixes an issue when reading/modifying ini files that contain unicode characters [#65777](https://github.com/saltstack/salt/issues/65777)
- added https proxy to the list of proxies so that requests knows what to do with https based proxies [#65824](https://github.com/saltstack/salt/issues/65824)
- Ensure minion channels are closed on any master connection error. [#65932](https://github.com/saltstack/salt/issues/65932)
- Fixed issue where Salt can't find libcrypto when pip installed from a cloned repo [#65954](https://github.com/saltstack/salt/issues/65954)
- Fix RPM package systemd scriptlets to make RPM packages more universal [#65987](https://github.com/saltstack/salt/issues/65987)
- Fixed an issue where fileclient requests during Pillar rendering cause
  fileserver backends to be needlessly refreshed. [#65990](https://github.com/saltstack/salt/issues/65990)
- Fix exceptions being set on futures that are already done in ZeroMQ transport [#66006](https://github.com/saltstack/salt/issues/66006)
- Use hmac compare_digest method in hashutil module to mitigate potential timing attacks [#66041](https://github.com/saltstack/salt/issues/66041)
- Fix request channel default timeout regression. In 3006.5 it was changed from
  60 to 30 and is now set back to 60 by default. [#66061](https://github.com/saltstack/salt/issues/66061)
- Upgrade relenv to 0.15.1 to fix debugpy support. [#66094](https://github.com/saltstack/salt/issues/66094)

# Security

- Bump to ``cryptography==42.0.0`` due to https://github.com/advisories/GHSA-3ww4-gg4f-jr7f

  In the process, we were also required to update to ``pyOpenSSL==24.0.0`` [#66004](https://github.com/saltstack/salt/issues/66004)
- Bump to `cryptography==42.0.3` due to https://github.com/advisories/GHSA-3ww4-gg4f-jr7f [#66090](https://github.com/saltstack/salt/issues/66090)


* Fri Jan 26 2024 Salt Project Packaging <saltproject-packaging@vmware.com> - 3006.6

# Changed

- Salt no longer time bombs user installations on code using `salt.utils.versions.warn_until_date` [#665924](https://github.com/saltstack/salt/issues/665924)

# Fixed

- Fix un-closed transport in tornado netapi [#65759](https://github.com/saltstack/salt/issues/65759)

# Security

- CVE-2024-22231 Prevent directory traversal when creating syndic cache directory on the master
  CVE-2024-22232 Prevent directory traversal attacks in the master's serve_file method.
  These vulerablities were discovered and reported by:
  Yudi Zhao(Huawei Nebula Security Lab),Chenwei Jiang(Huawei Nebula Security Lab) [#565](https://github.com/saltstack/salt/issues/565)
- Update some requirements which had some security issues:

  * Bump to `pycryptodome==3.19.1` and `pycryptodomex==3.19.1` due to https://github.com/advisories/GHSA-j225-cvw7-qrx7
  * Bump to `gitpython==3.1.41` due to https://github.com/advisories/GHSA-2mqj-m65w-jghx
  * Bump to `jinja2==3.1.3` due to https://github.com/advisories/GHSA-h5c8-rqwp-cp95 [#65830](https://github.com/saltstack/salt/issues/65830)


* Tue Jan 02 2024 Salt Project Packaging <saltproject-packaging@vmware.com> - 3007.0~rc1

# Removed

- Removed RHEL 5 support since long since end-of-lifed [#62520](https://github.com/saltstack/salt/issues/62520)
- Removing Azure-Cloud modules from the code base. [#64322](https://github.com/saltstack/salt/issues/64322)
- Dropped Python 3.7 support since it's EOL in 27 Jun 2023 [#64417](https://github.com/saltstack/salt/issues/64417)
- Remove salt.payload.Serial [#64459](https://github.com/saltstack/salt/issues/64459)
- Remove netmiko_conn and pyeapi_conn from salt.modules.napalm_mod [#64460](https://github.com/saltstack/salt/issues/64460)
- Removed 'transport' arg from salt.utils.event.get_event [#64461](https://github.com/saltstack/salt/issues/64461)
- Removed the usage of retired Linode API v3 from Salt Cloud [#64517](https://github.com/saltstack/salt/issues/64517)

# Deprecated

- Deprecate all Proxmox cloud modules [#64224](https://github.com/saltstack/salt/issues/64224)
- Deprecate all the Vault modules in favor of the Vault Salt Extension https://github.com/salt-extensions/saltext-vault. The Vault modules will be removed in Salt core in 3009.0. [#64893](https://github.com/saltstack/salt/issues/64893)
- Deprecate all the Docker modules in favor of the Docker Salt Extension https://github.com/saltstack/saltext-docker. The Docker modules will be removed in Salt core in 3009.0. [#64894](https://github.com/saltstack/salt/issues/64894)
- Deprecate all the Zabbix modules in favor of the Zabbix Salt Extension https://github.com/salt-extensions/saltext-zabbix. The Zabbix modules will be removed in Salt core in 3009.0. [#64896](https://github.com/saltstack/salt/issues/64896)
- Deprecate all the Apache modules in favor of the Apache Salt Extension https://github.com/salt-extensions/saltext-apache. The Apache modules will be removed in Salt core in 3009.0. [#64909](https://github.com/saltstack/salt/issues/64909)
- Deprecation warning for Salt's backport of ``OrderedDict`` class which will be removed in 3009 [#65542](https://github.com/saltstack/salt/issues/65542)
- Deprecate Kubernetes modules for move to saltext-kubernetes in version 3009 [#65565](https://github.com/saltstack/salt/issues/65565)
- Deprecated all Pushover modules in favor of the Salt Extension at https://github.com/salt-extensions/saltext-pushover. The Pushover modules will be removed from Salt core in 3009.0 [#65567](https://github.com/saltstack/salt/issues/65567)

# Changed

- Masquerade property will not default to false turning off masquerade if not specified. [#53120](https://github.com/saltstack/salt/issues/53120)
- Addressed Python 3.11 deprecations:

  * Switch to `FullArgSpec` since Py 3.11 no longer has `ArgSpec`, deprecated since Py 3.0
  * Stopped using the deprecated `cgi` module.
  * Stopped using the deprecated `pipes` module
  * Stopped using the deprecated `imp` module [#64457](https://github.com/saltstack/salt/issues/64457)
- changed 'gpg_decrypt_must_succeed' default from False to True [#64462](https://github.com/saltstack/salt/issues/64462)

# Fixed

- When an NFS or FUSE mount fails to unmount when mount options have changed, try again with a lazy umount before mounting again. [#18907](https://github.com/saltstack/salt/issues/18907)
- fix autoaccept gpg keys by supporting it in refresh_db module [#42039](https://github.com/saltstack/salt/issues/42039)
- Made cmd.script work with files from the fileserver via salt-ssh [#48067](https://github.com/saltstack/salt/issues/48067)
- Made slsutil.renderer work with salt-ssh [#50196](https://github.com/saltstack/salt/issues/50196)
- Fixed defaults.merge is not available when using salt-ssh [#51605](https://github.com/saltstack/salt/issues/51605)
- Fix extfs.mkfs missing parameter handling for -C, -d, and -e [#51858](https://github.com/saltstack/salt/issues/51858)
- Fixed Salt master does not renew token [#51986](https://github.com/saltstack/salt/issues/51986)
- Fixed salt-ssh continues state/pillar rendering with incorrect data when an exception is raised by a module on the target [#52452](https://github.com/saltstack/salt/issues/52452)
- Fix extfs.tune has 'reserved' documented twice and is missing the 'reserved_percentage' keyword argument [#54426](https://github.com/saltstack/salt/issues/54426)
- Fix the ability of the 'selinux.port_policy_present' state to modify. [#55687](https://github.com/saltstack/salt/issues/55687)
- Fixed config.get does not support merge option with salt-ssh [#56441](https://github.com/saltstack/salt/issues/56441)
- Removed an unused assignment in file.patch [#57204](https://github.com/saltstack/salt/issues/57204)
- Fixed vault module fetching more than one secret in one run with single-use tokens [#57561](https://github.com/saltstack/salt/issues/57561)
- Use brew path from which in mac_brew_pkg module and rely on _homebrew_bin() everytime [#57946](https://github.com/saltstack/salt/issues/57946)
- Fixed Vault verify option to work on minions when only specified in master config [#58174](https://github.com/saltstack/salt/issues/58174)
- Fixed vault command errors configured locally [#58580](https://github.com/saltstack/salt/issues/58580)
- Fixed issue with basic auth causing invalid header error and 401 Bad Request, by using HTTPBasicAuthHandler instead of header. [#58936](https://github.com/saltstack/salt/issues/58936)
- Make the LXD module work with pyLXD > 2.10 [#59514](https://github.com/saltstack/salt/issues/59514)
- Return error if patch file passed to state file.patch is malformed. [#59806](https://github.com/saltstack/salt/issues/59806)
- Handle failure and error information from tuned module/state [#60500](https://github.com/saltstack/salt/issues/60500)
- Fixed sdb.get_or_set_hash with Vault single-use tokens [#60779](https://github.com/saltstack/salt/issues/60779)
- Fixed state.test does not work with salt-ssh [#61100](https://github.com/saltstack/salt/issues/61100)
- Made slsutil.findup work with salt-ssh [#61143](https://github.com/saltstack/salt/issues/61143)
- Allow all primitive grain types for autosign_grains [#61416](https://github.com/saltstack/salt/issues/61416), [#63708](https://github.com/saltstack/salt/issues/63708)
- `ipset.new_set` no longer fails when creating a set type that uses the `family` create option [#61620](https://github.com/saltstack/salt/issues/61620)
- Fixed Vault session storage to allow unlimited use tokens [#62380](https://github.com/saltstack/salt/issues/62380)
- fix the efi grain on FreeBSD [#63052](https://github.com/saltstack/salt/issues/63052)
- Fixed gpg.receive_keys returns success on failed import [#63144](https://github.com/saltstack/salt/issues/63144)
- Fixed GPG state module always reports success without changes [#63153](https://github.com/saltstack/salt/issues/63153)
- Fixed GPG state module does not respect test mode [#63156](https://github.com/saltstack/salt/issues/63156)
- Fixed gpg.absent with gnupghome/user, fixed gpg.delete_key with gnupghome [#63159](https://github.com/saltstack/salt/issues/63159)
- Fixed service module does not handle enable/disable if systemd service is an alias [#63214](https://github.com/saltstack/salt/issues/63214)
- Made x509_v2 compound match detection use new runner instead of peer publishing [#63278](https://github.com/saltstack/salt/issues/63278)
- Need to make sure we update __pillar__ during a pillar refresh to ensure that process_beacons has the updated beacons loaded from pillar. [#63583](https://github.com/saltstack/salt/issues/63583)
- This implements the vpc_uuid parameter when creating a droplet. This parameter selects the correct virtual private cloud (private network interface). [#63714](https://github.com/saltstack/salt/issues/63714)
- pkg.installed no longer reports failure when installing packages that are installed via the task manager [#63767](https://github.com/saltstack/salt/issues/63767)
- mac_xattr.list and mac_xattr.read will replace undecode-able bytes to avoid raising CommandExecutionError. [#63779](https://github.com/saltstack/salt/issues/63779) [#63779](https://github.com/saltstack/salt/issues/63779)
- Fix aptpkg.latest_version performance, reducing number of times to 'shell out' [#63982](https://github.com/saltstack/salt/issues/63982)
- Added option to use a fresh connection for mysql cache [#63991](https://github.com/saltstack/salt/issues/63991)
- [lxd] Fixed a bug in `container_create` which prevented devices which are not of type `disk` to be correctly created and added to the container when passed via the `devices` parameter. [#63996](https://github.com/saltstack/salt/issues/63996)
- Skipped the `isfile` check to greatly increase speed of reading minion keys for systems with a large number of minions on slow file storage [#64260](https://github.com/saltstack/salt/issues/64260)
- Fix utf8 handling in 'pass' renderer [#64300](https://github.com/saltstack/salt/issues/64300)
- Upgade tornado to 6.3.2 [#64305](https://github.com/saltstack/salt/issues/64305)
- Prevent errors due missing 'transactional_update.apply' on SLE Micro and MicroOS. [#64369](https://github.com/saltstack/salt/issues/64369)
- Fix 'unable to unmount' failure to return False result instead of None [#64420](https://github.com/saltstack/salt/issues/64420)
- Fixed issue uninstalling duplicate packages in ``win_appx`` execution module [#64450](https://github.com/saltstack/salt/issues/64450)
- Clean up tech debt, IPC now uses tcp transport. [#64488](https://github.com/saltstack/salt/issues/64488)
- Made salt-ssh more strict when handling unexpected situations and state.* wrappers treat a remote exception as failure, excluded salt-ssh error returns from mine [#64531](https://github.com/saltstack/salt/issues/64531)
- Fix flaky test for LazyLoader with isolated mocking of threading.RLock [#64567](https://github.com/saltstack/salt/issues/64567)
- Fix possible `KeyError` exceptions in `salt.utils.user.get_group_dict`
  while reading improper duplicated GID assigned for the user. [#64599](https://github.com/saltstack/salt/issues/64599)
- changed vm_config() to deep-merge vm_overrides of specific VM, instead of simple-merging the whole vm_overrides [#64610](https://github.com/saltstack/salt/issues/64610)
- Fix the way Salt tries to get the Homebrew's prefix

  The first attempt to get the Homebrew's prefix is to look for
  the `HOMEBREW_PREFIX` environment variable. If it's not set, then
  Salt tries to get the prefix from the `brew` command. However, the
  `brew` command can fail. So a last attempt is made to get the
  prefix by guessing the installation path. [#64924](https://github.com/saltstack/salt/issues/64924)
- Add missing MySQL Grant SERVICE_CONNECTION_ADMIN to mysql module. [#64934](https://github.com/saltstack/salt/issues/64934)
- Fixed slsutil.update with salt-ssh during template rendering [#65067](https://github.com/saltstack/salt/issues/65067)
- Keep track when an included file only includes sls files but is a requisite. [#65080](https://github.com/saltstack/salt/issues/65080)
- Fixed `gpg.present` succeeds when the keyserver is unreachable [#65169](https://github.com/saltstack/salt/issues/65169)
- Fix issue with openscap when the error was outside the expected scope. It now
  returns failed with the error code and the error [#65193](https://github.com/saltstack/salt/issues/65193)
- Fix typo in nftables module to ensure unique nft family values [#65295](https://github.com/saltstack/salt/issues/65295)
- Dereference symlinks to set proper __cli opt [#65435](https://github.com/saltstack/salt/issues/65435)
- Made salt-ssh merge master top returns for the same environment [#65480](https://github.com/saltstack/salt/issues/65480)
- Account for situation where the metadata grain fails because the AWS environment requires an authentication token to query the metadata URL. [#65513](https://github.com/saltstack/salt/issues/65513)
- Improve the condition of overriding target for pip with VENV_PIP_TARGET environment variable. [#65562](https://github.com/saltstack/salt/issues/65562)
- Added SSH wrapper for logmod [#65630](https://github.com/saltstack/salt/issues/65630)
- Include changes in the results when schedule.present state is run with test=True. [#65652](https://github.com/saltstack/salt/issues/65652)
- Fixed Salt-SSH pillar rendering and state rendering with nested SSH calls when called via saltutil.cmd or in an orchestration [#65670](https://github.com/saltstack/salt/issues/65670)
- Fix extfs.tune doesn't pass retcode to module.run [#65686](https://github.com/saltstack/salt/issues/65686)
- Fix boto execution module loading [#65691](https://github.com/saltstack/salt/issues/65691)
- Removed PR 65185 changes since incomplete solution [#65692](https://github.com/saltstack/salt/issues/65692)
- Return an error message when the DNS plugin is not supported [#65739](https://github.com/saltstack/salt/issues/65739)

# Added

- Allowed publishing to regular minions from the SSH wrapper [#40943](https://github.com/saltstack/salt/issues/40943)
- Added syncing of custom salt-ssh wrappers [#45450](https://github.com/saltstack/salt/issues/45450)
- Made salt-ssh sync custom utils [#53666](https://github.com/saltstack/salt/issues/53666)
- Add ability to use file.managed style check_cmd in file.serialize [#53982](https://github.com/saltstack/salt/issues/53982)
- Revised use of deprecated net-tools and added support for ip neighbour with IPv4 ip_neighs, IPv6 ip_neighs6 [#57541](https://github.com/saltstack/salt/issues/57541)
- Added password support to Redis returner. [#58044](https://github.com/saltstack/salt/issues/58044)
- Added keyring param to gpg modules [#59783](https://github.com/saltstack/salt/issues/59783)
- Added new grain to detect the Salt package type: onedir, pip or system [#62589](https://github.com/saltstack/salt/issues/62589)
- Added Vault AppRole and identity issuance to minions [#62823](https://github.com/saltstack/salt/issues/62823)
- Added Vault AppRole auth mount path configuration option [#62825](https://github.com/saltstack/salt/issues/62825)
- Added distribution of Vault authentication details via response wrapping [#62828](https://github.com/saltstack/salt/issues/62828)
- Add salt package type information. Either onedir, pip or system. [#62961](https://github.com/saltstack/salt/issues/62961)
- Added signature verification to file.managed/archive.extracted [#63143](https://github.com/saltstack/salt/issues/63143)
- Added signed_by_any/signed_by_all parameters to gpg.verify [#63166](https://github.com/saltstack/salt/issues/63166)
- Added match runner [#63278](https://github.com/saltstack/salt/issues/63278)
- Added Vault token lifecycle management [#63406](https://github.com/saltstack/salt/issues/63406)
- adding new call for openscap xccdf eval supporting new parameters [#63416](https://github.com/saltstack/salt/issues/63416)
- Added Vault lease management utility [#63440](https://github.com/saltstack/salt/issues/63440)
- implement removal of ptf packages in zypper pkg module [#63442](https://github.com/saltstack/salt/issues/63442)
- add JUnit output for saltcheck [#63463](https://github.com/saltstack/salt/issues/63463)
- Add ability for file.keyvalue to create a file if it doesn't exist [#63545](https://github.com/saltstack/salt/issues/63545)
- added cleanup of temporary mountpoint dir for macpackage installed state [#63905](https://github.com/saltstack/salt/issues/63905)
- Add pkg.installed show installable version in test mode [#63985](https://github.com/saltstack/salt/issues/63985)
- Added patch option to Vault SDB driver [#64096](https://github.com/saltstack/salt/issues/64096)
- Added flags to create local users and groups [#64256](https://github.com/saltstack/salt/issues/64256)
- Added inline specification of trusted CA root certificate for Vault [#64379](https://github.com/saltstack/salt/issues/64379)
- Add ability to return False result in test mode of configurable_test_state [#64418](https://github.com/saltstack/salt/issues/64418)
- Switched Salt's onedir Python version to 3.11 [#64457](https://github.com/saltstack/salt/issues/64457)
- Added support for dnf5 and its new command syntax [#64532](https://github.com/saltstack/salt/issues/64532)
- Adding a new decorator to indicate when a module is deprecated in favor of a Salt extension. [#64569](https://github.com/saltstack/salt/issues/64569)
- Add jq-esque to_entries and from_entries functions [#64600](https://github.com/saltstack/salt/issues/64600)
- Added ability to use PYTHONWARNINGS=ignore to silence deprecation warnings. [#64660](https://github.com/saltstack/salt/issues/64660)
- Add follow_symlinks to file.symlink exec module to switch to os.path.lexists when False [#64665](https://github.com/saltstack/salt/issues/64665)
- Added win_appx state and execution modules for managing Microsoft Store apps and deprovisioning them from systems [#64978](https://github.com/saltstack/salt/issues/64978)
- Add support for show_jid to salt-run

  Adds support for show_jid master config option to salt-run, so its behaviour matches the salt cli command. [#65008](https://github.com/saltstack/salt/issues/65008)
- Add ability to remove packages by wildcard via apt execution module [#65220](https://github.com/saltstack/salt/issues/65220)
- Added support for master top modules on masterless minions [#65479](https://github.com/saltstack/salt/issues/65479)
- Allowed accessing the regular mine from the SSH wrapper [#65645](https://github.com/saltstack/salt/issues/65645)
- Allow enabling backup for Linode in Salt Cloud [#65697](https://github.com/saltstack/salt/issues/65697)
- Add a backup schedule setter fFunction for Linode VMs [#65713](https://github.com/saltstack/salt/issues/65713)
- Add acme support for manual plugin hooks [#65744](https://github.com/saltstack/salt/issues/65744)

# Security

- Upgrade to `tornado>=6.3.3` due to https://github.com/advisories/GHSA-qppv-j76h-2rpx [#64989](https://github.com/saltstack/salt/issues/64989)
- Update to `gitpython>=3.1.35` due to https://github.com/advisories/GHSA-wfm5-v35h-vwf4 and https://github.com/advisories/GHSA-cwvm-v4w8-q58c [#65137](https://github.com/saltstack/salt/issues/65137)



* Tue Dec 12 2023 Salt Project Packaging <saltproject-packaging@vmware.com> - 3006.5

# Removed

- Tech Debt - support for pysss removed due to functionality addition in Python 3.3 [#65029](https://github.com/saltstack/salt/issues/65029)

# Fixed

- Improved error message when state arguments are accidentally passed as a string [#38098](https://github.com/saltstack/salt/issues/38098)
- Allow `pip.install` to create a log file that is passed in if the parent directory is writeable [#44722](https://github.com/saltstack/salt/issues/44722)
- Fixed merging of complex pillar overrides with salt-ssh states [#59802](https://github.com/saltstack/salt/issues/59802)
- Fixed gpg pillar rendering with salt-ssh [#60002](https://github.com/saltstack/salt/issues/60002)
- Made salt-ssh states not re-render pillars unnecessarily [#62230](https://github.com/saltstack/salt/issues/62230)
- Made Salt maintain options in Debian package repo definitions [#64130](https://github.com/saltstack/salt/issues/64130)
- Migrated all [`invoke`](https://www.pyinvoke.org/) tasks to [`python-tools-scripts`](https://github.com/s0undt3ch/python-tools-scripts).

  * `tasks/docs.py` -> `tools/precommit/docs.py`
  * `tasks/docstrings.py` -> `tools/precommit/docstrings.py`
  * `tasks/loader.py` -> `tools/precommit/loader.py`
  * `tasks/filemap.py` -> `tools/precommit/filemap.py` [#64374](https://github.com/saltstack/salt/issues/64374)
- Fix salt user login shell path in Debian packages [#64377](https://github.com/saltstack/salt/issues/64377)
- Fill out lsb_distrib_xxxx (best estimate) grains if problems with retrieving lsb_release data [#64473](https://github.com/saltstack/salt/issues/64473)
- Fixed an issue in the ``file.directory`` state where the ``children_only`` keyword
  argument was not being respected. [#64497](https://github.com/saltstack/salt/issues/64497)
- Move salt.ufw to correct location /etc/ufw/applications.d/ [#64572](https://github.com/saltstack/salt/issues/64572)
- Fixed salt-ssh stacktrace when retcode is not an integer [#64575](https://github.com/saltstack/salt/issues/64575)
- Fixed SSH shell seldomly fails to report any exit code [#64588](https://github.com/saltstack/salt/issues/64588)
- Fixed some issues in x509_v2 execution module private key functions [#64597](https://github.com/saltstack/salt/issues/64597)
- Fixed grp.getgrall() in utils/user.py causing performance issues [#64888](https://github.com/saltstack/salt/issues/64888)
- Fix user.list_groups omits remote groups via sssd, etc. [#64953](https://github.com/saltstack/salt/issues/64953)
- Ensure sync from _grains occurs before attempting pillar compilation in case custom grain used in pillar file [#65027](https://github.com/saltstack/salt/issues/65027)
- Moved gitfs locks to salt working dir to avoid lock wipes [#65086](https://github.com/saltstack/salt/issues/65086)
- Only attempt to create a keys directory when `--gen-keys` is passed to the `salt-key` CLI [#65093](https://github.com/saltstack/salt/issues/65093)
- Fix nonce verification, request server replies do not stomp on eachother. [#65114](https://github.com/saltstack/salt/issues/65114)
- speed up yumpkg list_pkgs by not requiring digest or signature verification on lookup. [#65152](https://github.com/saltstack/salt/issues/65152)
- Fix pkg.latest failing on windows for winrepo packages where the package is already up to date [#65165](https://github.com/saltstack/salt/issues/65165)
- Ensure __kwarg__ is preserved when checking for kwargs.  This change affects proxy minions when used with Deltaproxy, which had kwargs popped when targeting multiple minions id. [#65179](https://github.com/saltstack/salt/issues/65179)
- Fixes traceback when state id is an int in a reactor SLS file. [#65210](https://github.com/saltstack/salt/issues/65210)
- Install logrotate config as /etc/logrotate.d/salt-common for Debian packages
  Remove broken /etc/logrotate.d/salt directory from 3006.3 if it exists. [#65231](https://github.com/saltstack/salt/issues/65231)
- Use ``sha256`` as the default ``hash_type``. It has been the default since Salt v2016.9 [#65287](https://github.com/saltstack/salt/issues/65287)
- Preserve ownership on log rotation [#65288](https://github.com/saltstack/salt/issues/65288)
- Ensure that the correct value of jid_inclue is passed if the argument is included in the passed keyword arguments. [#65302](https://github.com/saltstack/salt/issues/65302)
- Uprade relenv to 0.14.2
   - Update openssl to address CVE-2023-5363.
   - Fix bug in openssl setup when openssl binary can't be found.
   - Add M1 mac support. [#65316](https://github.com/saltstack/salt/issues/65316)
- Fix regex for filespec adding/deleting fcontext policy in selinux [#65340](https://github.com/saltstack/salt/issues/65340)
- Ensure CLI options take priority over Saltfile options [#65358](https://github.com/saltstack/salt/issues/65358)
- Test mode for state function `saltmod.wheel` no longer set's `result` to `(None,)` [#65372](https://github.com/saltstack/salt/issues/65372)
- Client only process events which tag conforms to an event return. [#65400](https://github.com/saltstack/salt/issues/65400)
- Fixes an issue setting user or machine policy on Windows when the Group Policy
  directory is missing [#65411](https://github.com/saltstack/salt/issues/65411)
- Fix regression in file module which was not re-using a file client. [#65450](https://github.com/saltstack/salt/issues/65450)
- pip.installed state will now properly fail when a specified user does not exists [#65458](https://github.com/saltstack/salt/issues/65458)
- Publish channel connect callback method properly closes it's request channel. [#65464](https://github.com/saltstack/salt/issues/65464)
- Ensured the pillar in SSH wrapper modules is the same as the one used in template rendering when overrides are passed [#65483](https://github.com/saltstack/salt/issues/65483)
- Fix file.comment ignore_missing not working with multiline char [#65501](https://github.com/saltstack/salt/issues/65501)
- Warn when an un-closed transport client is being garbage collected. [#65554](https://github.com/saltstack/salt/issues/65554)
- Only generate the HMAC's for ``libssl.so.1.1`` and ``libcrypto.so.1.1`` if those files exist. [#65581](https://github.com/saltstack/salt/issues/65581)
- Fixed an issue where Salt Cloud would fail if it could not delete lingering
  PAexec binaries [#65584](https://github.com/saltstack/salt/issues/65584)

# Added

- Added Salt support for Debian 12 [#64223](https://github.com/saltstack/salt/issues/64223)
- Added Salt support for Amazon Linux 2023 [#64455](https://github.com/saltstack/salt/issues/64455)

# Security

- Bump to `cryptography==41.0.4` due to https://github.com/advisories/GHSA-v8gr-m533-ghj9 [#65268](https://github.com/saltstack/salt/issues/65268)
- Bump to `cryptography==41.0.7` due to https://github.com/advisories/GHSA-jfhm-5ghh-2f97 [#65643](https://github.com/saltstack/salt/issues/65643)


* Mon Oct 16 2023 Salt Project Packaging <saltproject-packaging@vmware.com> - 3006.4

# Security

- Fix CVE-2023-34049 by ensuring we do not use a predictable name for the script and correctly check returncode of scp command.
  This only impacts salt-ssh users using the pre-flight option. [#cve-2023-34049](https://github.com/saltstack/salt/issues/cve-2023-34049)
- Update to `gitpython>=3.1.35` due to https://github.com/advisories/GHSA-wfm5-v35h-vwf4 and https://github.com/advisories/GHSA-cwvm-v4w8-q58c [#65163](https://github.com/saltstack/salt/issues/65163)
- Bump to `cryptography==41.0.4` due to https://github.com/advisories/GHSA-v8gr-m533-ghj9 [#65268](https://github.com/saltstack/salt/issues/65268)
- Upgrade relenv to 0.13.12 to address CVE-2023-4807 [#65316](https://github.com/saltstack/salt/issues/65316)
- Bump to `urllib3==1.26.17` or `urllib3==2.0.6` due to https://github.com/advisories/GHSA-v845-jxx5-vc9f [#65334](https://github.com/saltstack/salt/issues/65334)
- Bump to `gitpython==3.1.37` due to https://github.com/advisories/GHSA-cwvm-v4w8-q58c [#65383](https://github.com/saltstack/salt/issues/65383)


* Wed Sep 06 2023 Salt Project Packaging <saltproject-packaging@vmware.com> - 3006.3

# Removed

- Fedora 36 support was removed because it reached EOL [#64315](https://github.com/saltstack/salt/issues/64315)
- Handle deprecation warnings:

  * Switch to `FullArgSpec` since Py 3.11 no longer has `ArgSpec`, deprecated since Py 3.0
  * Stop using the deprecated `cgi` module
  * Stop using the deprecated `pipes` module
  * Stop using the deprecated `imp` module [#64553](https://github.com/saltstack/salt/issues/64553)

# Changed

- Replace libnacl with PyNaCl [#64372](https://github.com/saltstack/salt/issues/64372)
- Don't hardcode the python version on the Salt Package tests and on the `pkg/debian/salt-cloud.postinst` file [#64553](https://github.com/saltstack/salt/issues/64553)
- Some more deprecated code fixes:

  * Stop using the deprecated `locale.getdefaultlocale()` function
  * Stop accessing deprecated attributes
  * `pathlib.Path.__enter__()` usage is deprecated and not required, a no-op [#64565](https://github.com/saltstack/salt/issues/64565)
- Bump to `pyyaml==6.0.1` due to https://github.com/yaml/pyyaml/issues/601 and address lint issues [#64657](https://github.com/saltstack/salt/issues/64657)

# Fixed

- Fix for assume role when used salt-cloud to create aws ec2. [#52501](https://github.com/saltstack/salt/issues/52501)
- fixes aptpkg module by checking for blank comps. [#58667](https://github.com/saltstack/salt/issues/58667)
- `wheel.file_roots.find` is now able to find files in subdirectories of the roots. [#59800](https://github.com/saltstack/salt/issues/59800)
- pkg.latest no longer fails when multiple versions are reported to be installed (e.g. updating the kernel) [#60931](https://github.com/saltstack/salt/issues/60931)
- Do not update the credentials dictionary in `utils/aws.py` while iterating over it, and use the correct delete functionality [#61049](https://github.com/saltstack/salt/issues/61049)
- fixed runner not having a proper exit code when runner modules throw an exception. [#61173](https://github.com/saltstack/salt/issues/61173)
- `pip.list_all_versions` now works with `index_url` and `extra_index_url` [#61610](https://github.com/saltstack/salt/issues/61610)
- speed up file.recurse by using prefix with cp.list_master_dir and remove an un-needed loop. [#61998](https://github.com/saltstack/salt/issues/61998)
- Preserve test=True condition while running sub states. [#62590](https://github.com/saltstack/salt/issues/62590)
- Job returns are only sent to originating master [#62834](https://github.com/saltstack/salt/issues/62834)
- Fixes an issue with failing subsequent state runs with the lgpo state module.
  The ``lgpo.get_polcy`` function now returns all boolean settings. [#63296](https://github.com/saltstack/salt/issues/63296)
- Fix SELinux get policy with trailing whitespace [#63336](https://github.com/saltstack/salt/issues/63336)
- Fixes an issue with boolean settings not being reported after being set. The
  ``lgpo.get_polcy`` function now returns all boolean settings. [#63473](https://github.com/saltstack/salt/issues/63473)
- Ensure body is returned when salt.utils.http returns something other than 200 with tornado backend. [#63557](https://github.com/saltstack/salt/issues/63557)
- Allow long running pillar and file client requests to finish using request_channel_timeout and request_channel_tries minion config. [#63824](https://github.com/saltstack/salt/issues/63824)
- Fix state_queue type checking to allow int values [#64122](https://github.com/saltstack/salt/issues/64122)
- Call global logger when catching pip.list exceptions in states.pip.installed
  Rename global logger `log` to `logger` inside pip_state [#64169](https://github.com/saltstack/salt/issues/64169)
- Fixes permissions created by the Debian and RPM packages for the salt user.

  The salt user created by the Debian and RPM packages to run the salt-master process, was previously given ownership of various directories in a way which compromised the benefits of running the salt-master process as a non-root user.

  This fix sets the salt user to only have write access to those files and
  directories required for the salt-master process to run. [#64193](https://github.com/saltstack/salt/issues/64193)
- Fix user.present state when groups is unset to ensure the groups are unchanged, as documented. [#64211](https://github.com/saltstack/salt/issues/64211)
- Fixes issue with MasterMinion class loading configuration from `/etc/salt/minion.d/*.conf.

  The MasterMinion class (used for running orchestraions on master and other functionality) was incorrectly loading configuration from `/etc/salt/minion.d/*.conf`, when it should only load configuration from `/etc/salt/master` and `/etc/salt/master.d/*.conf`. [#64219](https://github.com/saltstack/salt/issues/64219)
- Fixed issue in mac_user.enable_auto_login that caused the user's keychain to be reset at each boot [#64226](https://github.com/saltstack/salt/issues/64226)
- Fixed KeyError in logs when running a state that fails. [#64231](https://github.com/saltstack/salt/issues/64231)
- Fixed x509_v2 `create_private_key`/`create_crl` unknown kwargs: __pub_fun... [#64232](https://github.com/saltstack/salt/issues/64232)
- remove the hard coded python version in error. [#64237](https://github.com/saltstack/salt/issues/64237)
- `salt-pip` now properly errors out when being called from a non `onedir` environment. [#64249](https://github.com/saltstack/salt/issues/64249)
- Ensure we return an error when adding the key fails in the pkgrepo state for debian hosts. [#64253](https://github.com/saltstack/salt/issues/64253)
- Fixed file client private attribute reference on `SaltMakoTemplateLookup` [#64280](https://github.com/saltstack/salt/issues/64280)
- Fix pkgrepo.absent failures on apt-based systems when repo either a) contains a
  trailing slash, or b) there is an arch mismatch. [#64286](https://github.com/saltstack/salt/issues/64286)
- Fix detection of Salt codename by "salt_version" execution module [#64306](https://github.com/saltstack/salt/issues/64306)
- Ensure selinux values are handled lowercase [#64318](https://github.com/saltstack/salt/issues/64318)
- Remove the `clr.AddReference`, it is causing an `Illegal characters in path` exception [#64339](https://github.com/saltstack/salt/issues/64339)
- Update `pkg.group_installed` state to support repo options [#64348](https://github.com/saltstack/salt/issues/64348)
- Fix salt user login shell path in Debian packages [#64377](https://github.com/saltstack/salt/issues/64377)
- Allow for multiple user's keys presented when authenticating, for example: root, salt, etc. [#64398](https://github.com/saltstack/salt/issues/64398)
- Fixed an issue with ``lgpo_reg`` where existing entries for the same key in
  ``Registry.pol`` were being overwritten in subsequent runs if the value name in
  the subesequent run was contained in the existing value name. For example, a
  key named ``SetUpdateNotificationLevel`` would be overwritten by a subsequent
  run attempting to set ``UpdateNotificationLevel`` [#64401](https://github.com/saltstack/salt/issues/64401)
- Add search for %ProgramData%\Chocolatey\choco.exe to determine if Chocolatey is installed or not [#64427](https://github.com/saltstack/salt/issues/64427)
- Fix regression for user.present on handling groups with dupe GIDs [#64430](https://github.com/saltstack/salt/issues/64430)
- Fix inconsistent use of args in ssh_auth.managed [#64442](https://github.com/saltstack/salt/issues/64442)
- Ensure we raise an error when the name argument is invalid in pkgrepo.managed state for systems using apt. [#64451](https://github.com/saltstack/salt/issues/64451)
- Fix file.symlink will not replace/update existing symlink [#64477](https://github.com/saltstack/salt/issues/64477)
- Fixed salt-ssh state.* commands returning retcode 0 when state/pillar rendering fails [#64514](https://github.com/saltstack/salt/issues/64514)
- Fix pkg.install when using a port in the url. [#64516](https://github.com/saltstack/salt/issues/64516)
- `win_pkg` Fixes an issue runing `pkg.install` with `version=latest` where the
  new installer would not be cached if there was already an installer present
  with the same name. [#64519](https://github.com/saltstack/salt/issues/64519)
- Added a `test:full` label in the salt repository, which, when selected, will force a full test run. [#64539](https://github.com/saltstack/salt/issues/64539)
- Syndic's async_req_channel uses the asynchornous version of request channel [#64552](https://github.com/saltstack/salt/issues/64552)
- Ensure runners properly save information to job cache. [#64570](https://github.com/saltstack/salt/issues/64570)
- Added salt.ufw to salt-master install on Debian and Ubuntu [#64572](https://github.com/saltstack/salt/issues/64572)
- Added support for Chocolatey 2.0.0+ while maintaining support for older versions [#64622](https://github.com/saltstack/salt/issues/64622)
- Updated semanage fcontext to use --modify if context already exists when adding context [#64625](https://github.com/saltstack/salt/issues/64625)
- Preserve request client socket between requests. [#64627](https://github.com/saltstack/salt/issues/64627)
- Show user friendly message when pillars timeout [#64651](https://github.com/saltstack/salt/issues/64651)
- File client timeouts durring jobs show user friendly errors instead of tracbacks [#64653](https://github.com/saltstack/salt/issues/64653)
- SaltClientError does not log a traceback on minions, we expect these to happen so a user friendly log is shown. [#64729](https://github.com/saltstack/salt/issues/64729)
- Look in location salt is running from, this accounts for running from an unpacked onedir file that has not been installed. [#64877](https://github.com/saltstack/salt/issues/64877)
- Preserve credentials on spawning platforms, minions no longer re-authenticate
  with every job when using `multiprocessing=True`. [#64914](https://github.com/saltstack/salt/issues/64914)
- Fixed uninstaller to not remove the `salt` directory by default. This allows
  the `extras-3.##` folder to persist so salt-pip dependencies are not wiped out
  during an upgrade. [#64957](https://github.com/saltstack/salt/issues/64957)
- fix msteams by adding the missing header that Microsoft is now enforcing. [#64973](https://github.com/saltstack/salt/issues/64973)
- Fix __env__ and improve cache cleaning see more info at pull #65017. [#65002](https://github.com/saltstack/salt/issues/65002)
- Better error message on inconsistent decoded payload [#65020](https://github.com/saltstack/salt/issues/65020)
- Handle permissions access error when calling `lsb_release` with the salt user [#65024](https://github.com/saltstack/salt/issues/65024)
- Allow schedule state module to update schedule when the minion is offline. [#65033](https://github.com/saltstack/salt/issues/65033)
- Fixed creation of wildcard DNS in SAN in `x509_v2` [#65072](https://github.com/saltstack/salt/issues/65072)
- The macOS installer no longer removes the extras directory [#65073](https://github.com/saltstack/salt/issues/65073)

# Added

- Added a script to automate setting up a 2nd minion in a user context on Windows [#64439](https://github.com/saltstack/salt/issues/64439)
- Several fixes to the CI workflow:

  * Don't override the `on` Jinja block on the `ci.yaml` template. This enables reacting to labels getting added/removed
    to/from pull requests.
  * Switch to using `tools` and re-use the event payload available instead of querying the GH API again to get the pull
    request labels
  * Concentrate test selection by labels to a single place
  * Enable code coverage on pull-requests by setting the `test:coverage` label [#64547](https://github.com/saltstack/salt/issues/64547)

# Security

- Upgrade to `cryptography==41.0.3`(and therefor `pyopenssl==23.2.0` due to https://github.com/advisories/GHSA-jm77-qphf-c4w8)

  This only really impacts pip installs of Salt and the windows onedir since the linux and macos onedir build every package dependency from source, not from pre-existing wheels.

  Also resolves the following cryptography advisories:

  Due to:
    * https://github.com/advisories/GHSA-5cpq-8wj7-hf2v
    * https://github.com/advisories/GHSA-x4qr-2fvf-3mr5
    * https://github.com/advisories/GHSA-w7pp-m8wf-vj6r [#64595](https://github.com/saltstack/salt/issues/64595)
- Bump to `aiohttp==3.8.5` due to https://github.com/advisories/GHSA-45c4-8wx5-qw6w [#64687](https://github.com/saltstack/salt/issues/64687)
- Bump to `certifi==2023.07.22` due to https://github.com/advisories/GHSA-xqr8-7jwr-rhp7 [#64718](https://github.com/saltstack/salt/issues/64718)
- Upgrade `relenv` to `0.13.2` and Python to `3.10.12`

  Addresses multiple CVEs in Python's dependencies: https://docs.python.org/release/3.10.12/whatsnew/changelog.html#python-3-10-12 [#64719](https://github.com/saltstack/salt/issues/64719)
- Update to `gitpython>=3.1.32` due to https://github.com/advisories/GHSA-pr76-5cm5-w9cj [#64988](https://github.com/saltstack/salt/issues/64988)


* Wed Aug 09 2023 Salt Project Packaging <saltproject-packaging@vmware.com> - 3006.2

# Fixed

- In scenarios where PythonNet fails to load, Salt will now fall back to WMI for
  gathering grains information [#64897](https://github.com/saltstack/salt/issues/64897)

# Security

- fix CVE-2023-20897 by catching exception instead of letting exception disrupt connection [#cve-2023-20897](https://github.com/saltstack/salt/issues/cve-2023-20897)
- Fixed gitfs cachedir_basename to avoid hash collisions. Added MP Lock to gitfs. These changes should stop race conditions. [#cve-2023-20898](https://github.com/saltstack/salt/issues/cve-2023-20898)
- Upgrade to `requests==2.31.0`

  Due to:
    * https://github.com/advisories/GHSA-j8r2-6x86-q33q [#64336](https://github.com/saltstack/salt/issues/64336)
- Upgrade to `cryptography==41.0.3`(and therefor `pyopenssl==23.2.0` due to https://github.com/advisories/GHSA-jm77-qphf-c4w8)

  This only really impacts pip installs of Salt and the windows onedir since the linux and macos onedir build every package dependency from source, not from pre-existing wheels.

  Also resolves the following cryptography advisories:

  Due to:
    * https://github.com/advisories/GHSA-5cpq-8wj7-hf2v
    * https://github.com/advisories/GHSA-x4qr-2fvf-3mr5
    * https://github.com/advisories/GHSA-w7pp-m8wf-vj6r

  There is no security upgrade available for Py3.5 [#64595](https://github.com/saltstack/salt/issues/64595)
- Bump to `certifi==2023.07.22` due to https://github.com/advisories/GHSA-xqr8-7jwr-rhp7 [#64718](https://github.com/saltstack/salt/issues/64718)
- Upgrade `relenv` to `0.13.2` and Python to `3.10.12`

  Addresses multiple CVEs in Python's dependencies: https://docs.python.org/release/3.10.12/whatsnew/changelog.html#python-3-10-12 [#64719](https://github.com/saltstack/salt/issues/64719)


* Fri May 05 2023 Salt Project Packaging <saltproject-packaging@vmware.com> - 3006.1

# Fixed

- Check that the return data from the cloud create function is a dictionary before attempting to pull values out. [#61236](https://github.com/saltstack/salt/issues/61236)
- Ensure NamedLoaderContext's have their value() used if passing to other modules [#62477](https://github.com/saltstack/salt/issues/62477)
- add documentation note about reactor state ids. [#63589](https://github.com/saltstack/salt/issues/63589)
- Added support for ``test=True`` to the ``file.cached`` state module [#63785](https://github.com/saltstack/salt/issues/63785)
- Updated `source_hash` documentation and added a log warning when `source_hash` is used with a source other than `http`, `https` and `ftp`. [#63810](https://github.com/saltstack/salt/issues/63810)
- Fixed clear pillar cache on every highstate and added clean_pillar_cache=False to saltutil functions. [#64081](https://github.com/saltstack/salt/issues/64081)
- Fix dmsetup device names with hyphen being picked up. [#64082](https://github.com/saltstack/salt/issues/64082)
- Update all the scheduler functions to include a fire_event argument which will determine whether to fire the completion event onto the event bus.
  This event is only used when these functions are called via the schedule execution modules.
  Update all the calls to the schedule related functions in the deltaproxy proxy minion to include fire_event=False, as the event bus is not available when these functions are called. [#64102](https://github.com/saltstack/salt/issues/64102), [#64103](https://github.com/saltstack/salt/issues/64103)
- Default to a 0 timeout if none is given for the terraform roster to avoid `-o ConnectTimeout=None` when using `salt-ssh` [#64109](https://github.com/saltstack/salt/issues/64109)
- Disable class level caching of the file client on `SaltCacheLoader` and properly use context managers to take care of initialization and termination of the file client. [#64111](https://github.com/saltstack/salt/issues/64111)
- Fixed several file client uses which were not properly terminating it by switching to using it as a context manager
  whenever possible or making sure `.destroy()` was called when using a context manager was not possible. [#64113](https://github.com/saltstack/salt/issues/64113)
- Fix running setup.py when passing in --salt-config-dir and --salt-cache-dir arguments. [#64114](https://github.com/saltstack/salt/issues/64114)
- Moved /etc/salt/proxy and /lib/systemd/system/salt-proxy@.service to the salt-minion DEB package [#64117](https://github.com/saltstack/salt/issues/64117)
- Stop passing `**kwargs` and be explicit about the keyword arguments to pass, namely, to `cp.cache_file` call in `salt.states.pkg` [#64118](https://github.com/saltstack/salt/issues/64118)
- lgpo_reg.set_value now returns ``True`` on success instead of ``None`` [#64126](https://github.com/saltstack/salt/issues/64126)
- Make salt user's home /opt/saltstack/salt [#64141](https://github.com/saltstack/salt/issues/64141)
- Fix cmd.run doesn't output changes in test mode [#64150](https://github.com/saltstack/salt/issues/64150)
- Move salt user and group creation to common package [#64158](https://github.com/saltstack/salt/issues/64158)
- Fixed issue in salt-cloud so that multiple masters specified in the cloud
  are written to the minion config properly [#64170](https://github.com/saltstack/salt/issues/64170)
- Make sure the `salt-ssh` CLI calls it's `fsclient.destroy()` method when done. [#64184](https://github.com/saltstack/salt/issues/64184)
- Stop using the deprecated `salt.transport.client` imports. [#64186](https://github.com/saltstack/salt/issues/64186)
- Add a `.pth` to the Salt onedir env to ensure packages in extras are importable. Bump relenv to 0.12.3. [#64192](https://github.com/saltstack/salt/issues/64192)
- Fix ``lgpo_reg`` state to work with User policy [#64200](https://github.com/saltstack/salt/issues/64200)
- Cloud deployment directories are owned by salt user and group [#64204](https://github.com/saltstack/salt/issues/64204)
- ``lgpo_reg`` state now enforces and reports changes to the registry [#64222](https://github.com/saltstack/salt/issues/64222)


* Tue Apr 18 2023 Salt Project Packaging <saltproject-packaging@vmware.com> - 3006.0

# Removed

- Remove and deprecate the __orchestration__ key from salt.runner and salt.wheel return data. To get it back, set features.enable_deprecated_orchestration_flag master configuration option to True. The flag will be completely removed in Salt 3008 Argon. [#59917](https://github.com/saltstack/salt/issues/59917)
- Removed distutils and replaced with setuptools, given distutils is deprecated and removed in Python 3.12 [#60476](https://github.com/saltstack/salt/issues/60476)
- Removed ``runtests`` targets from ``noxfile.py`` [#62239](https://github.com/saltstack/salt/issues/62239)
- Removed the PyObjC dependency.

  This addresses problems with building a one dir build for macOS.
  It became problematic because depending on the macOS version, it pulls different dependencies, and we would either have to build a macos onedir for each macOS supported release, or ship a crippled onedir(because it would be tied to the macOS version where the onedir was built).
  Since it's currently not being used, it's removed. [#62432](https://github.com/saltstack/salt/issues/62432)
- Removed `SixRedirectImporter` from Salt. Salt hasn't shipped `six` since Salt 3004. [#63874](https://github.com/saltstack/salt/issues/63874)

# Deprecated

- renamed `keep_jobs`, specifying job cache TTL in hours, to `keep_jobs_seconds`, specifying TTL in seconds.
  `keep_jobs` will be removed in the Argon release [#55295](https://github.com/saltstack/salt/issues/55295)
- Removing all references to napalm-base which is no longer supported. [#61542](https://github.com/saltstack/salt/issues/61542)
- The 'ip_bracket' function has been moved from salt/utils/zeromq.py in salt/utils/network.py [#62009](https://github.com/saltstack/salt/issues/62009)
- The `expand_repo_def` function in `salt.modules.aptpkg` is now deprecated. It's only used in `salt.states.pkgrepo` and it has no use of being exposed to the CLI. [#62485](https://github.com/saltstack/salt/issues/62485)
- Deprecated defunct Django returner [#62644](https://github.com/saltstack/salt/issues/62644)
- Deprecate core ESXi and associated states and modules, vcenter and vsphere support in favor of Salt VMware Extensions [#62754](https://github.com/saltstack/salt/issues/62754)
- Removing manufacture grain which has been deprecated. [#62914](https://github.com/saltstack/salt/issues/62914)
- Removing deprecated utils/boto3_elasticsearch.py [#62915](https://github.com/saltstack/salt/issues/62915)
- Removing support for the now deprecated _ext_nodes from salt/master.py. [#62917](https://github.com/saltstack/salt/issues/62917)
- Deprecating the Salt Slack engine in favor of the Salt Slack Bolt Engine. [#63095](https://github.com/saltstack/salt/issues/63095)
- `salt.utils.version.StrictVersion` is now deprecated and it's use should be replaced with `salt.utils.version.Version`. [#63383](https://github.com/saltstack/salt/issues/63383)

# Changed

- More intelligent diffing in changes of file.serialize state. [#48609](https://github.com/saltstack/salt/issues/48609)
- Move deprecation of the neutron module to Argon. Please migrate to the neutronng module instead. [#49430](https://github.com/saltstack/salt/issues/49430)
- ``umask`` is now a global state argument, instead of only applying to ``cmd``
  states. [#57803](https://github.com/saltstack/salt/issues/57803)
- Update pillar.obfuscate to accept kwargs in addition to args.  This is useful when passing in keyword arguments like saltenv that are then passed along to pillar.items. [#58971](https://github.com/saltstack/salt/issues/58971)
- Improve support for listing macOS brew casks [#59439](https://github.com/saltstack/salt/issues/59439)
- Add missing MariaDB Grants to mysql module.
  MariaDB has added some grants in 10.4.x and 10.5.x that are not present here, which results in an error when creating.
  Also improved exception handling in `grant_add` which did not log the original error message and replaced it with a generic error. [#61409](https://github.com/saltstack/salt/issues/61409)
- Use VENV_PIP_TARGET environment variable as a default target for pip if present. [#62089](https://github.com/saltstack/salt/issues/62089)
- Disabled FQDNs grains on macOS by default [#62168](https://github.com/saltstack/salt/issues/62168)
- Replaced pyroute2.IPDB with pyroute2.NDB, as the former is deprecated [#62218](https://github.com/saltstack/salt/issues/62218)
- Enhance capture of error messages for Zypper calls in zypperpkg module. [#62346](https://github.com/saltstack/salt/issues/62346)
- Removed GPG_1_3_1 check [#62895](https://github.com/saltstack/salt/issues/62895)
- Requisite state chunks now all consistently contain `__id__`, `__sls__` and `name`. [#63012](https://github.com/saltstack/salt/issues/63012)
- netapi_enable_clients option to allow enabling/disabling of clients in salt-api.
  By default all clients will now be disabled. Users of salt-api will need
  to update their master config to enable the clients that they use. Not adding
  the netapi_enable_clients option with required clients to the master config will
  disable salt-api. [#63050](https://github.com/saltstack/salt/issues/63050)
- Stop relying on `salt/_version.py` to write Salt's version. Instead use `salt/_version.txt` which only contains the version string. [#63383](https://github.com/saltstack/salt/issues/63383)
- Set enable_fqdns_grains to be False by default. [#63595](https://github.com/saltstack/salt/issues/63595)
- Changelog snippet files must now have a `.md` file extension to be more explicit on what type of rendering is done when they are included in the main `CHANGELOG.md` file. [#63710](https://github.com/saltstack/salt/issues/63710)
- Upgraded to `relenv==0.9.0` [#63883](https://github.com/saltstack/salt/issues/63883)

# Fixed

- Add kwargs to handle extra parameters for http.query [#36138](https://github.com/saltstack/salt/issues/36138)
- Fix mounted bind mounts getting active mount options added [#39292](https://github.com/saltstack/salt/issues/39292)
- Fix `sysctl.present` converts spaces to tabs. [#40054](https://github.com/saltstack/salt/issues/40054)
- Fixes state pkg.purged to purge removed packages on Debian family systems [#42306](https://github.com/saltstack/salt/issues/42306)
- Fix fun_args missing from syndic returns [#45823](https://github.com/saltstack/salt/issues/45823)
- Fix mount.mounted with 'mount: False' reports unmounted file system as unchanged when running with test=True [#47201](https://github.com/saltstack/salt/issues/47201)
- Issue #49310: Allow users to touch a file with Unix date of birth [#49310](https://github.com/saltstack/salt/issues/49310)
- Do not raise an exception in pkg.info_installed on nonzero return code [#51620](https://github.com/saltstack/salt/issues/51620)
- Passes the value of the force parameter from file.copy to its call to file.remove so that files with the read-only attribute are handled. [#51739](https://github.com/saltstack/salt/issues/51739)
- Fixed x509.certificate_managed creates new certificate every run in the new cryptography x509 module. Please migrate to the new cryptography x509 module for this improvement. [#52167](https://github.com/saltstack/salt/issues/52167)
- Don't check for cached pillar errors on state.apply [#52354](https://github.com/saltstack/salt/issues/52354), [#57180](https://github.com/saltstack/salt/issues/57180), [#59339](https://github.com/saltstack/salt/issues/59339)
- Swapping out args and kwargs for arg and kwarg respectively in the Slack engine when the command passed is a runner. [#52400](https://github.com/saltstack/salt/issues/52400)
- Ensure when we're adding chunks to the rules when running aggregation with the iptables state module we use a copy of the chunk otherwise we end up with a recursive mess. [#53353](https://github.com/saltstack/salt/issues/53353)
- When user_create or user_remove fail, return False instead of returning the error. [#53377](https://github.com/saltstack/salt/issues/53377)
- Include sync_roster when sync_all is called. [#53914](https://github.com/saltstack/salt/issues/53914)
- Avoid warning noise in lograte.get [#53988](https://github.com/saltstack/salt/issues/53988)
- Fixed listing revoked keys with gpg.list_keys [#54347](https://github.com/saltstack/salt/issues/54347)
- Fix mount.mounted does not handle blanks properly [#54508](https://github.com/saltstack/salt/issues/54508)
- Fixed grain num_cpus get wrong CPUs count in case of inconsistent CPU numbering. [#54682](https://github.com/saltstack/salt/issues/54682)
- Fix spelling error for python_shell argument in dpkg_lower module [#54907](https://github.com/saltstack/salt/issues/54907)
- Cleaned up bytes response data before sending to non-bytes compatible returners (postgres, mysql) [#55226](https://github.com/saltstack/salt/issues/55226)
- Fixed malformed state return when testing file.managed with unavailable source file [#55269](https://github.com/saltstack/salt/issues/55269)
- Included stdout in error message for Zypper calls in zypperpkg module. [#56016](https://github.com/saltstack/salt/issues/56016)
- Fixed pillar.filter_by with salt-ssh [#56093](https://github.com/saltstack/salt/issues/56093)
- Fix boto_route53 issue with (multiple) VPCs. [#57139](https://github.com/saltstack/salt/issues/57139)
- Remove log from mine runner which was not used. [#57463](https://github.com/saltstack/salt/issues/57463)
- Fixed x509.read_certificate error when reading a Microsoft CA issued certificate in the new cryptography x509 module. Please migrate to the new cryptography x509 module for this improvement. [#57535](https://github.com/saltstack/salt/issues/57535)
- Updating Slack engine to use slack_bolt library. [#57842](https://github.com/saltstack/salt/issues/57842)
- Fixed warning about replace=True with x509.certificate_managed in the new cryptography x509 module. [#58165](https://github.com/saltstack/salt/issues/58165)
- Fix salt.modules.pip:is_installed doesn't handle locally installed packages [#58202](https://github.com/saltstack/salt/issues/58202)
- Add missing MariaDB Grants to mysql module. MariaDB has added some grants in 10.4.x and 10.5.x that are not present here, which results in an error when creating. [#58297](https://github.com/saltstack/salt/issues/58297)
- linux_shadow: Fix cases where malformed shadow entries cause `user.present`
  states to fail. [#58423](https://github.com/saltstack/salt/issues/58423)
- Fixed salt.utils.compat.cmp to work with dictionaries [#58729](https://github.com/saltstack/salt/issues/58729)
- Fixed formatting for terse output mode [#58953](https://github.com/saltstack/salt/issues/58953)
- Fixed RecursiveDictDiffer with added nested dicts [#59017](https://github.com/saltstack/salt/issues/59017)
- Fixed x509.certificate_managed has DoS effect on master in the new cryptography x509 module. Please migrate to the new cryptography x509 module for this improvement. [#59169](https://github.com/saltstack/salt/issues/59169)
- Fixed saltnado websockets disconnecting immediately [#59183](https://github.com/saltstack/salt/issues/59183)
- Fixed x509.certificate_managed rolls certificates every now and then in the new cryptography x509 module. Please migrate to the new cryptography x509 module for this improvement. [#59315](https://github.com/saltstack/salt/issues/59315)
- Fix postgres_privileges.present not idempotent for functions [#59585](https://github.com/saltstack/salt/issues/59585)
- Fixed influxdb_continuous_query.present state to provide the client args to the underlying module on create. [#59766](https://github.com/saltstack/salt/issues/59766)
- Warn when using insecure (http:// based) key_urls for apt-based systems in pkgrepo.managed, and add a kwarg that determines the validity of such a url. [#59786](https://github.com/saltstack/salt/issues/59786)
- add load balancing policy default option and ensure the module can be executed with arguments from CLI [#59909](https://github.com/saltstack/salt/issues/59909)
- Fix salt-ssh when using imports with extra-filerefs. [#60003](https://github.com/saltstack/salt/issues/60003)
- Fixed cache directory corruption startup error [#60170](https://github.com/saltstack/salt/issues/60170)
- Update docs remove dry_run in docstring of file.blockreplace state. [#60227](https://github.com/saltstack/salt/issues/60227)
- Adds Parrot to OS_Family_Map in grains. [#60249](https://github.com/saltstack/salt/issues/60249)
- Fixed stdout and stderr being empty sometimes when use_vt=True for the cmd.run[*] functions [#60365](https://github.com/saltstack/salt/issues/60365)
- Use return code in iptables --check to verify rule exists. [#60467](https://github.com/saltstack/salt/issues/60467)
- Fix regression pip.installed does not pass env_vars when calling pip.list [#60557](https://github.com/saltstack/salt/issues/60557)
- Fix xfs module when additional output included in mkfs.xfs command. [#60853](https://github.com/saltstack/salt/issues/60853)
- Fixed parsing new format of terraform states in roster.terraform [#60915](https://github.com/saltstack/salt/issues/60915)
- Fixed recognizing installed ARMv7 rpm packages in compatible architectures. [#60994](https://github.com/saltstack/salt/issues/60994)
- Fixing changes dict in pkg state to be consistent when installing and test=True. [#60995](https://github.com/saltstack/salt/issues/60995)
- Fix cron.present duplicating entries when changing timespec to special. [#60997](https://github.com/saltstack/salt/issues/60997)
- Made salt-ssh respect --wipe again [#61083](https://github.com/saltstack/salt/issues/61083)
- state.orchestrate_single only passes a pillar if it is set to the state
  function. This allows it to be used with state functions that don't accept a
  pillar keyword argument. [#61092](https://github.com/saltstack/salt/issues/61092)
- Fix ipset state when the comment kwarg is set. [#61122](https://github.com/saltstack/salt/issues/61122)
- Fix issue with archive.unzip where the password was not being encoded for the extract function [#61422](https://github.com/saltstack/salt/issues/61422)
- Some Linux distributions (like AlmaLinux, Astra Linux, Debian, Mendel, Linux
  Mint, Pop!_OS, Rocky Linux) report different `oscodename`, `osfullname`,
  `osfinger` grains if lsb-release is installed or not. They have been changed to
  only derive these OS grains from `/etc/os-release`. [#61618](https://github.com/saltstack/salt/issues/61618)
- Pop!_OS uses the full version (YY.MM) in the osfinger grain now, not just the year. This allows differentiating for example between 20.04 and 20.10. [#61619](https://github.com/saltstack/salt/issues/61619)
- Fix ssh config roster to correctly parse the ssh config files that contain spaces. [#61650](https://github.com/saltstack/salt/issues/61650)
- Fix SoftLayer configuration not raising an exception when a domain is missing [#61727](https://github.com/saltstack/salt/issues/61727)
- Allow the minion to start or salt-call to run even if the user doesn't have permissions to read the root_dir value from the registry [#61789](https://github.com/saltstack/salt/issues/61789)
- Need to move the creation of the proxy object for the ProxyMinion further down in the initialization for sub proxies to ensure that all modules, especially any custom proxy modules, are available before attempting to run the init function. [#61805](https://github.com/saltstack/salt/issues/61805)
- Fixed malformed state return when merge-serializing to an improperly formatted file [#61814](https://github.com/saltstack/salt/issues/61814)
- Made cmdmod._run[_all]_quiet work during minion startup on MacOS with runas specified (which fixed mac_service) [#61816](https://github.com/saltstack/salt/issues/61816)
- When deleting the vault cache, also delete from the session cache [#61821](https://github.com/saltstack/salt/issues/61821)
- Ignore errors on reading license info with dpkg_lowpkg to prevent tracebacks on getting package information. [#61827](https://github.com/saltstack/salt/issues/61827)
- win_lgpo: Display conflicting policy names when more than one policy is found [#61859](https://github.com/saltstack/salt/issues/61859)
- win_lgpo: Fixed intermittent KeyError when getting policy setting using lgpo.get_policy [#61860](https://github.com/saltstack/salt/issues/61860)
- Fixed listing minions on OpenBSD [#61966](https://github.com/saltstack/salt/issues/61966)
- Make Salt to return an error on "pkg" modules and states when targeting duplicated package names [#62019](https://github.com/saltstack/salt/issues/62019)
- Fix return of REST-returned permissions when auth_list is set [#62022](https://github.com/saltstack/salt/issues/62022)
- Normalize package names once on using pkg.installed/removed with yum to make it possible to install packages with the name containing a part similar to a name of architecture. [#62029](https://github.com/saltstack/salt/issues/62029)
- Fix inconsitency regarding name and pkgs parameters between zypperpkg.upgrade() and yumpkg.upgrade() [#62030](https://github.com/saltstack/salt/issues/62030)
- Fix attr=all handling in pkg.list_pkgs() (yum/zypper). [#62032](https://github.com/saltstack/salt/issues/62032)
- Fixed the humanname being ignored in pkgrepo.managed on openSUSE Leap [#62053](https://github.com/saltstack/salt/issues/62053)
- Fixed issue with some LGPO policies having whitespace at the beginning or end of the element alias [#62058](https://github.com/saltstack/salt/issues/62058)
- Fix ordering of args to libcloud_storage.download_object module [#62074](https://github.com/saltstack/salt/issues/62074)
- Ignore extend declarations in sls files that are excluded. [#62082](https://github.com/saltstack/salt/issues/62082)
- Remove leftover usage of impacket [#62101](https://github.com/saltstack/salt/issues/62101)
- Pass executable path from _get_path_exec() is used when calling the program.
  The $HOME env is no longer modified globally.
  Only trailing newlines are stripped from the fetched secret.
  Pass process arguments are handled in a secure way. [#62120](https://github.com/saltstack/salt/issues/62120)
- Ignore some command return codes in openbsdrcctl_service to prevent spurious errors [#62131](https://github.com/saltstack/salt/issues/62131)
- Fixed extra period in filename output in tls module. Instead of "server.crt." it will now be "server.crt". [#62139](https://github.com/saltstack/salt/issues/62139)
- Make sure lingering PAexec-*.exe files in the Windows directory are cleaned up [#62152](https://github.com/saltstack/salt/issues/62152)
- Restored Salt's DeprecationWarnings [#62185](https://github.com/saltstack/salt/issues/62185)
- Fixed issue with forward slashes on Windows with file.recurse and clean=True [#62197](https://github.com/saltstack/salt/issues/62197)
- Recognize OSMC as Debian-based [#62198](https://github.com/saltstack/salt/issues/62198)
- Fixed Zypper module failing on RPM lock file being temporarily unavailable. [#62204](https://github.com/saltstack/salt/issues/62204)
- Improved error handling and diagnostics in the proxmox salt-cloud driver [#62211](https://github.com/saltstack/salt/issues/62211)
- Added EndeavourOS to the Arch os_family. [#62220](https://github.com/saltstack/salt/issues/62220)
- Fix salt-ssh not detecting `platform-python` as a valid interpreter on EL8 [#62235](https://github.com/saltstack/salt/issues/62235)
- Fix pkg.version_cmp on openEuler and a few other os flavors. [#62248](https://github.com/saltstack/salt/issues/62248)
- Fix localhost detection in glusterfs.peers [#62273](https://github.com/saltstack/salt/issues/62273)
- Fix Salt Package Manager (SPM) exception when calling spm create_repo . [#62281](https://github.com/saltstack/salt/issues/62281)
- Fix matcher slowness due to loader invocation [#62283](https://github.com/saltstack/salt/issues/62283)
- Fixes the Puppet module for non-aio Puppet packages for example running the Puppet module on FreeBSD. [#62323](https://github.com/saltstack/salt/issues/62323)
- Issue 62334: Displays a debug log message instead of an error log message when the publisher fails to connect [#62334](https://github.com/saltstack/salt/issues/62334)
- Fix pyobjects renderer access to opts and sls [#62336](https://github.com/saltstack/salt/issues/62336)
- Fix use of random shuffle and sample functions as Jinja filters [#62372](https://github.com/saltstack/salt/issues/62372)
- Fix groups with duplicate GIDs are not returned by get_group_list [#62377](https://github.com/saltstack/salt/issues/62377)
- Fix the "zpool.present" state when enabling zpool features that are already active. [#62390](https://github.com/saltstack/salt/issues/62390)
- Fix ability to execute remote file client methods in saltcheck [#62398](https://github.com/saltstack/salt/issues/62398)
- Update all platforms to use pycparser 2.21 or greater for Py 3.9 or higher, fixes fips fault with openssl v3.x [#62400](https://github.com/saltstack/salt/issues/62400)
- Due to changes in the Netmiko library for the exception paths, need to check the version of Netmiko python library and then import the exceptions from different locations depending on the result. [#62405](https://github.com/saltstack/salt/issues/62405)
- When using preq on a state, then prereq state will first be run with test=True to determine if there are changes.  When there are changes, the state with the prereq option will be run prior to the prereq state.  If this state fails then the prereq state will not run and the state output uses the test=True run.  However, the proposed changes are included for the prereq state are included from the test=True run.  We should pull those out as there weren't actually changes since the prereq state did not run. [#62408](https://github.com/saltstack/salt/issues/62408)
- Added directory mode for file.copy with makedirs [#62426](https://github.com/saltstack/salt/issues/62426)
- Provide better error handling in the various napalm proxy minion functions when the device is not accessible. [#62435](https://github.com/saltstack/salt/issues/62435)
- When handling aggregation, change the order to ensure that the requisites are aggregated first and then the state functions are aggregated.  Caching whether aggregate functions are available for particular states so we don't need to attempt to load them everytime. [#62439](https://github.com/saltstack/salt/issues/62439)
- The patch allows to boostrap kubernetes clusters in the version above 1.13 via salt module [#62451](https://github.com/saltstack/salt/issues/62451)
- sysctl.persist now updates the in-memory value on FreeBSD even if the on-disk value was already correct. [#62461](https://github.com/saltstack/salt/issues/62461)
- Fixed parsing CDROM apt sources [#62474](https://github.com/saltstack/salt/issues/62474)
- Update sanitizing masking for Salt SSH to include additional password like strings. [#62483](https://github.com/saltstack/salt/issues/62483)
- Fix user/group checking on file state functions in the test mode. [#62499](https://github.com/saltstack/salt/issues/62499)
- Fix user.present to allow removing groups using optional_groups parameter and enforcing idempotent group membership. [#62502](https://github.com/saltstack/salt/issues/62502)
- Fix possible tracebacks if there is a package with '------' or '======' in the description is installed on the Debian based minion. [#62519](https://github.com/saltstack/salt/issues/62519)
- Fixed the omitted "pool" parameter when cloning a VM with the proxmox salt-cloud driver [#62521](https://github.com/saltstack/salt/issues/62521)
- Fix rendering of pyobjects states in saltcheck [#62523](https://github.com/saltstack/salt/issues/62523)
- Fixes pillar where a corrupted CacheDisk file forces the pillar to be rebuilt [#62527](https://github.com/saltstack/salt/issues/62527)
- Use str() method instead of repo_line for when python3-apt is installed or not in aptpkg.py. [#62546](https://github.com/saltstack/salt/issues/62546)
- Remove the connection_timeout from netmiko_connection_args before netmiko_connection_args is added to __context__["netmiko_device"]["args"] which is passed along to the Netmiko library. [#62547](https://github.com/saltstack/salt/issues/62547)
- Fix order specific mount.mounted options for persist [#62556](https://github.com/saltstack/salt/issues/62556)
- Fixed salt-cloud cloning a proxmox VM with a specified new vmid. [#62558](https://github.com/saltstack/salt/issues/62558)
- Fix runas with cmd module when using the onedir bundled packages [#62565](https://github.com/saltstack/salt/issues/62565)
- Update setproctitle version for all platforms [#62576](https://github.com/saltstack/salt/issues/62576)
- Fixed missing parameters when cloning a VM with the proxmox salt-cloud driver [#62580](https://github.com/saltstack/salt/issues/62580)
- Handle PermissionError when importing crypt when FIPS is enabled. [#62587](https://github.com/saltstack/salt/issues/62587)
- Correctly reraise exceptions in states.http [#62595](https://github.com/saltstack/salt/issues/62595)
- Fixed syndic eauth. Now jobs will be published when a valid eauth user is targeting allowed minions/functions. [#62618](https://github.com/saltstack/salt/issues/62618)
- updated rest_cherry/app to properly detect arg sent as a string as curl will do when only one arg is supplied. [#62624](https://github.com/saltstack/salt/issues/62624)
- Prevent possible tracebacks in core grains module by ignoring non utf8 characters in /proc/1/environ, /proc/1/cmdline, /proc/cmdline [#62633](https://github.com/saltstack/salt/issues/62633)
- Fixed vault ext pillar return data for KV v2 [#62651](https://github.com/saltstack/salt/issues/62651)
- Fix saltcheck _get_top_states doesn't pass saltenv to state.show_top [#62654](https://github.com/saltstack/salt/issues/62654)
- Fix groupadd.* functions hard code relative command name [#62657](https://github.com/saltstack/salt/issues/62657)
- Fixed pdbedit.create trying to use a bytes-like hash as string. [#62670](https://github.com/saltstack/salt/issues/62670)
- Fix depenency on legacy boto module in boto3 modules [#62672](https://github.com/saltstack/salt/issues/62672)
- Modified "_get_flags" function so that it returns regex flags instead of integers [#62676](https://github.com/saltstack/salt/issues/62676)
- Change startup ReqServer log messages from error to info level. [#62728](https://github.com/saltstack/salt/issues/62728)
- Fix kmod.* functions hard code relative command name [#62772](https://github.com/saltstack/salt/issues/62772)
- Remove mako as a dependency in Windows and macOS. [#62785](https://github.com/saltstack/salt/issues/62785)
- Fix mac_brew_pkg to work with null taps [#62793](https://github.com/saltstack/salt/issues/62793)
- Fixing a bug when listing the running schedule if "schedule.enable" and/or "schedule.disable" has been run, where the "enabled" items is being treated as a schedule item. [#62795](https://github.com/saltstack/salt/issues/62795)
- Prevent annoying RuntimeWarning message about line buffering (buffering=1) not being supported in binary mode [#62817](https://github.com/saltstack/salt/issues/62817)
- Include UID and GID checks in modules.file.check_perms as well as comparing
  ownership by username and group name. [#62818](https://github.com/saltstack/salt/issues/62818)
- Fix presence events on TCP transport by removing a client's presence when minion disconnects from publish channel correctly [#62826](https://github.com/saltstack/salt/issues/62826)
- Remove Azure deprecation messages from functions that always run w/ salt-cloud [#62845](https://github.com/saltstack/salt/issues/62845)
- Use select instead of iterating over entrypoints as a dictionary for importlib_metadata>=5.0.0 [#62854](https://github.com/saltstack/salt/issues/62854)
- Fixed master job scheduler using when [#62858](https://github.com/saltstack/salt/issues/62858)
- LGPO: Added support for missing domain controller policies: VulnerableChannelAllowList and LdapEnforceChannelBinding [#62873](https://github.com/saltstack/salt/issues/62873)
- Fix unnecessarily complex gce metadata grains code to use googles metadata service more effectively. [#62878](https://github.com/saltstack/salt/issues/62878)
- Fixed dockermod version_info function for docker-py 6.0.0+ [#62882](https://github.com/saltstack/salt/issues/62882)
- Moving setting the LOAD_BALANCING_POLICY_MAP dictionary into the try except block that determines if the cassandra_cql module should be made available. [#62886](https://github.com/saltstack/salt/issues/62886)
- Updating various MongoDB module functions to work with latest version of pymongo. [#62900](https://github.com/saltstack/salt/issues/62900)
- Restored channel for Syndic minions to send job returns to the Salt master. [#62933](https://github.com/saltstack/salt/issues/62933)
- removed _resolve_deps as it required a library that is not generally avalible. and switched to apt-get for everything as that can auto resolve dependencies. [#62934](https://github.com/saltstack/salt/issues/62934)
- Updated pyzmq to version 22.0.3 on Windows builds because the old version was causing salt-minion/salt-call to hang [#62937](https://github.com/saltstack/salt/issues/62937)
- Allow root user to modify crontab lines for non-root users (except AIX and Solaris). Align crontab line changes with the file ones and also with listing crontab. [#62940](https://github.com/saltstack/salt/issues/62940)
- Fix systemd_service.* functions hard code relative command name [#62942](https://github.com/saltstack/salt/issues/62942)
- Fix file.symlink backupname operation can copy remote contents to local disk [#62953](https://github.com/saltstack/salt/issues/62953)
- Issue #62968: Fix issue where cloud deployments were putting the keys in the wrong location on Windows hosts [#62968](https://github.com/saltstack/salt/issues/62968)
- Fixed gpg_passphrase issue with gpg decrypt/encrypt functions [#62977](https://github.com/saltstack/salt/issues/62977)
- Fix file.tidied FileNotFoundError [#62986](https://github.com/saltstack/salt/issues/62986)
- Fixed bug where module.wait states were detected as running legacy module.run syntax [#62988](https://github.com/saltstack/salt/issues/62988)
- Fixed issue with win_wua module where it wouldn't load if the CryptSvc was set to Manual start [#62993](https://github.com/saltstack/salt/issues/62993)
- The `__opts__` dunder dictionary is now added to the loader's `pack` if not
  already present, which makes it accessible via the
  `salt.loader.context.NamedLoaderContext` class. [#63013](https://github.com/saltstack/salt/issues/63013)
- Issue #63024: Fix issue where grains and config data were being place in the wrong location on Windows hosts [#63024](https://github.com/saltstack/salt/issues/63024)
- Fix btrfs.subvolume_snapshot command failing [#63025](https://github.com/saltstack/salt/issues/63025)
- Fix file.retention_schedule always reports changes [#63033](https://github.com/saltstack/salt/issues/63033)
- Fix mongo authentication for mongo ext_pillar and mongo returner

  This fix also include the ability to use the mongo connection string for mongo ext_pillar [#63058](https://github.com/saltstack/salt/issues/63058)
- Fixed x509.create_csr creates invalid CSR by default in the new cryptography x509 module. [#63103](https://github.com/saltstack/salt/issues/63103)
- TCP transport documentation now contains proper master/minion-side filtering information [#63120](https://github.com/saltstack/salt/issues/63120)
- Fixed gpg.verify does not respect gnupghome [#63145](https://github.com/saltstack/salt/issues/63145)
- User responsible for the runner is now correctly reported in the events on the event bus for the runner. [#63148](https://github.com/saltstack/salt/issues/63148)
- Made pillar cache pass extra minion data as well [#63208](https://github.com/saltstack/salt/issues/63208)
- Fix serious performance issues with the file.tidied module [#63231](https://github.com/saltstack/salt/issues/63231)
- Fix rpm_lowpkg version comparison logic when using rpm-vercmp and only one version has a release number. [#63317](https://github.com/saltstack/salt/issues/63317)
- Import StrictVersion and LooseVersion from setuptools.distutils.verison or setuptools._distutils.version, if first not available [#63350](https://github.com/saltstack/salt/issues/63350)
- ``service.status`` on Windows does no longer throws a CommandExecutionError if
  the service is not found on the system. It now returns "Not Found" instead. [#63577](https://github.com/saltstack/salt/issues/63577)
- When the shell is passed as powershell or pwsh, only wrapper the shell in quotes if cmd.run is running on Windows.  When quoted on Linux hosts, this results in an error when the keyword arguments are appended. [#63590](https://github.com/saltstack/salt/issues/63590)
- LGPO: Added support for "Relax minimum password length limits" [#63596](https://github.com/saltstack/salt/issues/63596)
- Fixed the ability to set a scheduled task to auto delete if not scheduled to run again (``delete_after``) [#63650](https://github.com/saltstack/salt/issues/63650)
- When a job is disabled only increase it's _next_fire_time value if the job would have run at the current time, eg. the current _next_fire_time == now. [#63699](https://github.com/saltstack/salt/issues/63699)
- have salt.template.compile_template_str cleanup its temp files. [#63724](https://github.com/saltstack/salt/issues/63724)
- Check file is not empty before attempting to read pillar disk cache file [#63729](https://github.com/saltstack/salt/issues/63729)
- Fixed an issue with generating fingerprints for public keys with different line endings [#63742](https://github.com/saltstack/salt/issues/63742)
- Add `fileserver_interval` and `maintenance_interval` master configuration options. These options control how often to restart the FileServerUpdate and Maintenance processes. Some file server and pillar configurations are known to cause memory leaks over time. A notable example of this are configurations that use pygit2. Salt can not guarantee dependency libraries like pygit2 won't leak memory. Restarting any long running processes that use pygit2 guarantees we can keep the master's memory usage in check. [#63747](https://github.com/saltstack/salt/issues/63747)
- mac_xattr.list and mac_xattr.read will replace undecode-able bytes to avoid raising CommandExecutionError. [#63779](https://github.com/saltstack/salt/issues/63779) [#63779](https://github.com/saltstack/salt/issues/63779)
- Change default GPG keyserver from pgp.mit.edu to keys.openpgp.org. [#63806](https://github.com/saltstack/salt/issues/63806)
- fix cherrypy 400 error output to be less generic. [#63835](https://github.com/saltstack/salt/issues/63835)
- Ensure kwargs is passed along to _call_apt when passed into install function. [#63847](https://github.com/saltstack/salt/issues/63847)
- remove eval and update logging to be more informative on bad config [#63879](https://github.com/saltstack/salt/issues/63879)
- add linux_distribution to util to stop dep warning [#63904](https://github.com/saltstack/salt/issues/63904)
- Fix valuerror when trying to close fileclient. Remove usage of __del__ and close the filclient properly. [#63920](https://github.com/saltstack/salt/issues/63920)
- Handle the situation when a sub proxy minion does not init properly, eg. an exception happens, and the sub proxy object is not available. [#63923](https://github.com/saltstack/salt/issues/63923)
- Clarifying documentation for extension_modules configuration option. [#63929](https://github.com/saltstack/salt/issues/63929)
- Windows pkg module now properly handles versions containing strings [#63935](https://github.com/saltstack/salt/issues/63935)
- Handle the scenario when the check_cmd requisite is used with a state function when the state has a local check_cmd function but that function isn't used by that function. [#63948](https://github.com/saltstack/salt/issues/63948)
- Issue #63981: Allow users to pass verify_ssl to pkg.install/pkg.installed on Windows [#63981](https://github.com/saltstack/salt/issues/63981)
- Hardened permissions on workers.ipc and master_event_pub.ipc. [#64063](https://github.com/saltstack/salt/issues/64063)

# Added

- Introduce a `LIB_STATE_DIR` syspaths variable which defaults to `CONFIG_DIR`,
  but can be individually customized during installation by specifying
  `--salt-lib-state-dir` during installation. Change the default `pki_dir` to
  `<LIB_STATE_DIR>/pki/master` (for the master) and `<LIB_STATE_DIR>/pki/minion`
  (for the minion). [#3396](https://github.com/saltstack/salt/issues/3396)
- Allow users to enable 'queue=True' for all state runs via config file [#31468](https://github.com/saltstack/salt/issues/31468)
- Added pillar templating to vault policies [#43287](https://github.com/saltstack/salt/issues/43287)
- Add support for NVMeF as a transport protocol for hosts in a Pure Storage FlashArray [#51088](https://github.com/saltstack/salt/issues/51088)
- A new salt-ssh roster that generates a roster by parses a known_hosts file. [#54679](https://github.com/saltstack/salt/issues/54679)
- Added Windows Event Viewer support [#54713](https://github.com/saltstack/salt/issues/54713)
- Added the win_lgpo_reg state and execution modules which will allow registry based group policy to be set directly in the Registry.pol file [#56013](https://github.com/saltstack/salt/issues/56013)
- Added resource tagging functions to boto_dynamodb execution module [#57500](https://github.com/saltstack/salt/issues/57500)
- Added `openvswitch_db` state module and functions `bridge_to_parent`,
  `bridge_to_vlan`, `db_get`, and `db_set` to the `openvswitch` execution module.
  Also added optional `parent` and `vlan` parameters to the
  `openvswitch_bridge.present` state module function and the
  `openvswitch.bridge_create` execution module function. [#58986](https://github.com/saltstack/salt/issues/58986)
- State module to manage SysFS attributes [#60154](https://github.com/saltstack/salt/issues/60154)
- Added ability for `salt.wait_for_event` to handle `event_id`s that have a list value. [#60430](https://github.com/saltstack/salt/issues/60430)
- Added suport for Linux ppc64le core grains (cpu_model, virtual, productname, manufacturer, serialnumber) and arm core grains (serialnumber, productname) [#60518](https://github.com/saltstack/salt/issues/60518)
- Added autostart option to virt.defined and virt.running states, along with virt.update execution modules. [#60700](https://github.com/saltstack/salt/issues/60700)
- Added .0 back to our versioning scheme for future versions (e.g. 3006.0) [#60722](https://github.com/saltstack/salt/issues/60722)
- Initial work to allow parallel startup of proxy minions when used as sub proxies with Deltaproxy. [#61153](https://github.com/saltstack/salt/issues/61153)
- Added node label support for GCE [#61245](https://github.com/saltstack/salt/issues/61245)
- Support the --priority flag when adding sources to Chocolatey. [#61319](https://github.com/saltstack/salt/issues/61319)
- Add namespace option to ext_pillar.http_json [#61335](https://github.com/saltstack/salt/issues/61335)
- Added a filter function to ps module to get a list of processes on a minion according to their state. [#61420](https://github.com/saltstack/salt/issues/61420)
- Add postgres.timeout option to postgres module for limiting postgres query times [#61433](https://github.com/saltstack/salt/issues/61433)
- Added new optional vault option, ``config_location``. This can be either ``master`` or ``local`` and defines where vault will look for connection details, either requesting them from the master or using the local config. [#61857](https://github.com/saltstack/salt/issues/61857)
- Add ipwrap() jinja filter to wrap IPv6 addresses with brackets. [#61931](https://github.com/saltstack/salt/issues/61931)
- 'tcp' transport is now available in ipv6-only network [#62009](https://github.com/saltstack/salt/issues/62009)
- Add `diff_attr` parameter to pkg.upgrade() (zypper/yum). [#62031](https://github.com/saltstack/salt/issues/62031)
- Config option pass_variable_prefix allows to distinguish variables that contain paths to pass secrets.
  Config option pass_strict_fetch allows to error out when a secret cannot be fetched from pass.
  Config option pass_dir allows setting the PASSWORD_STORE_DIR env for pass.
  Config option pass_gnupghome allows setting the $GNUPGHOME env for pass. [#62120](https://github.com/saltstack/salt/issues/62120)
- Add file.pruned state and expanded file.rmdir exec module functionality [#62178](https://github.com/saltstack/salt/issues/62178)
- Added "dig.PTR" function to resolve PTR records for IPs, as well as tests and documentation [#62275](https://github.com/saltstack/salt/issues/62275)
- Added the ability to remove a KB using the DISM state/execution modules [#62366](https://github.com/saltstack/salt/issues/62366)
- Add "<tiamat> python" subcommand to allow execution or arbitrary scripts via bundled Python runtime [#62381](https://github.com/saltstack/salt/issues/62381)
- Add ability to provide conditions which convert normal state actions to no-op when true [#62446](https://github.com/saltstack/salt/issues/62446)
- Added debug log messages displaying the command being run when installing packages on Windows [#62480](https://github.com/saltstack/salt/issues/62480)
- Add biosvendor grain [#62496](https://github.com/saltstack/salt/issues/62496)
- Add ifelse Jinja function as found in CFEngine [#62508](https://github.com/saltstack/salt/issues/62508)
- Implementation of Amazon EC2 instance detection and setting `virtual_subtype` grain accordingly including the product if possible to identify. [#62539](https://github.com/saltstack/salt/issues/62539)
- Adds __env__substitution to ext_pillar.stack; followup of #61531, improved exception handling for stacked template (jinja) template rendering and yaml parsing in ext_pillar.stack [#62578](https://github.com/saltstack/salt/issues/62578)
- Increase file.tidied flexibility with regard to age and size [#62678](https://github.com/saltstack/salt/issues/62678)
- Added "connected_devices" feature to netbox pillar module. It contains extra information about devices connected to the minion [#62761](https://github.com/saltstack/salt/issues/62761)
- Add atomic file operation for symlink changes [#62768](https://github.com/saltstack/salt/issues/62768)
- Add password/account locking/unlocking in user.present state on supported operating systems [#62856](https://github.com/saltstack/salt/issues/62856)
- Added onchange configuration for script engine [#62867](https://github.com/saltstack/salt/issues/62867)
- Added output and bare functionality to export_key gpg module function [#62978](https://github.com/saltstack/salt/issues/62978)
- Add keyvalue serializer for environment files [#62983](https://github.com/saltstack/salt/issues/62983)
- Add ability to ignore symlinks in file.tidied [#63042](https://github.com/saltstack/salt/issues/63042)
- salt-cloud support IMDSv2 tokens when using 'use-instance-role-credentials' [#63067](https://github.com/saltstack/salt/issues/63067)
- Fix running fast tests twice and add git labels to suite. [#63081](https://github.com/saltstack/salt/issues/63081)
- Add ability for file.symlink to not set ownership on existing links [#63093](https://github.com/saltstack/salt/issues/63093)
- Restore the previous slack engine and deprecate it, rename replace the slack engine to slack_bolt until deprecation [#63095](https://github.com/saltstack/salt/issues/63095)
- Add functions that will return the underlying block device, mount point, and filesystem type for a given path [#63098](https://github.com/saltstack/salt/issues/63098)
- Add ethtool execution and state module functions for pause [#63128](https://github.com/saltstack/salt/issues/63128)
- Add boardname grain [#63131](https://github.com/saltstack/salt/issues/63131)
- Added management of ECDSA/EdDSA private keys with x509 modules in the new cryptography x509 module. Please migrate to the new cryptography x509 module for this improvement. [#63248](https://github.com/saltstack/salt/issues/63248)
- Added x509 modules support for different output formats in the new cryptography x509 module. Please migrate to the new cryptography x509 module for this improvement. [#63249](https://github.com/saltstack/salt/issues/63249)
- Added deprecation_warning test state for ensuring that deprecation warnings are correctly emitted. [#63315](https://github.com/saltstack/salt/issues/63315)
- Adds a state_events option to state.highstate, state.apply, state.sls, state.sls_id.
  This allows users to enable state_events on a per use basis rather than having to
  enable them globally for all state runs. [#63316](https://github.com/saltstack/salt/issues/63316)
- Allow max queue size setting for state runs to prevent performance problems from queue growth [#63356](https://github.com/saltstack/salt/issues/63356)
- Add support of exposing meta_server_grains for Azure VMs [#63606](https://github.com/saltstack/salt/issues/63606)
- Include the version of `relenv` in the versions report. [#63827](https://github.com/saltstack/salt/issues/63827)
- Added debug log messages displaying the command being run when removing packages on Windows [#63866](https://github.com/saltstack/salt/issues/63866)
- Adding the ability to exclude arguments from a state that end up passed to cmd.retcode when requisites such as onlyif or unless are used. [#63956](https://github.com/saltstack/salt/issues/63956)
- Add --next-release argument to salt/version.py, which prints the next upcoming release. [#64023](https://github.com/saltstack/salt/issues/64023)

# Security

- Upgrade Requirements Due to Security Issues.

  * Upgrade to `cryptography>=39.0.1` due to:
    * https://github.com/advisories/GHSA-x4qr-2fvf-3mr5
    * https://github.com/advisories/GHSA-w7pp-m8wf-vj6r
  * Upgrade to `pyopenssl==23.0.0` due to the cryptography upgrade.
  * Update to `markdown-it-py==2.2.0` due to:
    * https://github.com/advisories/GHSA-jrwr-5x3p-hvc3
    * https://github.com/advisories/GHSA-vrjv-mxr7-vjf8 [#63882](https://github.com/saltstack/salt/issues/63882)


* Wed Mar 29 2023 Salt Project Packaging <saltproject-packaging@vmware.com> - 3006.0~rc3

# Removed

- Remove and deprecate the __orchestration__ key from salt.runner and salt.wheel return data. To get it back, set features.enable_deprecated_orchestration_flag master configuration option to True. The flag will be completely removed in Salt 3008 Argon. [#59917](https://github.com/saltstack/salt/issues/59917)
- Removed distutils and replaced with setuptools, given distutils is deprecated and removed in Python 3.12 [#60476](https://github.com/saltstack/salt/issues/60476)
- Removed ``runtests`` targets from ``noxfile.py`` [#62239](https://github.com/saltstack/salt/issues/62239)
- Removed the PyObjC dependency.

  This addresses problems with building a one dir build for macOS.
  It became problematic because depending on the macOS version, it pulls different dependencies, and we would either have to build a macos onedir for each macOS supported release, or ship a crippled onedir(because it would be tied to the macOS version where the onedir was built).
  Since it's currently not being used, it's removed. [#62432](https://github.com/saltstack/salt/issues/62432)
- Removed `SixRedirectImporter` from Salt. Salt hasn't shipped `six` since Salt 3004. [#63874](https://github.com/saltstack/salt/issues/63874)

# Deprecated

- renamed `keep_jobs`, specifying job cache TTL in hours, to `keep_jobs_seconds`, specifying TTL in seconds.
  `keep_jobs` will be removed in the Argon release [#55295](https://github.com/saltstack/salt/issues/55295)
- Removing all references to napalm-base which is no longer supported. [#61542](https://github.com/saltstack/salt/issues/61542)
- The 'ip_bracket' function has been moved from salt/utils/zeromq.py in salt/utils/network.py [#62009](https://github.com/saltstack/salt/issues/62009)
- The `expand_repo_def` function in `salt.modules.aptpkg` is now deprecated. It's only used in `salt.states.pkgrepo` and it has no use of being exposed to the CLI. [#62485](https://github.com/saltstack/salt/issues/62485)
- Deprecated defunct Django returner [#62644](https://github.com/saltstack/salt/issues/62644)
- Deprecate core ESXi and associated states and modules, vcenter and vsphere support in favor of Salt VMware Extensions [#62754](https://github.com/saltstack/salt/issues/62754)
- Removing manufacture grain which has been deprecated. [#62914](https://github.com/saltstack/salt/issues/62914)
- Removing deprecated utils/boto3_elasticsearch.py [#62915](https://github.com/saltstack/salt/issues/62915)
- Removing support for the now deprecated _ext_nodes from salt/master.py. [#62917](https://github.com/saltstack/salt/issues/62917)
- Deprecating the Salt Slack engine in favor of the Salt Slack Bolt Engine. [#63095](https://github.com/saltstack/salt/issues/63095)
- `salt.utils.version.StrictVersion` is now deprecated and it's use should be replaced with `salt.utils.version.Version`. [#63383](https://github.com/saltstack/salt/issues/63383)

# Changed

- More intelligent diffing in changes of file.serialize state. [#48609](https://github.com/saltstack/salt/issues/48609)
- Move deprecation of the neutron module to Argon. Please migrate to the neutronng module instead. [#49430](https://github.com/saltstack/salt/issues/49430)
- ``umask`` is now a global state argument, instead of only applying to ``cmd``
  states. [#57803](https://github.com/saltstack/salt/issues/57803)
- Update pillar.obfuscate to accept kwargs in addition to args.  This is useful when passing in keyword arguments like saltenv that are then passed along to pillar.items. [#58971](https://github.com/saltstack/salt/issues/58971)
- Improve support for listing macOS brew casks [#59439](https://github.com/saltstack/salt/issues/59439)
- Add missing MariaDB Grants to mysql module.
  MariaDB has added some grants in 10.4.x and 10.5.x that are not present here, which results in an error when creating.
  Also improved exception handling in `grant_add` which did not log the original error message and replaced it with a generic error. [#61409](https://github.com/saltstack/salt/issues/61409)
- Use VENV_PIP_TARGET environment variable as a default target for pip if present. [#62089](https://github.com/saltstack/salt/issues/62089)
- Disabled FQDNs grains on macOS by default [#62168](https://github.com/saltstack/salt/issues/62168)
- Replaced pyroute2.IPDB with pyroute2.NDB, as the former is deprecated [#62218](https://github.com/saltstack/salt/issues/62218)
- Enhance capture of error messages for Zypper calls in zypperpkg module. [#62346](https://github.com/saltstack/salt/issues/62346)
- Removed GPG_1_3_1 check [#62895](https://github.com/saltstack/salt/issues/62895)
- Requisite state chunks now all consistently contain `__id__`, `__sls__` and `name`. [#63012](https://github.com/saltstack/salt/issues/63012)
- netapi_enable_clients option to allow enabling/disabling of clients in salt-api.
  By default all clients will now be disabled. Users of salt-api will need
  to update their master config to enable the clients that they use. Not adding
  the netapi_enable_clients option with required clients to the master config will
  disable salt-api. [#63050](https://github.com/saltstack/salt/issues/63050)
- Stop relying on `salt/_version.py` to write Salt's version. Instead use `salt/_version.txt` which only contains the version string. [#63383](https://github.com/saltstack/salt/issues/63383)
- Set enable_fqdns_grains to be False by default. [#63595](https://github.com/saltstack/salt/issues/63595)
- Changelog snippet files must now have a `.md` file extension to be more explicit on what type of rendering is done when they are included in the main `CHANGELOG.md` file. [#63710](https://github.com/saltstack/salt/issues/63710)
- Upgraded to `relenv==0.9.0` [#63883](https://github.com/saltstack/salt/issues/63883)

# Fixed

- Add kwargs to handle extra parameters for http.query [#36138](https://github.com/saltstack/salt/issues/36138)
- Fix mounted bind mounts getting active mount options added [#39292](https://github.com/saltstack/salt/issues/39292)
- Fix `sysctl.present` converts spaces to tabs. [#40054](https://github.com/saltstack/salt/issues/40054)
- Fixes state pkg.purged to purge removed packages on Debian family systems [#42306](https://github.com/saltstack/salt/issues/42306)
- Fix fun_args missing from syndic returns [#45823](https://github.com/saltstack/salt/issues/45823)
- Fix mount.mounted with 'mount: False' reports unmounted file system as unchanged when running with test=True [#47201](https://github.com/saltstack/salt/issues/47201)
- Issue #49310: Allow users to touch a file with Unix date of birth [#49310](https://github.com/saltstack/salt/issues/49310)
- Do not raise an exception in pkg.info_installed on nonzero return code [#51620](https://github.com/saltstack/salt/issues/51620)
- Passes the value of the force parameter from file.copy to its call to file.remove so that files with the read-only attribute are handled. [#51739](https://github.com/saltstack/salt/issues/51739)
- Fixed x509.certificate_managed creates new certificate every run in the new cryptography x509 module. Please migrate to the new cryptography x509 module for this improvement. [#52167](https://github.com/saltstack/salt/issues/52167)
- Don't check for cached pillar errors on state.apply [#52354](https://github.com/saltstack/salt/issues/52354), [#57180](https://github.com/saltstack/salt/issues/57180), [#59339](https://github.com/saltstack/salt/issues/59339)
- Swapping out args and kwargs for arg and kwarg respectively in the Slack engine when the command passed is a runner. [#52400](https://github.com/saltstack/salt/issues/52400)
- Ensure when we're adding chunks to the rules when running aggregation with the iptables state module we use a copy of the chunk otherwise we end up with a recursive mess. [#53353](https://github.com/saltstack/salt/issues/53353)
- When user_create or user_remove fail, return False instead of returning the error. [#53377](https://github.com/saltstack/salt/issues/53377)
- Include sync_roster when sync_all is called. [#53914](https://github.com/saltstack/salt/issues/53914)
- Avoid warning noise in lograte.get [#53988](https://github.com/saltstack/salt/issues/53988)
- Fixed listing revoked keys with gpg.list_keys [#54347](https://github.com/saltstack/salt/issues/54347)
- Fix mount.mounted does not handle blanks properly [#54508](https://github.com/saltstack/salt/issues/54508)
- Fixed grain num_cpus get wrong CPUs count in case of inconsistent CPU numbering. [#54682](https://github.com/saltstack/salt/issues/54682)
- Fix spelling error for python_shell argument in dpkg_lower module [#54907](https://github.com/saltstack/salt/issues/54907)
- Cleaned up bytes response data before sending to non-bytes compatible returners (postgres, mysql) [#55226](https://github.com/saltstack/salt/issues/55226)
- Fixed malformed state return when testing file.managed with unavailable source file [#55269](https://github.com/saltstack/salt/issues/55269)
- Included stdout in error message for Zypper calls in zypperpkg module. [#56016](https://github.com/saltstack/salt/issues/56016)
- Fixed pillar.filter_by with salt-ssh [#56093](https://github.com/saltstack/salt/issues/56093)
- Fix boto_route53 issue with (multiple) VPCs. [#57139](https://github.com/saltstack/salt/issues/57139)
- Remove log from mine runner which was not used. [#57463](https://github.com/saltstack/salt/issues/57463)
- Fixed x509.read_certificate error when reading a Microsoft CA issued certificate in the new cryptography x509 module. Please migrate to the new cryptography x509 module for this improvement. [#57535](https://github.com/saltstack/salt/issues/57535)
- Updating Slack engine to use slack_bolt library. [#57842](https://github.com/saltstack/salt/issues/57842)
- Fixed warning about replace=True with x509.certificate_managed in the new cryptography x509 module. [#58165](https://github.com/saltstack/salt/issues/58165)
- Fix salt.modules.pip:is_installed doesn't handle locally installed packages [#58202](https://github.com/saltstack/salt/issues/58202)
- Add missing MariaDB Grants to mysql module. MariaDB has added some grants in 10.4.x and 10.5.x that are not present here, which results in an error when creating. [#58297](https://github.com/saltstack/salt/issues/58297)
- linux_shadow: Fix cases where malformed shadow entries cause `user.present`
  states to fail. [#58423](https://github.com/saltstack/salt/issues/58423)
- Fixed salt.utils.compat.cmp to work with dictionaries [#58729](https://github.com/saltstack/salt/issues/58729)
- Fixed formatting for terse output mode [#58953](https://github.com/saltstack/salt/issues/58953)
- Fixed RecursiveDictDiffer with added nested dicts [#59017](https://github.com/saltstack/salt/issues/59017)
- Fixed x509.certificate_managed has DoS effect on master in the new cryptography x509 module. Please migrate to the new cryptography x509 module for this improvement. [#59169](https://github.com/saltstack/salt/issues/59169)
- Fixed saltnado websockets disconnecting immediately [#59183](https://github.com/saltstack/salt/issues/59183)
- Fixed x509.certificate_managed rolls certificates every now and then in the new cryptography x509 module. Please migrate to the new cryptography x509 module for this improvement. [#59315](https://github.com/saltstack/salt/issues/59315)
- Fix postgres_privileges.present not idempotent for functions [#59585](https://github.com/saltstack/salt/issues/59585)
- Fixed influxdb_continuous_query.present state to provide the client args to the underlying module on create. [#59766](https://github.com/saltstack/salt/issues/59766)
- Warn when using insecure (http:// based) key_urls for apt-based systems in pkgrepo.managed, and add a kwarg that determines the validity of such a url. [#59786](https://github.com/saltstack/salt/issues/59786)
- add load balancing policy default option and ensure the module can be executed with arguments from CLI [#59909](https://github.com/saltstack/salt/issues/59909)
- Fix salt-ssh when using imports with extra-filerefs. [#60003](https://github.com/saltstack/salt/issues/60003)
- Fixed cache directory corruption startup error [#60170](https://github.com/saltstack/salt/issues/60170)
- Update docs remove dry_run in docstring of file.blockreplace state. [#60227](https://github.com/saltstack/salt/issues/60227)
- Adds Parrot to OS_Family_Map in grains. [#60249](https://github.com/saltstack/salt/issues/60249)
- Fixed stdout and stderr being empty sometimes when use_vt=True for the cmd.run[*] functions [#60365](https://github.com/saltstack/salt/issues/60365)
- Use return code in iptables --check to verify rule exists. [#60467](https://github.com/saltstack/salt/issues/60467)
- Fix regression pip.installed does not pass env_vars when calling pip.list [#60557](https://github.com/saltstack/salt/issues/60557)
- Fix xfs module when additional output included in mkfs.xfs command. [#60853](https://github.com/saltstack/salt/issues/60853)
- Fixed parsing new format of terraform states in roster.terraform [#60915](https://github.com/saltstack/salt/issues/60915)
- Fixed recognizing installed ARMv7 rpm packages in compatible architectures. [#60994](https://github.com/saltstack/salt/issues/60994)
- Fixing changes dict in pkg state to be consistent when installing and test=True. [#60995](https://github.com/saltstack/salt/issues/60995)
- Fix cron.present duplicating entries when changing timespec to special. [#60997](https://github.com/saltstack/salt/issues/60997)
- Made salt-ssh respect --wipe again [#61083](https://github.com/saltstack/salt/issues/61083)
- state.orchestrate_single only passes a pillar if it is set to the state
  function. This allows it to be used with state functions that don't accept a
  pillar keyword argument. [#61092](https://github.com/saltstack/salt/issues/61092)
- Fix ipset state when the comment kwarg is set. [#61122](https://github.com/saltstack/salt/issues/61122)
- Fix issue with archive.unzip where the password was not being encoded for the extract function [#61422](https://github.com/saltstack/salt/issues/61422)
- Some Linux distributions (like AlmaLinux, Astra Linux, Debian, Mendel, Linux
  Mint, Pop!_OS, Rocky Linux) report different `oscodename`, `osfullname`,
  `osfinger` grains if lsb-release is installed or not. They have been changed to
  only derive these OS grains from `/etc/os-release`. [#61618](https://github.com/saltstack/salt/issues/61618)
- Pop!_OS uses the full version (YY.MM) in the osfinger grain now, not just the year. This allows differentiating for example between 20.04 and 20.10. [#61619](https://github.com/saltstack/salt/issues/61619)
- Fix ssh config roster to correctly parse the ssh config files that contain spaces. [#61650](https://github.com/saltstack/salt/issues/61650)
- Fix SoftLayer configuration not raising an exception when a domain is missing [#61727](https://github.com/saltstack/salt/issues/61727)
- Allow the minion to start or salt-call to run even if the user doesn't have permissions to read the root_dir value from the registry [#61789](https://github.com/saltstack/salt/issues/61789)
- Need to move the creation of the proxy object for the ProxyMinion further down in the initialization for sub proxies to ensure that all modules, especially any custom proxy modules, are available before attempting to run the init function. [#61805](https://github.com/saltstack/salt/issues/61805)
- Fixed malformed state return when merge-serializing to an improperly formatted file [#61814](https://github.com/saltstack/salt/issues/61814)
- Made cmdmod._run[_all]_quiet work during minion startup on MacOS with runas specified (which fixed mac_service) [#61816](https://github.com/saltstack/salt/issues/61816)
- When deleting the vault cache, also delete from the session cache [#61821](https://github.com/saltstack/salt/issues/61821)
- Ignore errors on reading license info with dpkg_lowpkg to prevent tracebacks on getting package information. [#61827](https://github.com/saltstack/salt/issues/61827)
- win_lgpo: Display conflicting policy names when more than one policy is found [#61859](https://github.com/saltstack/salt/issues/61859)
- win_lgpo: Fixed intermittent KeyError when getting policy setting using lgpo.get_policy [#61860](https://github.com/saltstack/salt/issues/61860)
- Fixed listing minions on OpenBSD [#61966](https://github.com/saltstack/salt/issues/61966)
- Make Salt to return an error on "pkg" modules and states when targeting duplicated package names [#62019](https://github.com/saltstack/salt/issues/62019)
- Fix return of REST-returned permissions when auth_list is set [#62022](https://github.com/saltstack/salt/issues/62022)
- Normalize package names once on using pkg.installed/removed with yum to make it possible to install packages with the name containing a part similar to a name of architecture. [#62029](https://github.com/saltstack/salt/issues/62029)
- Fix inconsitency regarding name and pkgs parameters between zypperpkg.upgrade() and yumpkg.upgrade() [#62030](https://github.com/saltstack/salt/issues/62030)
- Fix attr=all handling in pkg.list_pkgs() (yum/zypper). [#62032](https://github.com/saltstack/salt/issues/62032)
- Fixed the humanname being ignored in pkgrepo.managed on openSUSE Leap [#62053](https://github.com/saltstack/salt/issues/62053)
- Fixed issue with some LGPO policies having whitespace at the beginning or end of the element alias [#62058](https://github.com/saltstack/salt/issues/62058)
- Fix ordering of args to libcloud_storage.download_object module [#62074](https://github.com/saltstack/salt/issues/62074)
- Ignore extend declarations in sls files that are excluded. [#62082](https://github.com/saltstack/salt/issues/62082)
- Remove leftover usage of impacket [#62101](https://github.com/saltstack/salt/issues/62101)
- Pass executable path from _get_path_exec() is used when calling the program.
  The $HOME env is no longer modified globally.
  Only trailing newlines are stripped from the fetched secret.
  Pass process arguments are handled in a secure way. [#62120](https://github.com/saltstack/salt/issues/62120)
- Ignore some command return codes in openbsdrcctl_service to prevent spurious errors [#62131](https://github.com/saltstack/salt/issues/62131)
- Fixed extra period in filename output in tls module. Instead of "server.crt." it will now be "server.crt". [#62139](https://github.com/saltstack/salt/issues/62139)
- Make sure lingering PAexec-*.exe files in the Windows directory are cleaned up [#62152](https://github.com/saltstack/salt/issues/62152)
- Restored Salt's DeprecationWarnings [#62185](https://github.com/saltstack/salt/issues/62185)
- Fixed issue with forward slashes on Windows with file.recurse and clean=True [#62197](https://github.com/saltstack/salt/issues/62197)
- Recognize OSMC as Debian-based [#62198](https://github.com/saltstack/salt/issues/62198)
- Fixed Zypper module failing on RPM lock file being temporarily unavailable. [#62204](https://github.com/saltstack/salt/issues/62204)
- Improved error handling and diagnostics in the proxmox salt-cloud driver [#62211](https://github.com/saltstack/salt/issues/62211)
- Added EndeavourOS to the Arch os_family. [#62220](https://github.com/saltstack/salt/issues/62220)
- Fix salt-ssh not detecting `platform-python` as a valid interpreter on EL8 [#62235](https://github.com/saltstack/salt/issues/62235)
- Fix pkg.version_cmp on openEuler and a few other os flavors. [#62248](https://github.com/saltstack/salt/issues/62248)
- Fix localhost detection in glusterfs.peers [#62273](https://github.com/saltstack/salt/issues/62273)
- Fix Salt Package Manager (SPM) exception when calling spm create_repo . [#62281](https://github.com/saltstack/salt/issues/62281)
- Fix matcher slowness due to loader invocation [#62283](https://github.com/saltstack/salt/issues/62283)
- Fixes the Puppet module for non-aio Puppet packages for example running the Puppet module on FreeBSD. [#62323](https://github.com/saltstack/salt/issues/62323)
- Issue 62334: Displays a debug log message instead of an error log message when the publisher fails to connect [#62334](https://github.com/saltstack/salt/issues/62334)
- Fix pyobjects renderer access to opts and sls [#62336](https://github.com/saltstack/salt/issues/62336)
- Fix use of random shuffle and sample functions as Jinja filters [#62372](https://github.com/saltstack/salt/issues/62372)
- Fix groups with duplicate GIDs are not returned by get_group_list [#62377](https://github.com/saltstack/salt/issues/62377)
- Fix the "zpool.present" state when enabling zpool features that are already active. [#62390](https://github.com/saltstack/salt/issues/62390)
- Fix ability to execute remote file client methods in saltcheck [#62398](https://github.com/saltstack/salt/issues/62398)
- Update all platforms to use pycparser 2.21 or greater for Py 3.9 or higher, fixes fips fault with openssl v3.x [#62400](https://github.com/saltstack/salt/issues/62400)
- Due to changes in the Netmiko library for the exception paths, need to check the version of Netmiko python library and then import the exceptions from different locations depending on the result. [#62405](https://github.com/saltstack/salt/issues/62405)
- When using preq on a state, then prereq state will first be run with test=True to determine if there are changes.  When there are changes, the state with the prereq option will be run prior to the prereq state.  If this state fails then the prereq state will not run and the state output uses the test=True run.  However, the proposed changes are included for the prereq state are included from the test=True run.  We should pull those out as there weren't actually changes since the prereq state did not run. [#62408](https://github.com/saltstack/salt/issues/62408)
- Added directory mode for file.copy with makedirs [#62426](https://github.com/saltstack/salt/issues/62426)
- Provide better error handling in the various napalm proxy minion functions when the device is not accessible. [#62435](https://github.com/saltstack/salt/issues/62435)
- When handling aggregation, change the order to ensure that the requisites are aggregated first and then the state functions are aggregated.  Caching whether aggregate functions are available for particular states so we don't need to attempt to load them everytime. [#62439](https://github.com/saltstack/salt/issues/62439)
- The patch allows to boostrap kubernetes clusters in the version above 1.13 via salt module [#62451](https://github.com/saltstack/salt/issues/62451)
- sysctl.persist now updates the in-memory value on FreeBSD even if the on-disk value was already correct. [#62461](https://github.com/saltstack/salt/issues/62461)
- Fixed parsing CDROM apt sources [#62474](https://github.com/saltstack/salt/issues/62474)
- Update sanitizing masking for Salt SSH to include additional password like strings. [#62483](https://github.com/saltstack/salt/issues/62483)
- Fix user/group checking on file state functions in the test mode. [#62499](https://github.com/saltstack/salt/issues/62499)
- Fix user.present to allow removing groups using optional_groups parameter and enforcing idempotent group membership. [#62502](https://github.com/saltstack/salt/issues/62502)
- Fix possible tracebacks if there is a package with '------' or '======' in the description is installed on the Debian based minion. [#62519](https://github.com/saltstack/salt/issues/62519)
- Fixed the omitted "pool" parameter when cloning a VM with the proxmox salt-cloud driver [#62521](https://github.com/saltstack/salt/issues/62521)
- Fix rendering of pyobjects states in saltcheck [#62523](https://github.com/saltstack/salt/issues/62523)
- Fixes pillar where a corrupted CacheDisk file forces the pillar to be rebuilt [#62527](https://github.com/saltstack/salt/issues/62527)
- Use str() method instead of repo_line for when python3-apt is installed or not in aptpkg.py. [#62546](https://github.com/saltstack/salt/issues/62546)
- Remove the connection_timeout from netmiko_connection_args before netmiko_connection_args is added to __context__["netmiko_device"]["args"] which is passed along to the Netmiko library. [#62547](https://github.com/saltstack/salt/issues/62547)
- Fix order specific mount.mounted options for persist [#62556](https://github.com/saltstack/salt/issues/62556)
- Fixed salt-cloud cloning a proxmox VM with a specified new vmid. [#62558](https://github.com/saltstack/salt/issues/62558)
- Fix runas with cmd module when using the onedir bundled packages [#62565](https://github.com/saltstack/salt/issues/62565)
- Update setproctitle version for all platforms [#62576](https://github.com/saltstack/salt/issues/62576)
- Fixed missing parameters when cloning a VM with the proxmox salt-cloud driver [#62580](https://github.com/saltstack/salt/issues/62580)
- Handle PermissionError when importing crypt when FIPS is enabled. [#62587](https://github.com/saltstack/salt/issues/62587)
- Correctly reraise exceptions in states.http [#62595](https://github.com/saltstack/salt/issues/62595)
- Fixed syndic eauth. Now jobs will be published when a valid eauth user is targeting allowed minions/functions. [#62618](https://github.com/saltstack/salt/issues/62618)
- updated rest_cherry/app to properly detect arg sent as a string as curl will do when only one arg is supplied. [#62624](https://github.com/saltstack/salt/issues/62624)
- Prevent possible tracebacks in core grains module by ignoring non utf8 characters in /proc/1/environ, /proc/1/cmdline, /proc/cmdline [#62633](https://github.com/saltstack/salt/issues/62633)
- Fixed vault ext pillar return data for KV v2 [#62651](https://github.com/saltstack/salt/issues/62651)
- Fix saltcheck _get_top_states doesn't pass saltenv to state.show_top [#62654](https://github.com/saltstack/salt/issues/62654)
- Fix groupadd.* functions hard code relative command name [#62657](https://github.com/saltstack/salt/issues/62657)
- Fixed pdbedit.create trying to use a bytes-like hash as string. [#62670](https://github.com/saltstack/salt/issues/62670)
- Fix depenency on legacy boto module in boto3 modules [#62672](https://github.com/saltstack/salt/issues/62672)
- Modified "_get_flags" function so that it returns regex flags instead of integers [#62676](https://github.com/saltstack/salt/issues/62676)
- Change startup ReqServer log messages from error to info level. [#62728](https://github.com/saltstack/salt/issues/62728)
- Fix kmod.* functions hard code relative command name [#62772](https://github.com/saltstack/salt/issues/62772)
- Fix mac_brew_pkg to work with null taps [#62793](https://github.com/saltstack/salt/issues/62793)
- Fixing a bug when listing the running schedule if "schedule.enable" and/or "schedule.disable" has been run, where the "enabled" items is being treated as a schedule item. [#62795](https://github.com/saltstack/salt/issues/62795)
- Prevent annoying RuntimeWarning message about line buffering (buffering=1) not being supported in binary mode [#62817](https://github.com/saltstack/salt/issues/62817)
- Include UID and GID checks in modules.file.check_perms as well as comparing
  ownership by username and group name. [#62818](https://github.com/saltstack/salt/issues/62818)
- Fix presence events on TCP transport by removing a client's presence when minion disconnects from publish channel correctly [#62826](https://github.com/saltstack/salt/issues/62826)
- Remove Azure deprecation messages from functions that always run w/ salt-cloud [#62845](https://github.com/saltstack/salt/issues/62845)
- Use select instead of iterating over entrypoints as a dictionary for importlib_metadata>=5.0.0 [#62854](https://github.com/saltstack/salt/issues/62854)
- Fixed master job scheduler using when [#62858](https://github.com/saltstack/salt/issues/62858)
- LGPO: Added support for missing domain controller policies: VulnerableChannelAllowList and LdapEnforceChannelBinding [#62873](https://github.com/saltstack/salt/issues/62873)
- Fix unnecessarily complex gce metadata grains code to use googles metadata service more effectively. [#62878](https://github.com/saltstack/salt/issues/62878)
- Fixed dockermod version_info function for docker-py 6.0.0+ [#62882](https://github.com/saltstack/salt/issues/62882)
- Moving setting the LOAD_BALANCING_POLICY_MAP dictionary into the try except block that determines if the cassandra_cql module should be made available. [#62886](https://github.com/saltstack/salt/issues/62886)
- Updating various MongoDB module functions to work with latest version of pymongo. [#62900](https://github.com/saltstack/salt/issues/62900)
- Restored channel for Syndic minions to send job returns to the Salt master. [#62933](https://github.com/saltstack/salt/issues/62933)
- removed _resolve_deps as it required a library that is not generally avalible. and switched to apt-get for everything as that can auto resolve dependencies. [#62934](https://github.com/saltstack/salt/issues/62934)
- Updated pyzmq to version 22.0.3 on Windows builds because the old version was causing salt-minion/salt-call to hang [#62937](https://github.com/saltstack/salt/issues/62937)
- Allow root user to modify crontab lines for non-root users (except AIX and Solaris). Align crontab line changes with the file ones and also with listing crontab. [#62940](https://github.com/saltstack/salt/issues/62940)
- Fix systemd_service.* functions hard code relative command name [#62942](https://github.com/saltstack/salt/issues/62942)
- Fix file.symlink backupname operation can copy remote contents to local disk [#62953](https://github.com/saltstack/salt/issues/62953)
- Issue #62968: Fix issue where cloud deployments were putting the keys in the wrong location on Windows hosts [#62968](https://github.com/saltstack/salt/issues/62968)
- Fixed gpg_passphrase issue with gpg decrypt/encrypt functions [#62977](https://github.com/saltstack/salt/issues/62977)
- Fix file.tidied FileNotFoundError [#62986](https://github.com/saltstack/salt/issues/62986)
- Fixed bug where module.wait states were detected as running legacy module.run syntax [#62988](https://github.com/saltstack/salt/issues/62988)
- Fixed issue with win_wua module where it wouldn't load if the CryptSvc was set to Manual start [#62993](https://github.com/saltstack/salt/issues/62993)
- The `__opts__` dunder dictionary is now added to the loader's `pack` if not
  already present, which makes it accessible via the
  `salt.loader.context.NamedLoaderContext` class. [#63013](https://github.com/saltstack/salt/issues/63013)
- Issue #63024: Fix issue where grains and config data were being place in the wrong location on Windows hosts [#63024](https://github.com/saltstack/salt/issues/63024)
- Fix btrfs.subvolume_snapshot command failing [#63025](https://github.com/saltstack/salt/issues/63025)
- Fix file.retention_schedule always reports changes [#63033](https://github.com/saltstack/salt/issues/63033)
- Fix mongo authentication for mongo ext_pillar and mongo returner

  This fix also include the ability to use the mongo connection string for mongo ext_pillar [#63058](https://github.com/saltstack/salt/issues/63058)
- Fixed x509.create_csr creates invalid CSR by default in the new cryptography x509 module. [#63103](https://github.com/saltstack/salt/issues/63103)
- TCP transport documentation now contains proper master/minion-side filtering information [#63120](https://github.com/saltstack/salt/issues/63120)
- Fixed gpg.verify does not respect gnupghome [#63145](https://github.com/saltstack/salt/issues/63145)
- Made pillar cache pass extra minion data as well [#63208](https://github.com/saltstack/salt/issues/63208)
- Fix serious performance issues with the file.tidied module [#63231](https://github.com/saltstack/salt/issues/63231)
- Fix rpm_lowpkg version comparison logic when using rpm-vercmp and only one version has a release number. [#63317](https://github.com/saltstack/salt/issues/63317)
- Import StrictVersion and LooseVersion from setuptools.distutils.verison or setuptools._distutils.version, if first not available [#63350](https://github.com/saltstack/salt/issues/63350)
- When the shell is passed as powershell or pwsh, only wrapper the shell in quotes if cmd.run is running on Windows.  When quoted on Linux hosts, this results in an error when the keyword arguments are appended. [#63590](https://github.com/saltstack/salt/issues/63590)
- LGPO: Added support for "Relax minimum password length limits" [#63596](https://github.com/saltstack/salt/issues/63596)
- Fixed the ability to set a scheduled task to auto delete if not scheduled to run again (``delete_after``) [#63650](https://github.com/saltstack/salt/issues/63650)
- When a job is disabled only increase it's _next_fire_time value if the job would have run at the current time, eg. the current _next_fire_time == now. [#63699](https://github.com/saltstack/salt/issues/63699)
- have salt.template.compile_template_str cleanup its temp files. [#63724](https://github.com/saltstack/salt/issues/63724)
- Check file is not empty before attempting to read pillar disk cache file [#63729](https://github.com/saltstack/salt/issues/63729)
- Fixed an issue with generating fingerprints for public keys with different line endings [#63742](https://github.com/saltstack/salt/issues/63742)
- Change default GPG keyserver from pgp.mit.edu to keys.openpgp.org. [#63806](https://github.com/saltstack/salt/issues/63806)
- fix cherrypy 400 error output to be less generic. [#63835](https://github.com/saltstack/salt/issues/63835)
- Ensure kwargs is passed along to _call_apt when passed into install function. [#63847](https://github.com/saltstack/salt/issues/63847)
- remove eval and update logging to be more informative on bad config [#63879](https://github.com/saltstack/salt/issues/63879)
- add linux_distribution to util to stop dep warning [#63904](https://github.com/saltstack/salt/issues/63904)
- Handle the situation when a sub proxy minion does not init properly, eg. an exception happens, and the sub proxy object is not available. [#63923](https://github.com/saltstack/salt/issues/63923)
- Clarifying documentation for extension_modules configuration option. [#63929](https://github.com/saltstack/salt/issues/63929)
- Windows pkg module now properly handles versions containing strings [#63935](https://github.com/saltstack/salt/issues/63935)
- Handle the scenario when the check_cmd requisite is used with a state function when the state has a local check_cmd function but that function isn't used by that function. [#63948](https://github.com/saltstack/salt/issues/63948)
- Issue #63981: Allow users to pass verify_ssl to pkg.install/pkg.installed on Windows [#63981](https://github.com/saltstack/salt/issues/63981)

# Added

- Introduce a `LIB_STATE_DIR` syspaths variable which defaults to `CONFIG_DIR`,
  but can be individually customized during installation by specifying
  `--salt-lib-state-dir` during installation. Change the default `pki_dir` to
  `<LIB_STATE_DIR>/pki/master` (for the master) and `<LIB_STATE_DIR>/pki/minion`
  (for the minion). [#3396](https://github.com/saltstack/salt/issues/3396)
- Allow users to enable 'queue=True' for all state runs via config file [#31468](https://github.com/saltstack/salt/issues/31468)
- Added pillar templating to vault policies [#43287](https://github.com/saltstack/salt/issues/43287)
- Add support for NVMeF as a transport protocol for hosts in a Pure Storage FlashArray [#51088](https://github.com/saltstack/salt/issues/51088)
- A new salt-ssh roster that generates a roster by parses a known_hosts file. [#54679](https://github.com/saltstack/salt/issues/54679)
- Added Windows Event Viewer support [#54713](https://github.com/saltstack/salt/issues/54713)
- Added the win_lgpo_reg state and execution modules which will allow registry based group policy to be set directly in the Registry.pol file [#56013](https://github.com/saltstack/salt/issues/56013)
- Added resource tagging functions to boto_dynamodb execution module [#57500](https://github.com/saltstack/salt/issues/57500)
- Added `openvswitch_db` state module and functions `bridge_to_parent`,
  `bridge_to_vlan`, `db_get`, and `db_set` to the `openvswitch` execution module.
  Also added optional `parent` and `vlan` parameters to the
  `openvswitch_bridge.present` state module function and the
  `openvswitch.bridge_create` execution module function. [#58986](https://github.com/saltstack/salt/issues/58986)
- State module to manage SysFS attributes [#60154](https://github.com/saltstack/salt/issues/60154)
- Added ability for `salt.wait_for_event` to handle `event_id`s that have a list value. [#60430](https://github.com/saltstack/salt/issues/60430)
- Added suport for Linux ppc64le core grains (cpu_model, virtual, productname, manufacturer, serialnumber) and arm core grains (serialnumber, productname) [#60518](https://github.com/saltstack/salt/issues/60518)
- Added autostart option to virt.defined and virt.running states, along with virt.update execution modules. [#60700](https://github.com/saltstack/salt/issues/60700)
- Added .0 back to our versioning scheme for future versions (e.g. 3006.0) [#60722](https://github.com/saltstack/salt/issues/60722)
- Initial work to allow parallel startup of proxy minions when used as sub proxies with Deltaproxy. [#61153](https://github.com/saltstack/salt/issues/61153)
- Added node label support for GCE [#61245](https://github.com/saltstack/salt/issues/61245)
- Support the --priority flag when adding sources to Chocolatey. [#61319](https://github.com/saltstack/salt/issues/61319)
- Add namespace option to ext_pillar.http_json [#61335](https://github.com/saltstack/salt/issues/61335)
- Added a filter function to ps module to get a list of processes on a minion according to their state. [#61420](https://github.com/saltstack/salt/issues/61420)
- Add postgres.timeout option to postgres module for limiting postgres query times [#61433](https://github.com/saltstack/salt/issues/61433)
- Added new optional vault option, ``config_location``. This can be either ``master`` or ``local`` and defines where vault will look for connection details, either requesting them from the master or using the local config. [#61857](https://github.com/saltstack/salt/issues/61857)
- Add ipwrap() jinja filter to wrap IPv6 addresses with brackets. [#61931](https://github.com/saltstack/salt/issues/61931)
- 'tcp' transport is now available in ipv6-only network [#62009](https://github.com/saltstack/salt/issues/62009)
- Add `diff_attr` parameter to pkg.upgrade() (zypper/yum). [#62031](https://github.com/saltstack/salt/issues/62031)
- Config option pass_variable_prefix allows to distinguish variables that contain paths to pass secrets.
  Config option pass_strict_fetch allows to error out when a secret cannot be fetched from pass.
  Config option pass_dir allows setting the PASSWORD_STORE_DIR env for pass.
  Config option pass_gnupghome allows setting the $GNUPGHOME env for pass. [#62120](https://github.com/saltstack/salt/issues/62120)
- Add file.pruned state and expanded file.rmdir exec module functionality [#62178](https://github.com/saltstack/salt/issues/62178)
- Added "dig.PTR" function to resolve PTR records for IPs, as well as tests and documentation [#62275](https://github.com/saltstack/salt/issues/62275)
- Added the ability to remove a KB using the DISM state/execution modules [#62366](https://github.com/saltstack/salt/issues/62366)
- Add "<tiamat> python" subcommand to allow execution or arbitrary scripts via bundled Python runtime [#62381](https://github.com/saltstack/salt/issues/62381)
- Add ability to provide conditions which convert normal state actions to no-op when true [#62446](https://github.com/saltstack/salt/issues/62446)
- Added debug log messages displaying the command being run when installing packages on Windows [#62480](https://github.com/saltstack/salt/issues/62480)
- Add biosvendor grain [#62496](https://github.com/saltstack/salt/issues/62496)
- Add ifelse Jinja function as found in CFEngine [#62508](https://github.com/saltstack/salt/issues/62508)
- Implementation of Amazon EC2 instance detection and setting `virtual_subtype` grain accordingly including the product if possible to identify. [#62539](https://github.com/saltstack/salt/issues/62539)
- Adds __env__substitution to ext_pillar.stack; followup of #61531, improved exception handling for stacked template (jinja) template rendering and yaml parsing in ext_pillar.stack [#62578](https://github.com/saltstack/salt/issues/62578)
- Increase file.tidied flexibility with regard to age and size [#62678](https://github.com/saltstack/salt/issues/62678)
- Added "connected_devices" feature to netbox pillar module. It contains extra information about devices connected to the minion [#62761](https://github.com/saltstack/salt/issues/62761)
- Add atomic file operation for symlink changes [#62768](https://github.com/saltstack/salt/issues/62768)
- Add password/account locking/unlocking in user.present state on supported operating systems [#62856](https://github.com/saltstack/salt/issues/62856)
- Added onchange configuration for script engine [#62867](https://github.com/saltstack/salt/issues/62867)
- Added output and bare functionality to export_key gpg module function [#62978](https://github.com/saltstack/salt/issues/62978)
- Add keyvalue serializer for environment files [#62983](https://github.com/saltstack/salt/issues/62983)
- Add ability to ignore symlinks in file.tidied [#63042](https://github.com/saltstack/salt/issues/63042)
- salt-cloud support IMDSv2 tokens when using 'use-instance-role-credentials' [#63067](https://github.com/saltstack/salt/issues/63067)
- Add ability for file.symlink to not set ownership on existing links [#63093](https://github.com/saltstack/salt/issues/63093)
- Restore the previous slack engine and deprecate it, rename replace the slack engine to slack_bolt until deprecation [#63095](https://github.com/saltstack/salt/issues/63095)
- Add functions that will return the underlying block device, mount point, and filesystem type for a given path [#63098](https://github.com/saltstack/salt/issues/63098)
- Add ethtool execution and state module functions for pause [#63128](https://github.com/saltstack/salt/issues/63128)
- Add boardname grain [#63131](https://github.com/saltstack/salt/issues/63131)
- Added management of ECDSA/EdDSA private keys with x509 modules in the new cryptography x509 module. Please migrate to the new cryptography x509 module for this improvement. [#63248](https://github.com/saltstack/salt/issues/63248)
- Added x509 modules support for different output formats in the new cryptography x509 module. Please migrate to the new cryptography x509 module for this improvement. [#63249](https://github.com/saltstack/salt/issues/63249)
- Added deprecation_warning test state for ensuring that deprecation warnings are correctly emitted. [#63315](https://github.com/saltstack/salt/issues/63315)
- Adds a state_events option to state.highstate, state.apply, state.sls, state.sls_id.
  This allows users to enable state_events on a per use basis rather than having to
  enable them globally for all state runs. [#63316](https://github.com/saltstack/salt/issues/63316)
- Allow max queue size setting for state runs to prevent performance problems from queue growth [#63356](https://github.com/saltstack/salt/issues/63356)
- Add support of exposing meta_server_grains for Azure VMs [#63606](https://github.com/saltstack/salt/issues/63606)
- Include the version of `relenv` in the versions report. [#63827](https://github.com/saltstack/salt/issues/63827)
- Added debug log messages displaying the command being run when removing packages on Windows [#63866](https://github.com/saltstack/salt/issues/63866)

# Security

- Upgrade Requirements Due to Security Issues.

  * Upgrade to `cryptography>=39.0.1` due to:
    * https://github.com/advisories/GHSA-x4qr-2fvf-3mr5
    * https://github.com/advisories/GHSA-w7pp-m8wf-vj6r
  * Upgrade to `pyopenssl==23.0.0` due to the cryptography upgrade.
  * Update to `markdown-it-py==2.2.0` due to:
    * https://github.com/advisories/GHSA-jrwr-5x3p-hvc3
    * https://github.com/advisories/GHSA-vrjv-mxr7-vjf8 [#63882](https://github.com/saltstack/salt/issues/63882)


* Sun Mar 19 2023 Salt Project Packaging <saltproject-packaging@vmware.com> - 3006.0~rc2

# Removed

- Remove and deprecate the __orchestration__ key from salt.runner and salt.wheel return data. To get it back, set features.enable_deprecated_orchestration_flag master configuration option to True. The flag will be completely removed in Salt 3008 Argon. [#59917](https://github.com/saltstack/salt/issues/59917)
- Removed distutils and replaced with setuptools, given distutils is deprecated and removed in Python 3.12 [#60476](https://github.com/saltstack/salt/issues/60476)
- Removed ``runtests`` targets from ``noxfile.py`` [#62239](https://github.com/saltstack/salt/issues/62239)
- Removed the PyObjC dependency.

  This addresses problems with building a one dir build for macOS.
  It became problematic because depending on the macOS version, it pulls different dependencies, and we would either have to build a macos onedir for each macOS supported release, or ship a crippled onedir(because it would be tied to the macOS version where the onedir was built).
  Since it's currently not being used, it's removed. [#62432](https://github.com/saltstack/salt/issues/62432)
- Removed `SixRedirectImporter` from Salt. Salt hasn't shipped `six` since Salt 3004. [#63874](https://github.com/saltstack/salt/issues/63874)

# Deprecated

- renamed `keep_jobs`, specifying job cache TTL in hours, to `keep_jobs_seconds`, specifying TTL in seconds.
  `keep_jobs` will be removed in the Argon release [#55295](https://github.com/saltstack/salt/issues/55295)
- Removing all references to napalm-base which is no longer supported. [#61542](https://github.com/saltstack/salt/issues/61542)
- The 'ip_bracket' function has been moved from salt/utils/zeromq.py in salt/utils/network.py [#62009](https://github.com/saltstack/salt/issues/62009)
- The `expand_repo_def` function in `salt.modules.aptpkg` is now deprecated. It's only used in `salt.states.pkgrepo` and it has no use of being exposed to the CLI. [#62485](https://github.com/saltstack/salt/issues/62485)
- Deprecated defunct Django returner [#62644](https://github.com/saltstack/salt/issues/62644)
- Deprecate core ESXi and associated states and modules, vcenter and vsphere support in favor of Salt VMware Extensions [#62754](https://github.com/saltstack/salt/issues/62754)
- Removing manufacture grain which has been deprecated. [#62914](https://github.com/saltstack/salt/issues/62914)
- Removing deprecated utils/boto3_elasticsearch.py [#62915](https://github.com/saltstack/salt/issues/62915)
- Removing support for the now deprecated _ext_nodes from salt/master.py. [#62917](https://github.com/saltstack/salt/issues/62917)
- Deprecating the Salt Slack engine in favor of the Salt Slack Bolt Engine. [#63095](https://github.com/saltstack/salt/issues/63095)
- `salt.utils.version.StrictVersion` is now deprecated and it's use should be replaced with `salt.utils.version.Version`. [#63383](https://github.com/saltstack/salt/issues/63383)

# Changed

- More intelligent diffing in changes of file.serialize state. [#48609](https://github.com/saltstack/salt/issues/48609)
- Move deprecation of the neutron module to Argon. Please migrate to the neutronng module instead. [#49430](https://github.com/saltstack/salt/issues/49430)
- ``umask`` is now a global state argument, instead of only applying to ``cmd``
  states. [#57803](https://github.com/saltstack/salt/issues/57803)
- Update pillar.obfuscate to accept kwargs in addition to args.  This is useful when passing in keyword arguments like saltenv that are then passed along to pillar.items. [#58971](https://github.com/saltstack/salt/issues/58971)
- Improve support for listing macOS brew casks [#59439](https://github.com/saltstack/salt/issues/59439)
- Add missing MariaDB Grants to mysql module.
  MariaDB has added some grants in 10.4.x and 10.5.x that are not present here, which results in an error when creating.
  Also improved exception handling in `grant_add` which did not log the original error message and replaced it with a generic error. [#61409](https://github.com/saltstack/salt/issues/61409)
- Use VENV_PIP_TARGET environment variable as a default target for pip if present. [#62089](https://github.com/saltstack/salt/issues/62089)
- Disabled FQDNs grains on macOS by default [#62168](https://github.com/saltstack/salt/issues/62168)
- Replaced pyroute2.IPDB with pyroute2.NDB, as the former is deprecated [#62218](https://github.com/saltstack/salt/issues/62218)
- Enhance capture of error messages for Zypper calls in zypperpkg module. [#62346](https://github.com/saltstack/salt/issues/62346)
- Removed GPG_1_3_1 check [#62895](https://github.com/saltstack/salt/issues/62895)
- Requisite state chunks now all consistently contain `__id__`, `__sls__` and `name`. [#63012](https://github.com/saltstack/salt/issues/63012)
- netapi_enable_clients option to allow enabling/disabling of clients in salt-api.
  By default all clients will now be disabled. Users of salt-api will need
  to update their master config to enable the clients that they use. Not adding
  the netapi_enable_clients option with required clients to the master config will
  disable salt-api. [#63050](https://github.com/saltstack/salt/issues/63050)
- Stop relying on `salt/_version.py` to write Salt's version. Instead use `salt/_version.txt` which only contains the version string. [#63383](https://github.com/saltstack/salt/issues/63383)
- Set enable_fqdns_grains to be False by default. [#63595](https://github.com/saltstack/salt/issues/63595)
- Changelog snippet files must now have a `.md` file extension to be more explicit on what type of rendering is done when they are included in the main `CHANGELOG.md` file. [#63710](https://github.com/saltstack/salt/issues/63710)

# Fixed

- Add kwargs to handle extra parameters for http.query [#36138](https://github.com/saltstack/salt/issues/36138)
- Fix mounted bind mounts getting active mount options added [#39292](https://github.com/saltstack/salt/issues/39292)
- Fix `sysctl.present` converts spaces to tabs. [#40054](https://github.com/saltstack/salt/issues/40054)
- Fixes state pkg.purged to purge removed packages on Debian family systems [#42306](https://github.com/saltstack/salt/issues/42306)
- Fix fun_args missing from syndic returns [#45823](https://github.com/saltstack/salt/issues/45823)
- Fix mount.mounted with 'mount: False' reports unmounted file system as unchanged when running with test=True [#47201](https://github.com/saltstack/salt/issues/47201)
- Issue #49310: Allow users to touch a file with Unix date of birth [#49310](https://github.com/saltstack/salt/issues/49310)
- Do not raise an exception in pkg.info_installed on nonzero return code [#51620](https://github.com/saltstack/salt/issues/51620)
- Passes the value of the force parameter from file.copy to its call to file.remove so that files with the read-only attribute are handled. [#51739](https://github.com/saltstack/salt/issues/51739)
- Fixed x509.certificate_managed creates new certificate every run in the new cryptography x509 module. Please migrate to the new cryptography x509 module for this improvement. [#52167](https://github.com/saltstack/salt/issues/52167)
- Don't check for cached pillar errors on state.apply [#52354](https://github.com/saltstack/salt/issues/52354), [#57180](https://github.com/saltstack/salt/issues/57180), [#59339](https://github.com/saltstack/salt/issues/59339)
- Swapping out args and kwargs for arg and kwarg respectively in the Slack engine when the command passed is a runner. [#52400](https://github.com/saltstack/salt/issues/52400)
- Ensure when we're adding chunks to the rules when running aggregation with the iptables state module we use a copy of the chunk otherwise we end up with a recursive mess. [#53353](https://github.com/saltstack/salt/issues/53353)
- When user_create or user_remove fail, return False instead of returning the error. [#53377](https://github.com/saltstack/salt/issues/53377)
- Include sync_roster when sync_all is called. [#53914](https://github.com/saltstack/salt/issues/53914)
- Avoid warning noise in lograte.get [#53988](https://github.com/saltstack/salt/issues/53988)
- Fixed listing revoked keys with gpg.list_keys [#54347](https://github.com/saltstack/salt/issues/54347)
- Fix mount.mounted does not handle blanks properly [#54508](https://github.com/saltstack/salt/issues/54508)
- Fixed grain num_cpus get wrong CPUs count in case of inconsistent CPU numbering. [#54682](https://github.com/saltstack/salt/issues/54682)
- Fix spelling error for python_shell argument in dpkg_lower module [#54907](https://github.com/saltstack/salt/issues/54907)
- Cleaned up bytes response data before sending to non-bytes compatible returners (postgres, mysql) [#55226](https://github.com/saltstack/salt/issues/55226)
- Fixed malformed state return when testing file.managed with unavailable source file [#55269](https://github.com/saltstack/salt/issues/55269)
- Included stdout in error message for Zypper calls in zypperpkg module. [#56016](https://github.com/saltstack/salt/issues/56016)
- Fixed pillar.filter_by with salt-ssh [#56093](https://github.com/saltstack/salt/issues/56093)
- Fix boto_route53 issue with (multiple) VPCs. [#57139](https://github.com/saltstack/salt/issues/57139)
- Remove log from mine runner which was not used. [#57463](https://github.com/saltstack/salt/issues/57463)
- Fixed x509.read_certificate error when reading a Microsoft CA issued certificate in the new cryptography x509 module. Please migrate to the new cryptography x509 module for this improvement. [#57535](https://github.com/saltstack/salt/issues/57535)
- Updating Slack engine to use slack_bolt library. [#57842](https://github.com/saltstack/salt/issues/57842)
- Fixed warning about replace=True with x509.certificate_managed in the new cryptography x509 module. [#58165](https://github.com/saltstack/salt/issues/58165)
- Fix salt.modules.pip:is_installed doesn't handle locally installed packages [#58202](https://github.com/saltstack/salt/issues/58202)
- Add missing MariaDB Grants to mysql module. MariaDB has added some grants in 10.4.x and 10.5.x that are not present here, which results in an error when creating. [#58297](https://github.com/saltstack/salt/issues/58297)
- linux_shadow: Fix cases where malformed shadow entries cause `user.present`
  states to fail. [#58423](https://github.com/saltstack/salt/issues/58423)
- Fixed salt.utils.compat.cmp to work with dictionaries [#58729](https://github.com/saltstack/salt/issues/58729)
- Fixed formatting for terse output mode [#58953](https://github.com/saltstack/salt/issues/58953)
- Fixed RecursiveDictDiffer with added nested dicts [#59017](https://github.com/saltstack/salt/issues/59017)
- Fixed x509.certificate_managed has DoS effect on master in the new cryptography x509 module. Please migrate to the new cryptography x509 module for this improvement. [#59169](https://github.com/saltstack/salt/issues/59169)
- Fixed saltnado websockets disconnecting immediately [#59183](https://github.com/saltstack/salt/issues/59183)
- Fixed x509.certificate_managed rolls certificates every now and then in the new cryptography x509 module. Please migrate to the new cryptography x509 module for this improvement. [#59315](https://github.com/saltstack/salt/issues/59315)
- Fix postgres_privileges.present not idempotent for functions [#59585](https://github.com/saltstack/salt/issues/59585)
- Fixed influxdb_continuous_query.present state to provide the client args to the underlying module on create. [#59766](https://github.com/saltstack/salt/issues/59766)
- Warn when using insecure (http:// based) key_urls for apt-based systems in pkgrepo.managed, and add a kwarg that determines the validity of such a url. [#59786](https://github.com/saltstack/salt/issues/59786)
- add load balancing policy default option and ensure the module can be executed with arguments from CLI [#59909](https://github.com/saltstack/salt/issues/59909)
- Fix salt-ssh when using imports with extra-filerefs. [#60003](https://github.com/saltstack/salt/issues/60003)
- Fixed cache directory corruption startup error [#60170](https://github.com/saltstack/salt/issues/60170)
- Update docs remove dry_run in docstring of file.blockreplace state. [#60227](https://github.com/saltstack/salt/issues/60227)
- Adds Parrot to OS_Family_Map in grains. [#60249](https://github.com/saltstack/salt/issues/60249)
- Fixed stdout and stderr being empty sometimes when use_vt=True for the cmd.run[*] functions [#60365](https://github.com/saltstack/salt/issues/60365)
- Use return code in iptables --check to verify rule exists. [#60467](https://github.com/saltstack/salt/issues/60467)
- Fix regression pip.installed does not pass env_vars when calling pip.list [#60557](https://github.com/saltstack/salt/issues/60557)
- Fix xfs module when additional output included in mkfs.xfs command. [#60853](https://github.com/saltstack/salt/issues/60853)
- Fixed parsing new format of terraform states in roster.terraform [#60915](https://github.com/saltstack/salt/issues/60915)
- Fixed recognizing installed ARMv7 rpm packages in compatible architectures. [#60994](https://github.com/saltstack/salt/issues/60994)
- Fixing changes dict in pkg state to be consistent when installing and test=True. [#60995](https://github.com/saltstack/salt/issues/60995)
- Fix cron.present duplicating entries when changing timespec to special. [#60997](https://github.com/saltstack/salt/issues/60997)
- Made salt-ssh respect --wipe again [#61083](https://github.com/saltstack/salt/issues/61083)
- state.orchestrate_single only passes a pillar if it is set to the state
  function. This allows it to be used with state functions that don't accept a
  pillar keyword argument. [#61092](https://github.com/saltstack/salt/issues/61092)
- Fix ipset state when the comment kwarg is set. [#61122](https://github.com/saltstack/salt/issues/61122)
- Fix issue with archive.unzip where the password was not being encoded for the extract function [#61422](https://github.com/saltstack/salt/issues/61422)
- Some Linux distributions (like AlmaLinux, Astra Linux, Debian, Mendel, Linux
  Mint, Pop!_OS, Rocky Linux) report different `oscodename`, `osfullname`,
  `osfinger` grains if lsb-release is installed or not. They have been changed to
  only derive these OS grains from `/etc/os-release`. [#61618](https://github.com/saltstack/salt/issues/61618)
- Pop!_OS uses the full version (YY.MM) in the osfinger grain now, not just the year. This allows differentiating for example between 20.04 and 20.10. [#61619](https://github.com/saltstack/salt/issues/61619)
- Fix ssh config roster to correctly parse the ssh config files that contain spaces. [#61650](https://github.com/saltstack/salt/issues/61650)
- Fix SoftLayer configuration not raising an exception when a domain is missing [#61727](https://github.com/saltstack/salt/issues/61727)
- Allow the minion to start or salt-call to run even if the user doesn't have permissions to read the root_dir value from the registry [#61789](https://github.com/saltstack/salt/issues/61789)
- Need to move the creation of the proxy object for the ProxyMinion further down in the initialization for sub proxies to ensure that all modules, especially any custom proxy modules, are available before attempting to run the init function. [#61805](https://github.com/saltstack/salt/issues/61805)
- Fixed malformed state return when merge-serializing to an improperly formatted file [#61814](https://github.com/saltstack/salt/issues/61814)
- Made cmdmod._run[_all]_quiet work during minion startup on MacOS with runas specified (which fixed mac_service) [#61816](https://github.com/saltstack/salt/issues/61816)
- When deleting the vault cache, also delete from the session cache [#61821](https://github.com/saltstack/salt/issues/61821)
- Ignore errors on reading license info with dpkg_lowpkg to prevent tracebacks on getting package information. [#61827](https://github.com/saltstack/salt/issues/61827)
- win_lgpo: Display conflicting policy names when more than one policy is found [#61859](https://github.com/saltstack/salt/issues/61859)
- win_lgpo: Fixed intermittent KeyError when getting policy setting using lgpo.get_policy [#61860](https://github.com/saltstack/salt/issues/61860)
- Fixed listing minions on OpenBSD [#61966](https://github.com/saltstack/salt/issues/61966)
- Make Salt to return an error on "pkg" modules and states when targeting duplicated package names [#62019](https://github.com/saltstack/salt/issues/62019)
- Fix return of REST-returned permissions when auth_list is set [#62022](https://github.com/saltstack/salt/issues/62022)
- Normalize package names once on using pkg.installed/removed with yum to make it possible to install packages with the name containing a part similar to a name of architecture. [#62029](https://github.com/saltstack/salt/issues/62029)
- Fix inconsitency regarding name and pkgs parameters between zypperpkg.upgrade() and yumpkg.upgrade() [#62030](https://github.com/saltstack/salt/issues/62030)
- Fix attr=all handling in pkg.list_pkgs() (yum/zypper). [#62032](https://github.com/saltstack/salt/issues/62032)
- Fixed the humanname being ignored in pkgrepo.managed on openSUSE Leap [#62053](https://github.com/saltstack/salt/issues/62053)
- Fixed issue with some LGPO policies having whitespace at the beginning or end of the element alias [#62058](https://github.com/saltstack/salt/issues/62058)
- Fix ordering of args to libcloud_storage.download_object module [#62074](https://github.com/saltstack/salt/issues/62074)
- Ignore extend declarations in sls files that are excluded. [#62082](https://github.com/saltstack/salt/issues/62082)
- Remove leftover usage of impacket [#62101](https://github.com/saltstack/salt/issues/62101)
- Pass executable path from _get_path_exec() is used when calling the program.
  The $HOME env is no longer modified globally.
  Only trailing newlines are stripped from the fetched secret.
  Pass process arguments are handled in a secure way. [#62120](https://github.com/saltstack/salt/issues/62120)
- Ignore some command return codes in openbsdrcctl_service to prevent spurious errors [#62131](https://github.com/saltstack/salt/issues/62131)
- Fixed extra period in filename output in tls module. Instead of "server.crt." it will now be "server.crt". [#62139](https://github.com/saltstack/salt/issues/62139)
- Make sure lingering PAexec-*.exe files in the Windows directory are cleaned up [#62152](https://github.com/saltstack/salt/issues/62152)
- Restored Salt's DeprecationWarnings [#62185](https://github.com/saltstack/salt/issues/62185)
- Fixed issue with forward slashes on Windows with file.recurse and clean=True [#62197](https://github.com/saltstack/salt/issues/62197)
- Recognize OSMC as Debian-based [#62198](https://github.com/saltstack/salt/issues/62198)
- Fixed Zypper module failing on RPM lock file being temporarily unavailable. [#62204](https://github.com/saltstack/salt/issues/62204)
- Improved error handling and diagnostics in the proxmox salt-cloud driver [#62211](https://github.com/saltstack/salt/issues/62211)
- Added EndeavourOS to the Arch os_family. [#62220](https://github.com/saltstack/salt/issues/62220)
- Fix salt-ssh not detecting `platform-python` as a valid interpreter on EL8 [#62235](https://github.com/saltstack/salt/issues/62235)
- Fix pkg.version_cmp on openEuler and a few other os flavors. [#62248](https://github.com/saltstack/salt/issues/62248)
- Fix localhost detection in glusterfs.peers [#62273](https://github.com/saltstack/salt/issues/62273)
- Fix Salt Package Manager (SPM) exception when calling spm create_repo . [#62281](https://github.com/saltstack/salt/issues/62281)
- Fix matcher slowness due to loader invocation [#62283](https://github.com/saltstack/salt/issues/62283)
- Fixes the Puppet module for non-aio Puppet packages for example running the Puppet module on FreeBSD. [#62323](https://github.com/saltstack/salt/issues/62323)
- Issue 62334: Displays a debug log message instead of an error log message when the publisher fails to connect [#62334](https://github.com/saltstack/salt/issues/62334)
- Fix pyobjects renderer access to opts and sls [#62336](https://github.com/saltstack/salt/issues/62336)
- Fix use of random shuffle and sample functions as Jinja filters [#62372](https://github.com/saltstack/salt/issues/62372)
- Fix groups with duplicate GIDs are not returned by get_group_list [#62377](https://github.com/saltstack/salt/issues/62377)
- Fix the "zpool.present" state when enabling zpool features that are already active. [#62390](https://github.com/saltstack/salt/issues/62390)
- Fix ability to execute remote file client methods in saltcheck [#62398](https://github.com/saltstack/salt/issues/62398)
- Update all platforms to use pycparser 2.21 or greater for Py 3.9 or higher, fixes fips fault with openssl v3.x [#62400](https://github.com/saltstack/salt/issues/62400)
- Due to changes in the Netmiko library for the exception paths, need to check the version of Netmiko python library and then import the exceptions from different locations depending on the result. [#62405](https://github.com/saltstack/salt/issues/62405)
- When using preq on a state, then prereq state will first be run with test=True to determine if there are changes.  When there are changes, the state with the prereq option will be run prior to the prereq state.  If this state fails then the prereq state will not run and the state output uses the test=True run.  However, the proposed changes are included for the prereq state are included from the test=True run.  We should pull those out as there weren't actually changes since the prereq state did not run. [#62408](https://github.com/saltstack/salt/issues/62408)
- Added directory mode for file.copy with makedirs [#62426](https://github.com/saltstack/salt/issues/62426)
- Provide better error handling in the various napalm proxy minion functions when the device is not accessible. [#62435](https://github.com/saltstack/salt/issues/62435)
- When handling aggregation, change the order to ensure that the requisites are aggregated first and then the state functions are aggregated.  Caching whether aggregate functions are available for particular states so we don't need to attempt to load them everytime. [#62439](https://github.com/saltstack/salt/issues/62439)
- The patch allows to boostrap kubernetes clusters in the version above 1.13 via salt module [#62451](https://github.com/saltstack/salt/issues/62451)
- sysctl.persist now updates the in-memory value on FreeBSD even if the on-disk value was already correct. [#62461](https://github.com/saltstack/salt/issues/62461)
- Fixed parsing CDROM apt sources [#62474](https://github.com/saltstack/salt/issues/62474)
- Update sanitizing masking for Salt SSH to include additional password like strings. [#62483](https://github.com/saltstack/salt/issues/62483)
- Fix user/group checking on file state functions in the test mode. [#62499](https://github.com/saltstack/salt/issues/62499)
- Fix user.present to allow removing groups using optional_groups parameter and enforcing idempotent group membership. [#62502](https://github.com/saltstack/salt/issues/62502)
- Fix possible tracebacks if there is a package with '------' or '======' in the description is installed on the Debian based minion. [#62519](https://github.com/saltstack/salt/issues/62519)
- Fixed the omitted "pool" parameter when cloning a VM with the proxmox salt-cloud driver [#62521](https://github.com/saltstack/salt/issues/62521)
- Fix rendering of pyobjects states in saltcheck [#62523](https://github.com/saltstack/salt/issues/62523)
- Fixes pillar where a corrupted CacheDisk file forces the pillar to be rebuilt [#62527](https://github.com/saltstack/salt/issues/62527)
- Use str() method instead of repo_line for when python3-apt is installed or not in aptpkg.py. [#62546](https://github.com/saltstack/salt/issues/62546)
- Remove the connection_timeout from netmiko_connection_args before netmiko_connection_args is added to __context__["netmiko_device"]["args"] which is passed along to the Netmiko library. [#62547](https://github.com/saltstack/salt/issues/62547)
- Fix order specific mount.mounted options for persist [#62556](https://github.com/saltstack/salt/issues/62556)
- Fixed salt-cloud cloning a proxmox VM with a specified new vmid. [#62558](https://github.com/saltstack/salt/issues/62558)
- Fix runas with cmd module when using the onedir bundled packages [#62565](https://github.com/saltstack/salt/issues/62565)
- Update setproctitle version for all platforms [#62576](https://github.com/saltstack/salt/issues/62576)
- Fixed missing parameters when cloning a VM with the proxmox salt-cloud driver [#62580](https://github.com/saltstack/salt/issues/62580)
- Handle PermissionError when importing crypt when FIPS is enabled. [#62587](https://github.com/saltstack/salt/issues/62587)
- Correctly reraise exceptions in states.http [#62595](https://github.com/saltstack/salt/issues/62595)
- Fixed syndic eauth. Now jobs will be published when a valid eauth user is targeting allowed minions/functions. [#62618](https://github.com/saltstack/salt/issues/62618)
- updated rest_cherry/app to properly detect arg sent as a string as curl will do when only one arg is supplied. [#62624](https://github.com/saltstack/salt/issues/62624)
- Prevent possible tracebacks in core grains module by ignoring non utf8 characters in /proc/1/environ, /proc/1/cmdline, /proc/cmdline [#62633](https://github.com/saltstack/salt/issues/62633)
- Fixed vault ext pillar return data for KV v2 [#62651](https://github.com/saltstack/salt/issues/62651)
- Fix saltcheck _get_top_states doesn't pass saltenv to state.show_top [#62654](https://github.com/saltstack/salt/issues/62654)
- Fix groupadd.* functions hard code relative command name [#62657](https://github.com/saltstack/salt/issues/62657)
- Fixed pdbedit.create trying to use a bytes-like hash as string. [#62670](https://github.com/saltstack/salt/issues/62670)
- Fix depenency on legacy boto module in boto3 modules [#62672](https://github.com/saltstack/salt/issues/62672)
- Modified "_get_flags" function so that it returns regex flags instead of integers [#62676](https://github.com/saltstack/salt/issues/62676)
- Change startup ReqServer log messages from error to info level. [#62728](https://github.com/saltstack/salt/issues/62728)
- Fix kmod.* functions hard code relative command name [#62772](https://github.com/saltstack/salt/issues/62772)
- Fix mac_brew_pkg to work with null taps [#62793](https://github.com/saltstack/salt/issues/62793)
- Fixing a bug when listing the running schedule if "schedule.enable" and/or "schedule.disable" has been run, where the "enabled" items is being treated as a schedule item. [#62795](https://github.com/saltstack/salt/issues/62795)
- Prevent annoying RuntimeWarning message about line buffering (buffering=1) not being supported in binary mode [#62817](https://github.com/saltstack/salt/issues/62817)
- Include UID and GID checks in modules.file.check_perms as well as comparing
  ownership by username and group name. [#62818](https://github.com/saltstack/salt/issues/62818)
- Fix presence events on TCP transport by removing a client's presence when minion disconnects from publish channel correctly [#62826](https://github.com/saltstack/salt/issues/62826)
- Remove Azure deprecation messages from functions that always run w/ salt-cloud [#62845](https://github.com/saltstack/salt/issues/62845)
- Use select instead of iterating over entrypoints as a dictionary for importlib_metadata>=5.0.0 [#62854](https://github.com/saltstack/salt/issues/62854)
- Fixed master job scheduler using when [#62858](https://github.com/saltstack/salt/issues/62858)
- LGPO: Added support for missing domain controller policies: VulnerableChannelAllowList and LdapEnforceChannelBinding [#62873](https://github.com/saltstack/salt/issues/62873)
- Fix unnecessarily complex gce metadata grains code to use googles metadata service more effectively. [#62878](https://github.com/saltstack/salt/issues/62878)
- Fixed dockermod version_info function for docker-py 6.0.0+ [#62882](https://github.com/saltstack/salt/issues/62882)
- Moving setting the LOAD_BALANCING_POLICY_MAP dictionary into the try except block that determines if the cassandra_cql module should be made available. [#62886](https://github.com/saltstack/salt/issues/62886)
- Updating various MongoDB module functions to work with latest version of pymongo. [#62900](https://github.com/saltstack/salt/issues/62900)
- Restored channel for Syndic minions to send job returns to the Salt master. [#62933](https://github.com/saltstack/salt/issues/62933)
- removed _resolve_deps as it required a library that is not generally avalible. and switched to apt-get for everything as that can auto resolve dependencies. [#62934](https://github.com/saltstack/salt/issues/62934)
- Updated pyzmq to version 22.0.3 on Windows builds because the old version was causing salt-minion/salt-call to hang [#62937](https://github.com/saltstack/salt/issues/62937)
- Allow root user to modify crontab lines for non-root users (except AIX and Solaris). Align crontab line changes with the file ones and also with listing crontab. [#62940](https://github.com/saltstack/salt/issues/62940)
- Fix systemd_service.* functions hard code relative command name [#62942](https://github.com/saltstack/salt/issues/62942)
- Fix file.symlink backupname operation can copy remote contents to local disk [#62953](https://github.com/saltstack/salt/issues/62953)
- Issue #62968: Fix issue where cloud deployments were putting the keys in the wrong location on Windows hosts [#62968](https://github.com/saltstack/salt/issues/62968)
- Fixed gpg_passphrase issue with gpg decrypt/encrypt functions [#62977](https://github.com/saltstack/salt/issues/62977)
- Fix file.tidied FileNotFoundError [#62986](https://github.com/saltstack/salt/issues/62986)
- Fixed bug where module.wait states were detected as running legacy module.run syntax [#62988](https://github.com/saltstack/salt/issues/62988)
- Fixed issue with win_wua module where it wouldn't load if the CryptSvc was set to Manual start [#62993](https://github.com/saltstack/salt/issues/62993)
- The `__opts__` dunder dictionary is now added to the loader's `pack` if not
  already present, which makes it accessible via the
  `salt.loader.context.NamedLoaderContext` class. [#63013](https://github.com/saltstack/salt/issues/63013)
- Issue #63024: Fix issue where grains and config data were being place in the wrong location on Windows hosts [#63024](https://github.com/saltstack/salt/issues/63024)
- Fix btrfs.subvolume_snapshot command failing [#63025](https://github.com/saltstack/salt/issues/63025)
- Fix file.retention_schedule always reports changes [#63033](https://github.com/saltstack/salt/issues/63033)
- Fix mongo authentication for mongo ext_pillar and mongo returner

  This fix also include the ability to use the mongo connection string for mongo ext_pillar [#63058](https://github.com/saltstack/salt/issues/63058)
- Fixed x509.create_csr creates invalid CSR by default in the new cryptography x509 module. [#63103](https://github.com/saltstack/salt/issues/63103)
- TCP transport documentation now contains proper master/minion-side filtering information [#63120](https://github.com/saltstack/salt/issues/63120)
- Fixed gpg.verify does not respect gnupghome [#63145](https://github.com/saltstack/salt/issues/63145)
- Made pillar cache pass extra minion data as well [#63208](https://github.com/saltstack/salt/issues/63208)
- Fix serious performance issues with the file.tidied module [#63231](https://github.com/saltstack/salt/issues/63231)
- Fix rpm_lowpkg version comparison logic when using rpm-vercmp and only one version has a release number. [#63317](https://github.com/saltstack/salt/issues/63317)
- Import StrictVersion and LooseVersion from setuptools.distutils.verison or setuptools._distutils.version, if first not available [#63350](https://github.com/saltstack/salt/issues/63350)
- When the shell is passed as powershell or pwsh, only wrapper the shell in quotes if cmd.run is running on Windows.  When quoted on Linux hosts, this results in an error when the keyword arguments are appended. [#63590](https://github.com/saltstack/salt/issues/63590)
- LGPO: Added support for "Relax minimum password length limits" [#63596](https://github.com/saltstack/salt/issues/63596)
- When a job is disabled only increase it's _next_fire_time value if the job would have run at the current time, eg. the current _next_fire_time == now. [#63699](https://github.com/saltstack/salt/issues/63699)
- Check file is not empty before attempting to read pillar disk cache file [#63729](https://github.com/saltstack/salt/issues/63729)
- fix cherrypy 400 error output to be less generic. [#63835](https://github.com/saltstack/salt/issues/63835)
- remove eval and update logging to be more informative on bad config [#63879](https://github.com/saltstack/salt/issues/63879)

# Added

- Introduce a `LIB_STATE_DIR` syspaths variable which defaults to `CONFIG_DIR`,
  but can be individually customized during installation by specifying
  `--salt-lib-state-dir` during installation. Change the default `pki_dir` to
  `<LIB_STATE_DIR>/pki/master` (for the master) and `<LIB_STATE_DIR>/pki/minion`
  (for the minion). [#3396](https://github.com/saltstack/salt/issues/3396)
- Allow users to enable 'queue=True' for all state runs via config file [#31468](https://github.com/saltstack/salt/issues/31468)
- Added pillar templating to vault policies [#43287](https://github.com/saltstack/salt/issues/43287)
- Add support for NVMeF as a transport protocol for hosts in a Pure Storage FlashArray [#51088](https://github.com/saltstack/salt/issues/51088)
- A new salt-ssh roster that generates a roster by parses a known_hosts file. [#54679](https://github.com/saltstack/salt/issues/54679)
- Added Windows Event Viewer support [#54713](https://github.com/saltstack/salt/issues/54713)
- Added the win_lgpo_reg state and execution modules which will allow registry based group policy to be set directly in the Registry.pol file [#56013](https://github.com/saltstack/salt/issues/56013)
- Added resource tagging functions to boto_dynamodb execution module [#57500](https://github.com/saltstack/salt/issues/57500)
- Added `openvswitch_db` state module and functions `bridge_to_parent`,
  `bridge_to_vlan`, `db_get`, and `db_set` to the `openvswitch` execution module.
  Also added optional `parent` and `vlan` parameters to the
  `openvswitch_bridge.present` state module function and the
  `openvswitch.bridge_create` execution module function. [#58986](https://github.com/saltstack/salt/issues/58986)
- State module to manage SysFS attributes [#60154](https://github.com/saltstack/salt/issues/60154)
- Added ability for `salt.wait_for_event` to handle `event_id`s that have a list value. [#60430](https://github.com/saltstack/salt/issues/60430)
- Added suport for Linux ppc64le core grains (cpu_model, virtual, productname, manufacturer, serialnumber) and arm core grains (serialnumber, productname) [#60518](https://github.com/saltstack/salt/issues/60518)
- Added autostart option to virt.defined and virt.running states, along with virt.update execution modules. [#60700](https://github.com/saltstack/salt/issues/60700)
- Added .0 back to our versioning scheme for future versions (e.g. 3006.0) [#60722](https://github.com/saltstack/salt/issues/60722)
- Initial work to allow parallel startup of proxy minions when used as sub proxies with Deltaproxy. [#61153](https://github.com/saltstack/salt/issues/61153)
- Added node label support for GCE [#61245](https://github.com/saltstack/salt/issues/61245)
- Support the --priority flag when adding sources to Chocolatey. [#61319](https://github.com/saltstack/salt/issues/61319)
- Add namespace option to ext_pillar.http_json [#61335](https://github.com/saltstack/salt/issues/61335)
- Added a filter function to ps module to get a list of processes on a minion according to their state. [#61420](https://github.com/saltstack/salt/issues/61420)
- Add postgres.timeout option to postgres module for limiting postgres query times [#61433](https://github.com/saltstack/salt/issues/61433)
- Added new optional vault option, ``config_location``. This can be either ``master`` or ``local`` and defines where vault will look for connection details, either requesting them from the master or using the local config. [#61857](https://github.com/saltstack/salt/issues/61857)
- Add ipwrap() jinja filter to wrap IPv6 addresses with brackets. [#61931](https://github.com/saltstack/salt/issues/61931)
- 'tcp' transport is now available in ipv6-only network [#62009](https://github.com/saltstack/salt/issues/62009)
- Add `diff_attr` parameter to pkg.upgrade() (zypper/yum). [#62031](https://github.com/saltstack/salt/issues/62031)
- Config option pass_variable_prefix allows to distinguish variables that contain paths to pass secrets.
  Config option pass_strict_fetch allows to error out when a secret cannot be fetched from pass.
  Config option pass_dir allows setting the PASSWORD_STORE_DIR env for pass.
  Config option pass_gnupghome allows setting the $GNUPGHOME env for pass. [#62120](https://github.com/saltstack/salt/issues/62120)
- Add file.pruned state and expanded file.rmdir exec module functionality [#62178](https://github.com/saltstack/salt/issues/62178)
- Added "dig.PTR" function to resolve PTR records for IPs, as well as tests and documentation [#62275](https://github.com/saltstack/salt/issues/62275)
- Added the ability to remove a KB using the DISM state/execution modules [#62366](https://github.com/saltstack/salt/issues/62366)
- Add "<tiamat> python" subcommand to allow execution or arbitrary scripts via bundled Python runtime [#62381](https://github.com/saltstack/salt/issues/62381)
- Add ability to provide conditions which convert normal state actions to no-op when true [#62446](https://github.com/saltstack/salt/issues/62446)
- Added debug log messages displaying the command being run when installing packages on Windows [#62480](https://github.com/saltstack/salt/issues/62480)
- Add biosvendor grain [#62496](https://github.com/saltstack/salt/issues/62496)
- Add ifelse Jinja function as found in CFEngine [#62508](https://github.com/saltstack/salt/issues/62508)
- Implementation of Amazon EC2 instance detection and setting `virtual_subtype` grain accordingly including the product if possible to identify. [#62539](https://github.com/saltstack/salt/issues/62539)
- Adds __env__substitution to ext_pillar.stack; followup of #61531, improved exception handling for stacked template (jinja) template rendering and yaml parsing in ext_pillar.stack [#62578](https://github.com/saltstack/salt/issues/62578)
- Increase file.tidied flexibility with regard to age and size [#62678](https://github.com/saltstack/salt/issues/62678)
- Added "connected_devices" feature to netbox pillar module. It contains extra information about devices connected to the minion [#62761](https://github.com/saltstack/salt/issues/62761)
- Add atomic file operation for symlink changes [#62768](https://github.com/saltstack/salt/issues/62768)
- Add password/account locking/unlocking in user.present state on supported operating systems [#62856](https://github.com/saltstack/salt/issues/62856)
- Added onchange configuration for script engine [#62867](https://github.com/saltstack/salt/issues/62867)
- Added output and bare functionality to export_key gpg module function [#62978](https://github.com/saltstack/salt/issues/62978)
- Add keyvalue serializer for environment files [#62983](https://github.com/saltstack/salt/issues/62983)
- Add ability to ignore symlinks in file.tidied [#63042](https://github.com/saltstack/salt/issues/63042)
- salt-cloud support IMDSv2 tokens when using 'use-instance-role-credentials' [#63067](https://github.com/saltstack/salt/issues/63067)
- Add ability for file.symlink to not set ownership on existing links [#63093](https://github.com/saltstack/salt/issues/63093)
- Restore the previous slack engine and deprecate it, rename replace the slack engine to slack_bolt until deprecation [#63095](https://github.com/saltstack/salt/issues/63095)
- Add functions that will return the underlying block device, mount point, and filesystem type for a given path [#63098](https://github.com/saltstack/salt/issues/63098)
- Add ethtool execution and state module functions for pause [#63128](https://github.com/saltstack/salt/issues/63128)
- Add boardname grain [#63131](https://github.com/saltstack/salt/issues/63131)
- Added management of ECDSA/EdDSA private keys with x509 modules in the new cryptography x509 module. Please migrate to the new cryptography x509 module for this improvement. [#63248](https://github.com/saltstack/salt/issues/63248)
- Added x509 modules support for different output formats in the new cryptography x509 module. Please migrate to the new cryptography x509 module for this improvement. [#63249](https://github.com/saltstack/salt/issues/63249)
- Added deprecation_warning test state for ensuring that deprecation warnings are correctly emitted. [#63315](https://github.com/saltstack/salt/issues/63315)
- Adds a state_events option to state.highstate, state.apply, state.sls, state.sls_id.
  This allows users to enable state_events on a per use basis rather than having to
  enable them globally for all state runs. [#63316](https://github.com/saltstack/salt/issues/63316)
- Allow max queue size setting for state runs to prevent performance problems from queue growth [#63356](https://github.com/saltstack/salt/issues/63356)
- Add support of exposing meta_server_grains for Azure VMs [#63606](https://github.com/saltstack/salt/issues/63606)
- Include the version of `relenv` in the versions report. [#63827](https://github.com/saltstack/salt/issues/63827)
- Added debug log messages displaying the command being run when removing packages on Windows [#63866](https://github.com/saltstack/salt/issues/63866)


* Wed Mar 01 2023 Salt Project Packaging <saltproject-packaging@vmware.com> - 3006.0~rc1

# Removed

- Remove and deprecate the __orchestration__ key from salt.runner and salt.wheel return data. To get it back, set features.enable_deprecated_orchestration_flag master configuration option to True. The flag will be completely removed in Salt 3008 Argon. [#59917](https://github.com/saltstack/salt/issues/59917)
- Removed distutils and replaced with setuptools, given distutils is deprecated and removed in Python 3.12 [#60476](https://github.com/saltstack/salt/issues/60476)
- Removed ``runtests`` targets from ``noxfile.py`` [#62239](https://github.com/saltstack/salt/issues/62239)
- Removed the PyObjC dependency.

  This addresses problems with building a one dir build for macOS.
  It became problematic because depending on the macOS version, it pulls different dependencies, and we would either have to build a macos onedir for each macOS supported release, or ship a crippled onedir(because it would be tied to the macOS version where the onedir was built).
  Since it's currently not being used, it's removed. [#62432](https://github.com/saltstack/salt/issues/62432)

# Deprecated

- renamed `keep_jobs`, specifying job cache TTL in hours, to `keep_jobs_seconds`, specifying TTL in seconds.
  `keep_jobs` will be removed in the Argon release [#55295](https://github.com/saltstack/salt/issues/55295)
- Removing all references to napalm-base which is no longer supported. [#61542](https://github.com/saltstack/salt/issues/61542)
- The 'ip_bracket' function has been moved from salt/utils/zeromq.py in salt/utils/network.py [#62009](https://github.com/saltstack/salt/issues/62009)
- The `expand_repo_def` function in `salt.modules.aptpkg` is now deprecated. It's only used in `salt.states.pkgrepo` and it has no use of being exposed to the CLI. [#62485](https://github.com/saltstack/salt/issues/62485)
- Deprecated defunct Django returner [#62644](https://github.com/saltstack/salt/issues/62644)
- Deprecate core ESXi and associated states and modules, vcenter and vsphere support in favor of Salt VMware Extensions [#62754](https://github.com/saltstack/salt/issues/62754)
- Removing manufacture grain which has been deprecated. [#62914](https://github.com/saltstack/salt/issues/62914)
- Removing deprecated utils/boto3_elasticsearch.py [#62915](https://github.com/saltstack/salt/issues/62915)
- Removing support for the now deprecated _ext_nodes from salt/master.py. [#62917](https://github.com/saltstack/salt/issues/62917)
- Deprecating the Salt Slack engine in favor of the Salt Slack Bolt Engine. [#63095](https://github.com/saltstack/salt/issues/63095)
- `salt.utils.version.StrictVersion` is now deprecated and it's use should be replaced with `salt.utils.version.Version`. [#63383](https://github.com/saltstack/salt/issues/63383)

# Changed

- More intelligent diffing in changes of file.serialize state. [#48609](https://github.com/saltstack/salt/issues/48609)
- Move deprecation of the neutron module to Argon. Please migrate to the neutronng module instead. [#49430](https://github.com/saltstack/salt/issues/49430)
- ``umask`` is now a global state argument, instead of only applying to ``cmd``
  states. [#57803](https://github.com/saltstack/salt/issues/57803)
- Update pillar.obfuscate to accept kwargs in addition to args.  This is useful when passing in keyword arguments like saltenv that are then passed along to pillar.items. [#58971](https://github.com/saltstack/salt/issues/58971)
- Improve support for listing macOS brew casks [#59439](https://github.com/saltstack/salt/issues/59439)
- Add missing MariaDB Grants to mysql module.
  MariaDB has added some grants in 10.4.x and 10.5.x that are not present here, which results in an error when creating.
  Also improved exception handling in `grant_add` which did not log the original error message and replaced it with a generic error. [#61409](https://github.com/saltstack/salt/issues/61409)
- Use VENV_PIP_TARGET environment variable as a default target for pip if present. [#62089](https://github.com/saltstack/salt/issues/62089)
- Disabled FQDNs grains on macOS by default [#62168](https://github.com/saltstack/salt/issues/62168)
- Replaced pyroute2.IPDB with pyroute2.NDB, as the former is deprecated [#62218](https://github.com/saltstack/salt/issues/62218)
- Enhance capture of error messages for Zypper calls in zypperpkg module. [#62346](https://github.com/saltstack/salt/issues/62346)
- Removed GPG_1_3_1 check [#62895](https://github.com/saltstack/salt/issues/62895)
- Requisite state chunks now all consistently contain `__id__`, `__sls__` and `name`. [#63012](https://github.com/saltstack/salt/issues/63012)
- netapi_enable_clients option to allow enabling/disabling of clients in salt-api.
  By default all clients will now be disabled. Users of salt-api will need
  to update their master config to enable the clients that they use. Not adding
  the netapi_enable_clients option with required clients to the master config will
  disable salt-api. [#63050](https://github.com/saltstack/salt/issues/63050)
- Stop relying on `salt/_version.py` to write Salt's version. Instead use `salt/_version.txt` which only contains the version string. [#63383](https://github.com/saltstack/salt/issues/63383)
- Set enable_fqdns_grains to be False by default. [#63595](https://github.com/saltstack/salt/issues/63595)
- Changelog snippet files must now have a `.md` file extension to be more explicit on what type of rendering is done when they are included in the main `CHANGELOG.md` file. [#63710](https://github.com/saltstack/salt/issues/63710)

# Fixed

- Add kwargs to handle extra parameters for http.query [#36138](https://github.com/saltstack/salt/issues/36138)
- Fix mounted bind mounts getting active mount options added [#39292](https://github.com/saltstack/salt/issues/39292)
- Fix `sysctl.present` converts spaces to tabs. [#40054](https://github.com/saltstack/salt/issues/40054)
- Fixes state pkg.purged to purge removed packages on Debian family systems [#42306](https://github.com/saltstack/salt/issues/42306)
- Fix fun_args missing from syndic returns [#45823](https://github.com/saltstack/salt/issues/45823)
- Fix mount.mounted with 'mount: False' reports unmounted file system as unchanged when running with test=True [#47201](https://github.com/saltstack/salt/issues/47201)
- Issue #49310: Allow users to touch a file with Unix date of birth [#49310](https://github.com/saltstack/salt/issues/49310)
- Do not raise an exception in pkg.info_installed on nonzero return code [#51620](https://github.com/saltstack/salt/issues/51620)
- Passes the value of the force parameter from file.copy to its call to file.remove so that files with the read-only attribute are handled. [#51739](https://github.com/saltstack/salt/issues/51739)
- Fixed x509.certificate_managed creates new certificate every run in the new cryptography x509 module. Please migrate to the new cryptography x509 module for this improvement. [#52167](https://github.com/saltstack/salt/issues/52167)
- Don't check for cached pillar errors on state.apply [#52354](https://github.com/saltstack/salt/issues/52354), [#57180](https://github.com/saltstack/salt/issues/57180), [#59339](https://github.com/saltstack/salt/issues/59339)
- Swapping out args and kwargs for arg and kwarg respectively in the Slack engine when the command passed is a runner. [#52400](https://github.com/saltstack/salt/issues/52400)
- Ensure when we're adding chunks to the rules when running aggregation with the iptables state module we use a copy of the chunk otherwise we end up with a recursive mess. [#53353](https://github.com/saltstack/salt/issues/53353)
- When user_create or user_remove fail, return False instead of returning the error. [#53377](https://github.com/saltstack/salt/issues/53377)
- Include sync_roster when sync_all is called. [#53914](https://github.com/saltstack/salt/issues/53914)
- Avoid warning noise in lograte.get [#53988](https://github.com/saltstack/salt/issues/53988)
- Fixed listing revoked keys with gpg.list_keys [#54347](https://github.com/saltstack/salt/issues/54347)
- Fix mount.mounted does not handle blanks properly [#54508](https://github.com/saltstack/salt/issues/54508)
- Fixed grain num_cpus get wrong CPUs count in case of inconsistent CPU numbering. [#54682](https://github.com/saltstack/salt/issues/54682)
- Fix spelling error for python_shell argument in dpkg_lower module [#54907](https://github.com/saltstack/salt/issues/54907)
- Cleaned up bytes response data before sending to non-bytes compatible returners (postgres, mysql) [#55226](https://github.com/saltstack/salt/issues/55226)
- Fixed malformed state return when testing file.managed with unavailable source file [#55269](https://github.com/saltstack/salt/issues/55269)
- Included stdout in error message for Zypper calls in zypperpkg module. [#56016](https://github.com/saltstack/salt/issues/56016)
- Fixed pillar.filter_by with salt-ssh [#56093](https://github.com/saltstack/salt/issues/56093)
- Fix boto_route53 issue with (multiple) VPCs. [#57139](https://github.com/saltstack/salt/issues/57139)
- Remove log from mine runner which was not used. [#57463](https://github.com/saltstack/salt/issues/57463)
- Fixed x509.read_certificate error when reading a Microsoft CA issued certificate in the new cryptography x509 module. Please migrate to the new cryptography x509 module for this improvement. [#57535](https://github.com/saltstack/salt/issues/57535)
- Updating Slack engine to use slack_bolt library. [#57842](https://github.com/saltstack/salt/issues/57842)
- Fixed warning about replace=True with x509.certificate_managed in the new cryptography x509 module. [#58165](https://github.com/saltstack/salt/issues/58165)
- Fix salt.modules.pip:is_installed doesn't handle locally installed packages [#58202](https://github.com/saltstack/salt/issues/58202)
- Add missing MariaDB Grants to mysql module. MariaDB has added some grants in 10.4.x and 10.5.x that are not present here, which results in an error when creating. [#58297](https://github.com/saltstack/salt/issues/58297)
- linux_shadow: Fix cases where malformed shadow entries cause `user.present`
  states to fail. [#58423](https://github.com/saltstack/salt/issues/58423)
- Fixed salt.utils.compat.cmp to work with dictionaries [#58729](https://github.com/saltstack/salt/issues/58729)
- Fixed formatting for terse output mode [#58953](https://github.com/saltstack/salt/issues/58953)
- Fixed RecursiveDictDiffer with added nested dicts [#59017](https://github.com/saltstack/salt/issues/59017)
- Fixed x509.certificate_managed has DoS effect on master in the new cryptography x509 module. Please migrate to the new cryptography x509 module for this improvement. [#59169](https://github.com/saltstack/salt/issues/59169)
- Fixed saltnado websockets disconnecting immediately [#59183](https://github.com/saltstack/salt/issues/59183)
- Fixed x509.certificate_managed rolls certificates every now and then in the new cryptography x509 module. Please migrate to the new cryptography x509 module for this improvement. [#59315](https://github.com/saltstack/salt/issues/59315)
- Fix postgres_privileges.present not idempotent for functions [#59585](https://github.com/saltstack/salt/issues/59585)
- Fixed influxdb_continuous_query.present state to provide the client args to the underlying module on create. [#59766](https://github.com/saltstack/salt/issues/59766)
- Warn when using insecure (http:// based) key_urls for apt-based systems in pkgrepo.managed, and add a kwarg that determines the validity of such a url. [#59786](https://github.com/saltstack/salt/issues/59786)
- add load balancing policy default option and ensure the module can be executed with arguments from CLI [#59909](https://github.com/saltstack/salt/issues/59909)
- Fix salt-ssh when using imports with extra-filerefs. [#60003](https://github.com/saltstack/salt/issues/60003)
- Fixed cache directory corruption startup error [#60170](https://github.com/saltstack/salt/issues/60170)
- Update docs remove dry_run in docstring of file.blockreplace state. [#60227](https://github.com/saltstack/salt/issues/60227)
- Adds Parrot to OS_Family_Map in grains. [#60249](https://github.com/saltstack/salt/issues/60249)
- Fixed stdout and stderr being empty sometimes when use_vt=True for the cmd.run[*] functions [#60365](https://github.com/saltstack/salt/issues/60365)
- Use return code in iptables --check to verify rule exists. [#60467](https://github.com/saltstack/salt/issues/60467)
- Fix regression pip.installed does not pass env_vars when calling pip.list [#60557](https://github.com/saltstack/salt/issues/60557)
- Fix xfs module when additional output included in mkfs.xfs command. [#60853](https://github.com/saltstack/salt/issues/60853)
- Fixed parsing new format of terraform states in roster.terraform [#60915](https://github.com/saltstack/salt/issues/60915)
- Fixed recognizing installed ARMv7 rpm packages in compatible architectures. [#60994](https://github.com/saltstack/salt/issues/60994)
- Fixing changes dict in pkg state to be consistent when installing and test=True. [#60995](https://github.com/saltstack/salt/issues/60995)
- Fix cron.present duplicating entries when changing timespec to special. [#60997](https://github.com/saltstack/salt/issues/60997)
- Made salt-ssh respect --wipe again [#61083](https://github.com/saltstack/salt/issues/61083)
- state.orchestrate_single only passes a pillar if it is set to the state
  function. This allows it to be used with state functions that don't accept a
  pillar keyword argument. [#61092](https://github.com/saltstack/salt/issues/61092)
- Fix ipset state when the comment kwarg is set. [#61122](https://github.com/saltstack/salt/issues/61122)
- Fix issue with archive.unzip where the password was not being encoded for the extract function [#61422](https://github.com/saltstack/salt/issues/61422)
- Some Linux distributions (like AlmaLinux, Astra Linux, Debian, Mendel, Linux
  Mint, Pop!_OS, Rocky Linux) report different `oscodename`, `osfullname`,
  `osfinger` grains if lsb-release is installed or not. They have been changed to
  only derive these OS grains from `/etc/os-release`. [#61618](https://github.com/saltstack/salt/issues/61618)
- Pop!_OS uses the full version (YY.MM) in the osfinger grain now, not just the year. This allows differentiating for example between 20.04 and 20.10. [#61619](https://github.com/saltstack/salt/issues/61619)
- Fix ssh config roster to correctly parse the ssh config files that contain spaces. [#61650](https://github.com/saltstack/salt/issues/61650)
- Fix SoftLayer configuration not raising an exception when a domain is missing [#61727](https://github.com/saltstack/salt/issues/61727)
- Allow the minion to start or salt-call to run even if the user doesn't have permissions to read the root_dir value from the registry [#61789](https://github.com/saltstack/salt/issues/61789)
- Need to move the creation of the proxy object for the ProxyMinion further down in the initialization for sub proxies to ensure that all modules, especially any custom proxy modules, are available before attempting to run the init function. [#61805](https://github.com/saltstack/salt/issues/61805)
- Fixed malformed state return when merge-serializing to an improperly formatted file [#61814](https://github.com/saltstack/salt/issues/61814)
- Made cmdmod._run[_all]_quiet work during minion startup on MacOS with runas specified (which fixed mac_service) [#61816](https://github.com/saltstack/salt/issues/61816)
- When deleting the vault cache, also delete from the session cache [#61821](https://github.com/saltstack/salt/issues/61821)
- Ignore errors on reading license info with dpkg_lowpkg to prevent tracebacks on getting package information. [#61827](https://github.com/saltstack/salt/issues/61827)
- win_lgpo: Display conflicting policy names when more than one policy is found [#61859](https://github.com/saltstack/salt/issues/61859)
- win_lgpo: Fixed intermittent KeyError when getting policy setting using lgpo.get_policy [#61860](https://github.com/saltstack/salt/issues/61860)
- Fixed listing minions on OpenBSD [#61966](https://github.com/saltstack/salt/issues/61966)
- Make Salt to return an error on "pkg" modules and states when targeting duplicated package names [#62019](https://github.com/saltstack/salt/issues/62019)
- Fix return of REST-returned permissions when auth_list is set [#62022](https://github.com/saltstack/salt/issues/62022)
- Normalize package names once on using pkg.installed/removed with yum to make it possible to install packages with the name containing a part similar to a name of architecture. [#62029](https://github.com/saltstack/salt/issues/62029)
- Fix inconsitency regarding name and pkgs parameters between zypperpkg.upgrade() and yumpkg.upgrade() [#62030](https://github.com/saltstack/salt/issues/62030)
- Fix attr=all handling in pkg.list_pkgs() (yum/zypper). [#62032](https://github.com/saltstack/salt/issues/62032)
- Fixed the humanname being ignored in pkgrepo.managed on openSUSE Leap [#62053](https://github.com/saltstack/salt/issues/62053)
- Fixed issue with some LGPO policies having whitespace at the beginning or end of the element alias [#62058](https://github.com/saltstack/salt/issues/62058)
- Fix ordering of args to libcloud_storage.download_object module [#62074](https://github.com/saltstack/salt/issues/62074)
- Ignore extend declarations in sls files that are excluded. [#62082](https://github.com/saltstack/salt/issues/62082)
- Remove leftover usage of impacket [#62101](https://github.com/saltstack/salt/issues/62101)
- Pass executable path from _get_path_exec() is used when calling the program.
  The $HOME env is no longer modified globally.
  Only trailing newlines are stripped from the fetched secret.
  Pass process arguments are handled in a secure way. [#62120](https://github.com/saltstack/salt/issues/62120)
- Ignore some command return codes in openbsdrcctl_service to prevent spurious errors [#62131](https://github.com/saltstack/salt/issues/62131)
- Fixed extra period in filename output in tls module. Instead of "server.crt." it will now be "server.crt". [#62139](https://github.com/saltstack/salt/issues/62139)
- Make sure lingering PAexec-*.exe files in the Windows directory are cleaned up [#62152](https://github.com/saltstack/salt/issues/62152)
- Restored Salt's DeprecationWarnings [#62185](https://github.com/saltstack/salt/issues/62185)
- Fixed issue with forward slashes on Windows with file.recurse and clean=True [#62197](https://github.com/saltstack/salt/issues/62197)
- Recognize OSMC as Debian-based [#62198](https://github.com/saltstack/salt/issues/62198)
- Fixed Zypper module failing on RPM lock file being temporarily unavailable. [#62204](https://github.com/saltstack/salt/issues/62204)
- Improved error handling and diagnostics in the proxmox salt-cloud driver [#62211](https://github.com/saltstack/salt/issues/62211)
- Added EndeavourOS to the Arch os_family. [#62220](https://github.com/saltstack/salt/issues/62220)
- Fix salt-ssh not detecting `platform-python` as a valid interpreter on EL8 [#62235](https://github.com/saltstack/salt/issues/62235)
- Fix pkg.version_cmp on openEuler and a few other os flavors. [#62248](https://github.com/saltstack/salt/issues/62248)
- Fix localhost detection in glusterfs.peers [#62273](https://github.com/saltstack/salt/issues/62273)
- Fix Salt Package Manager (SPM) exception when calling spm create_repo . [#62281](https://github.com/saltstack/salt/issues/62281)
- Fix matcher slowness due to loader invocation [#62283](https://github.com/saltstack/salt/issues/62283)
- Fixes the Puppet module for non-aio Puppet packages for example running the Puppet module on FreeBSD. [#62323](https://github.com/saltstack/salt/issues/62323)
- Issue 62334: Displays a debug log message instead of an error log message when the publisher fails to connect [#62334](https://github.com/saltstack/salt/issues/62334)
- Fix pyobjects renderer access to opts and sls [#62336](https://github.com/saltstack/salt/issues/62336)
- Fix use of random shuffle and sample functions as Jinja filters [#62372](https://github.com/saltstack/salt/issues/62372)
- Fix groups with duplicate GIDs are not returned by get_group_list [#62377](https://github.com/saltstack/salt/issues/62377)
- Fix the "zpool.present" state when enabling zpool features that are already active. [#62390](https://github.com/saltstack/salt/issues/62390)
- Fix ability to execute remote file client methods in saltcheck [#62398](https://github.com/saltstack/salt/issues/62398)
- Update all platforms to use pycparser 2.21 or greater for Py 3.9 or higher, fixes fips fault with openssl v3.x [#62400](https://github.com/saltstack/salt/issues/62400)
- Due to changes in the Netmiko library for the exception paths, need to check the version of Netmiko python library and then import the exceptions from different locations depending on the result. [#62405](https://github.com/saltstack/salt/issues/62405)
- When using preq on a state, then prereq state will first be run with test=True to determine if there are changes.  When there are changes, the state with the prereq option will be run prior to the prereq state.  If this state fails then the prereq state will not run and the state output uses the test=True run.  However, the proposed changes are included for the prereq state are included from the test=True run.  We should pull those out as there weren't actually changes since the prereq state did not run. [#62408](https://github.com/saltstack/salt/issues/62408)
- Added directory mode for file.copy with makedirs [#62426](https://github.com/saltstack/salt/issues/62426)
- Provide better error handling in the various napalm proxy minion functions when the device is not accessible. [#62435](https://github.com/saltstack/salt/issues/62435)
- When handling aggregation, change the order to ensure that the requisites are aggregated first and then the state functions are aggregated.  Caching whether aggregate functions are available for particular states so we don't need to attempt to load them everytime. [#62439](https://github.com/saltstack/salt/issues/62439)
- The patch allows to boostrap kubernetes clusters in the version above 1.13 via salt module [#62451](https://github.com/saltstack/salt/issues/62451)
- sysctl.persist now updates the in-memory value on FreeBSD even if the on-disk value was already correct. [#62461](https://github.com/saltstack/salt/issues/62461)
- Fixed parsing CDROM apt sources [#62474](https://github.com/saltstack/salt/issues/62474)
- Update sanitizing masking for Salt SSH to include additional password like strings. [#62483](https://github.com/saltstack/salt/issues/62483)
- Fix user/group checking on file state functions in the test mode. [#62499](https://github.com/saltstack/salt/issues/62499)
- Fix user.present to allow removing groups using optional_groups parameter and enforcing idempotent group membership. [#62502](https://github.com/saltstack/salt/issues/62502)
- Fix possible tracebacks if there is a package with '------' or '======' in the description is installed on the Debian based minion. [#62519](https://github.com/saltstack/salt/issues/62519)
- Fixed the omitted "pool" parameter when cloning a VM with the proxmox salt-cloud driver [#62521](https://github.com/saltstack/salt/issues/62521)
- Fix rendering of pyobjects states in saltcheck [#62523](https://github.com/saltstack/salt/issues/62523)
- Fixes pillar where a corrupted CacheDisk file forces the pillar to be rebuilt [#62527](https://github.com/saltstack/salt/issues/62527)
- Use str() method instead of repo_line for when python3-apt is installed or not in aptpkg.py. [#62546](https://github.com/saltstack/salt/issues/62546)
- Remove the connection_timeout from netmiko_connection_args before netmiko_connection_args is added to __context__["netmiko_device"]["args"] which is passed along to the Netmiko library. [#62547](https://github.com/saltstack/salt/issues/62547)
- Fix order specific mount.mounted options for persist [#62556](https://github.com/saltstack/salt/issues/62556)
- Fixed salt-cloud cloning a proxmox VM with a specified new vmid. [#62558](https://github.com/saltstack/salt/issues/62558)
- Fix runas with cmd module when using the onedir bundled packages [#62565](https://github.com/saltstack/salt/issues/62565)
- Update setproctitle version for all platforms [#62576](https://github.com/saltstack/salt/issues/62576)
- Fixed missing parameters when cloning a VM with the proxmox salt-cloud driver [#62580](https://github.com/saltstack/salt/issues/62580)
- Handle PermissionError when importing crypt when FIPS is enabled. [#62587](https://github.com/saltstack/salt/issues/62587)
- Correctly reraise exceptions in states.http [#62595](https://github.com/saltstack/salt/issues/62595)
- Fixed syndic eauth. Now jobs will be published when a valid eauth user is targeting allowed minions/functions. [#62618](https://github.com/saltstack/salt/issues/62618)
- updated rest_cherry/app to properly detect arg sent as a string as curl will do when only one arg is supplied. [#62624](https://github.com/saltstack/salt/issues/62624)
- Prevent possible tracebacks in core grains module by ignoring non utf8 characters in /proc/1/environ, /proc/1/cmdline, /proc/cmdline [#62633](https://github.com/saltstack/salt/issues/62633)
- Fixed vault ext pillar return data for KV v2 [#62651](https://github.com/saltstack/salt/issues/62651)
- Fix saltcheck _get_top_states doesn't pass saltenv to state.show_top [#62654](https://github.com/saltstack/salt/issues/62654)
- Fix groupadd.* functions hard code relative command name [#62657](https://github.com/saltstack/salt/issues/62657)
- Fixed pdbedit.create trying to use a bytes-like hash as string. [#62670](https://github.com/saltstack/salt/issues/62670)
- Fix depenency on legacy boto module in boto3 modules [#62672](https://github.com/saltstack/salt/issues/62672)
- Modified "_get_flags" function so that it returns regex flags instead of integers [#62676](https://github.com/saltstack/salt/issues/62676)
- Change startup ReqServer log messages from error to info level. [#62728](https://github.com/saltstack/salt/issues/62728)
- Fix kmod.* functions hard code relative command name [#62772](https://github.com/saltstack/salt/issues/62772)
- Fix mac_brew_pkg to work with null taps [#62793](https://github.com/saltstack/salt/issues/62793)
- Fixing a bug when listing the running schedule if "schedule.enable" and/or "schedule.disable" has been run, where the "enabled" items is being treated as a schedule item. [#62795](https://github.com/saltstack/salt/issues/62795)
- Prevent annoying RuntimeWarning message about line buffering (buffering=1) not being supported in binary mode [#62817](https://github.com/saltstack/salt/issues/62817)
- Include UID and GID checks in modules.file.check_perms as well as comparing
  ownership by username and group name. [#62818](https://github.com/saltstack/salt/issues/62818)
- Fix presence events on TCP transport by removing a client's presence when minion disconnects from publish channel correctly [#62826](https://github.com/saltstack/salt/issues/62826)
- Remove Azure deprecation messages from functions that always run w/ salt-cloud [#62845](https://github.com/saltstack/salt/issues/62845)
- Use select instead of iterating over entrypoints as a dictionary for importlib_metadata>=5.0.0 [#62854](https://github.com/saltstack/salt/issues/62854)
- Fixed master job scheduler using when [#62858](https://github.com/saltstack/salt/issues/62858)
- LGPO: Added support for missing domain controller policies: VulnerableChannelAllowList and LdapEnforceChannelBinding [#62873](https://github.com/saltstack/salt/issues/62873)
- Fix unnecessarily complex gce metadata grains code to use googles metadata service more effectively. [#62878](https://github.com/saltstack/salt/issues/62878)
- Fixed dockermod version_info function for docker-py 6.0.0+ [#62882](https://github.com/saltstack/salt/issues/62882)
- Moving setting the LOAD_BALANCING_POLICY_MAP dictionary into the try except block that determines if the cassandra_cql module should be made available. [#62886](https://github.com/saltstack/salt/issues/62886)
- Updating various MongoDB module functions to work with latest version of pymongo. [#62900](https://github.com/saltstack/salt/issues/62900)
- Restored channel for Syndic minions to send job returns to the Salt master. [#62933](https://github.com/saltstack/salt/issues/62933)
- removed _resolve_deps as it required a library that is not generally avalible. and switched to apt-get for everything as that can auto resolve dependencies. [#62934](https://github.com/saltstack/salt/issues/62934)
- Updated pyzmq to version 22.0.3 on Windows builds because the old version was causing salt-minion/salt-call to hang [#62937](https://github.com/saltstack/salt/issues/62937)
- Allow root user to modify crontab lines for non-root users (except AIX and Solaris). Align crontab line changes with the file ones and also with listing crontab. [#62940](https://github.com/saltstack/salt/issues/62940)
- Fix systemd_service.* functions hard code relative command name [#62942](https://github.com/saltstack/salt/issues/62942)
- Fix file.symlink backupname operation can copy remote contents to local disk [#62953](https://github.com/saltstack/salt/issues/62953)
- Issue #62968: Fix issue where cloud deployments were putting the keys in the wrong location on Windows hosts [#62968](https://github.com/saltstack/salt/issues/62968)
- Fixed gpg_passphrase issue with gpg decrypt/encrypt functions [#62977](https://github.com/saltstack/salt/issues/62977)
- Fix file.tidied FileNotFoundError [#62986](https://github.com/saltstack/salt/issues/62986)
- Fixed bug where module.wait states were detected as running legacy module.run syntax [#62988](https://github.com/saltstack/salt/issues/62988)
- Fixed issue with win_wua module where it wouldn't load if the CryptSvc was set to Manual start [#62993](https://github.com/saltstack/salt/issues/62993)
- The `__opts__` dunder dictionary is now added to the loader's `pack` if not
  already present, which makes it accessible via the
  `salt.loader.context.NamedLoaderContext` class. [#63013](https://github.com/saltstack/salt/issues/63013)
- Issue #63024: Fix issue where grains and config data were being place in the wrong location on Windows hosts [#63024](https://github.com/saltstack/salt/issues/63024)
- Fix btrfs.subvolume_snapshot command failing [#63025](https://github.com/saltstack/salt/issues/63025)
- Fix file.retention_schedule always reports changes [#63033](https://github.com/saltstack/salt/issues/63033)
- Fix mongo authentication for mongo ext_pillar and mongo returner

  This fix also include the ability to use the mongo connection string for mongo ext_pillar [#63058](https://github.com/saltstack/salt/issues/63058)
- Fixed x509.create_csr creates invalid CSR by default in the new cryptography x509 module. [#63103](https://github.com/saltstack/salt/issues/63103)
- TCP transport documentation now contains proper master/minion-side filtering information [#63120](https://github.com/saltstack/salt/issues/63120)
- Fixed gpg.verify does not respect gnupghome [#63145](https://github.com/saltstack/salt/issues/63145)
- Made pillar cache pass extra minion data as well [#63208](https://github.com/saltstack/salt/issues/63208)
- Fix serious performance issues with the file.tidied module [#63231](https://github.com/saltstack/salt/issues/63231)
- Import StrictVersion and LooseVersion from setuptools.distutils.verison or setuptools._distutils.version, if first not available [#63350](https://github.com/saltstack/salt/issues/63350)
- When the shell is passed as powershell or pwsh, only wrapper the shell in quotes if cmd.run is running on Windows.  When quoted on Linux hosts, this results in an error when the keyword arguments are appended. [#63590](https://github.com/saltstack/salt/issues/63590)
- LGPO: Added support for "Relax minimum password length limits" [#63596](https://github.com/saltstack/salt/issues/63596)
- Check file is not empty before attempting to read pillar disk cache file [#63729](https://github.com/saltstack/salt/issues/63729)

# Added

- Introduce a `LIB_STATE_DIR` syspaths variable which defaults to `CONFIG_DIR`,
  but can be individually customized during installation by specifying
  `--salt-lib-state-dir` during installation. Change the default `pki_dir` to
  `<LIB_STATE_DIR>/pki/master` (for the master) and `<LIB_STATE_DIR>/pki/minion`
  (for the minion). [#3396](https://github.com/saltstack/salt/issues/3396)
- Allow users to enable 'queue=True' for all state runs via config file [#31468](https://github.com/saltstack/salt/issues/31468)
- Added pillar templating to vault policies [#43287](https://github.com/saltstack/salt/issues/43287)
- Add support for NVMeF as a transport protocol for hosts in a Pure Storage FlashArray [#51088](https://github.com/saltstack/salt/issues/51088)
- A new salt-ssh roster that generates a roster by parses a known_hosts file. [#54679](https://github.com/saltstack/salt/issues/54679)
- Added Windows Event Viewer support [#54713](https://github.com/saltstack/salt/issues/54713)
- Added the win_lgpo_reg state and execution modules which will allow registry based group policy to be set directly in the Registry.pol file [#56013](https://github.com/saltstack/salt/issues/56013)
- Added resource tagging functions to boto_dynamodb execution module [#57500](https://github.com/saltstack/salt/issues/57500)
- Added `openvswitch_db` state module and functions `bridge_to_parent`,
  `bridge_to_vlan`, `db_get`, and `db_set` to the `openvswitch` execution module.
  Also added optional `parent` and `vlan` parameters to the
  `openvswitch_bridge.present` state module function and the
  `openvswitch.bridge_create` execution module function. [#58986](https://github.com/saltstack/salt/issues/58986)
- State module to manage SysFS attributes [#60154](https://github.com/saltstack/salt/issues/60154)
- Added ability for `salt.wait_for_event` to handle `event_id`s that have a list value. [#60430](https://github.com/saltstack/salt/issues/60430)
- Added suport for Linux ppc64le core grains (cpu_model, virtual, productname, manufacturer, serialnumber) and arm core grains (serialnumber, productname) [#60518](https://github.com/saltstack/salt/issues/60518)
- Added autostart option to virt.defined and virt.running states, along with virt.update execution modules. [#60700](https://github.com/saltstack/salt/issues/60700)
- Added .0 back to our versioning scheme for future versions (e.g. 3006.0) [#60722](https://github.com/saltstack/salt/issues/60722)
- Initial work to allow parallel startup of proxy minions when used as sub proxies with Deltaproxy. [#61153](https://github.com/saltstack/salt/issues/61153)
- Added node label support for GCE [#61245](https://github.com/saltstack/salt/issues/61245)
- Support the --priority flag when adding sources to Chocolatey. [#61319](https://github.com/saltstack/salt/issues/61319)
- Add namespace option to ext_pillar.http_json [#61335](https://github.com/saltstack/salt/issues/61335)
- Added a filter function to ps module to get a list of processes on a minion according to their state. [#61420](https://github.com/saltstack/salt/issues/61420)
- Add postgres.timeout option to postgres module for limiting postgres query times [#61433](https://github.com/saltstack/salt/issues/61433)
- Added new optional vault option, ``config_location``. This can be either ``master`` or ``local`` and defines where vault will look for connection details, either requesting them from the master or using the local config. [#61857](https://github.com/saltstack/salt/issues/61857)
- Add ipwrap() jinja filter to wrap IPv6 addresses with brackets. [#61931](https://github.com/saltstack/salt/issues/61931)
- 'tcp' transport is now available in ipv6-only network [#62009](https://github.com/saltstack/salt/issues/62009)
- Add `diff_attr` parameter to pkg.upgrade() (zypper/yum). [#62031](https://github.com/saltstack/salt/issues/62031)
- Config option pass_variable_prefix allows to distinguish variables that contain paths to pass secrets.
  Config option pass_strict_fetch allows to error out when a secret cannot be fetched from pass.
  Config option pass_dir allows setting the PASSWORD_STORE_DIR env for pass.
  Config option pass_gnupghome allows setting the $GNUPGHOME env for pass. [#62120](https://github.com/saltstack/salt/issues/62120)
- Add file.pruned state and expanded file.rmdir exec module functionality [#62178](https://github.com/saltstack/salt/issues/62178)
- Added "dig.PTR" function to resolve PTR records for IPs, as well as tests and documentation [#62275](https://github.com/saltstack/salt/issues/62275)
- Added the ability to remove a KB using the DISM state/execution modules [#62366](https://github.com/saltstack/salt/issues/62366)
- Add "<tiamat> python" subcommand to allow execution or arbitrary scripts via bundled Python runtime [#62381](https://github.com/saltstack/salt/issues/62381)
- Add ability to provide conditions which convert normal state actions to no-op when true [#62446](https://github.com/saltstack/salt/issues/62446)
- Added debug log messages displaying the command being run when installing packages on Windows [#62480](https://github.com/saltstack/salt/issues/62480)
- Add biosvendor grain [#62496](https://github.com/saltstack/salt/issues/62496)
- Add ifelse Jinja function as found in CFEngine [#62508](https://github.com/saltstack/salt/issues/62508)
- Implementation of Amazon EC2 instance detection and setting `virtual_subtype` grain accordingly including the product if possible to identify. [#62539](https://github.com/saltstack/salt/issues/62539)
- Adds __env__substitution to ext_pillar.stack; followup of #61531, improved exception handling for stacked template (jinja) template rendering and yaml parsing in ext_pillar.stack [#62578](https://github.com/saltstack/salt/issues/62578)
- Increase file.tidied flexibility with regard to age and size [#62678](https://github.com/saltstack/salt/issues/62678)
- Added "connected_devices" feature to netbox pillar module. It contains extra information about devices connected to the minion [#62761](https://github.com/saltstack/salt/issues/62761)
- Add atomic file operation for symlink changes [#62768](https://github.com/saltstack/salt/issues/62768)
- Add password/account locking/unlocking in user.present state on supported operating systems [#62856](https://github.com/saltstack/salt/issues/62856)
- Added onchange configuration for script engine [#62867](https://github.com/saltstack/salt/issues/62867)
- Added output and bare functionality to export_key gpg module function [#62978](https://github.com/saltstack/salt/issues/62978)
- Add keyvalue serializer for environment files [#62983](https://github.com/saltstack/salt/issues/62983)
- Add ability to ignore symlinks in file.tidied [#63042](https://github.com/saltstack/salt/issues/63042)
- salt-cloud support IMDSv2 tokens when using 'use-instance-role-credentials' [#63067](https://github.com/saltstack/salt/issues/63067)
- Add ability for file.symlink to not set ownership on existing links [#63093](https://github.com/saltstack/salt/issues/63093)
- Restore the previous slack engine and deprecate it, rename replace the slack engine to slack_bolt until deprecation [#63095](https://github.com/saltstack/salt/issues/63095)
- Add functions that will return the underlying block device, mount point, and filesystem type for a given path [#63098](https://github.com/saltstack/salt/issues/63098)
- Add ethtool execution and state module functions for pause [#63128](https://github.com/saltstack/salt/issues/63128)
- Add boardname grain [#63131](https://github.com/saltstack/salt/issues/63131)
- Added management of ECDSA/EdDSA private keys with x509 modules in the new cryptography x509 module. Please migrate to the new cryptography x509 module for this improvement. [#63248](https://github.com/saltstack/salt/issues/63248)
- Added x509 modules support for different output formats in the new cryptography x509 module. Please migrate to the new cryptography x509 module for this improvement. [#63249](https://github.com/saltstack/salt/issues/63249)
- Added deprecation_warning test state for ensuring that deprecation warnings are correctly emitted. [#63315](https://github.com/saltstack/salt/issues/63315)
- Adds a state_events option to state.highstate, state.apply, state.sls, state.sls_id.
  This allows users to enable state_events on a per use basis rather than having to
  enable them globally for all state runs. [#63316](https://github.com/saltstack/salt/issues/63316)
- Allow max queue size setting for state runs to prevent performance problems from queue growth [#63356](https://github.com/saltstack/salt/issues/63356)
- Add support of exposing meta_server_grains for Azure VMs [#63606](https://github.com/saltstack/salt/issues/63606)


* Tue Nov 01 2022 SaltStack Packaging Team <packaging@saltstack.com> - 3005-2
- Generate HMAC files post-install in case FIPS mode used only if libraries exist

* Tue Sep 27 2022 SaltStack Packaging Team <packaging@saltstack.com> - 3005-1
- Generate HMAC files post-install in case FIPS mode used
- Added MAN pages

* Fri Apr 10 2020 SaltStack Packaging Team <packaging@frogunder.com> - 3001
- Update to use pop-build

* Mon Feb 03 2020 SaltStack Packaging Team <packaging@frogunder.com> - 3000-1
- Update to feature release 3000-1  for Python 3

## - Removed Torando since salt.ext.tornado, add dependencies for Tornado

* Wed Jan 22 2020 SaltStack Packaging Team <packaging@garethgreenaway.com> - 3000.0.0rc2-1
- Update to Neon Release Candidate 2 for Python 3
- Updated spec file to not use py3_build  due to '-s' preventing pip installs
- Updated patch file to support Tornado4

* Wed Jan 08 2020 SaltStack Packaging Team <packaging@frogunder.com> - 2019.2.3-1
- Update to feature release 2019.2.3-1  for Python 3

* Tue Oct 15 2019 SaltStack Packaging Team <packaging@frogunder.com> - 2019.2.2-1
- Update to feature release 2019.2.2-1  for Python 3

* Thu Sep 12 2019 SaltStack Packaging Team <packaging@frogunder.com> - 2019.2.1-1
- Update to feature release 2019.2.1-1  for Python 3

* Tue Sep 10 2019 SaltStack Packaging Team <packaging@saltstack.com> - 2019.2.0-10
- Support for point release, added distro as a requirement

* Tue Jul 02 2019 SaltStack Packaging Team <packaging@saltstack.com> - 2019.2.0-9
- Support for point release, only rpmsign and tornado4 patches

* Thu Jun 06 2019 SaltStack Packaging Team <packaging@saltstack.com> - 2019.2.0-8
- Support for Redhat 7 need for PyYAML and tornado 4 patch since Tornado < v5.x

* Thu May 23 2019 SaltStack Packaging Team <packaging@saltstack.com> - 2019.2.0-7
- Patching in support for gpg-agent and passphrase preset

* Wed May 22 2019 SaltStack Packaging Team <packaging@saltstack.com> - 2019.2.0-6
- Patching in fix for rpmsign

* Thu May 16 2019 SaltStack Packaging Team <packaging@saltstack.com> - 2019.2.0-5
- Patching in fix for gpg str/bytes to to_unicode/to_bytes

* Tue May 14 2019 SaltStack Packaging Team <packaging@saltstack.com> - 2019.2.0-4
- Patching in support for Tornado 4

* Mon May 13 2019 SaltStack Packaging Team <packaging@saltstack.com> - 2019.2.0-3
- Added support for Redhat 8, and removed support for Python 2 packages

* Mon Apr 08 2019 SaltStack Packaging Team <packaging@saltstack.com> - 2019.2.0-2
- Update to support Python 3.6

* Mon Apr 08 2019 SaltStack Packaging Team <packaging@saltstack.com> - 2018.3.4-2
- Update to allow for Python 3.6

* Sat Feb 16 2019 SaltStack Packaging Team <packaging@saltstack.com> - 2019.2.0-1
- Update to feature release 2019.2.0-1  for Python 3

* Sat Feb 16 2019 SaltStack Packaging Team <packaging@saltstack.com> - 2018.3.4-1
- Update to feature release 2018.3.4-1  for Python 3

* Wed Jan 09 2019 SaltStack Packaging Team <packaging@saltstack.com> - 2019.2.0-0
- Update to feature release branch 2019.2.0-0 for Python 2
- Revised acceptable versions of cherrypy, futures

* Tue Oct 09 2018 SaltStack Packaging Team <packaging@saltstack.com> - 2018.3.3-1
- Update to feature release 2018.3.3-1  for Python 3
- Revised versions of cherrypy acceptable

* Mon Jun 11 2018 SaltStack Packaging Team <packaging@saltstack.com> - 2018.3.1-1
- Update to feature release 2018.3.1-1  for Python 3
- Revised minimum msgpack version >= 0.4

* Mon Apr 02 2018 SaltStack Packaging Team <packaging@saltstack.com> - 2018.3.0-1
- Development build for Python 3 support

* Tue Jan 30 2018 SaltStack Packaging Team <packaging@Ch3LL.com> - 2017.7.3-1
- Update to feature release 2017.7.3-1

* Mon Sep 18 2017 SaltStack Packaging Team <packaging@saltstack.com> - 2017.7.2-1
- Update to feature release 2017.7.2

* Tue Aug 15 2017 SaltStack Packaging Team <packaging@saltstack.com> - 2017.7.1-1
- Update to feature release 2017.7.1
- Altered dependency for dnf-utils instead of yum-utils if Fedora 26 or greater

* Wed Jul 12 2017 SaltStack Packaging Team <packaging@saltstack.com> - 2017.7.0-1
- Update to feature release 2017.7.0
- Added python-psutil as a requirement, disabled auto enable for Redhat 6

* Thu Jun 22 2017 SaltStack Packaging Team <packaging@saltstack.com> - 2016.11.6-1
- Update to feature release 2016.11.6

* Thu Apr 27 2017 SaltStack Packaging Team <packaging@saltstack.com> - 2016.11.5-1
- Update to feature release 2016.11.5
- Altered to use pycryptodomex if 64 bit and Redhat 6 and greater otherwise pycrypto
- Addition of salt-proxy@.service

* Wed Apr 19 2017 SaltStack Packaging Team <packaging@saltstack.com> - 2016.11.4-1
- Update to feature release 2016.11.4 and use of pycryptodomex

* Mon Mar 20 2017 SaltStack Packaging Team <packaging@saltstack.com> - 2016.11.3-2
- Updated to allow for pre and post processing for salt-syndic and salt-api

* Wed Feb 22 2017 SaltStack Packaging Team <packaging@saltstack.com> - 2016.11.3-1
- Update to feature release 2016.11.3

* Tue Jan 17 2017 SaltStack Packaging Team <packaging@saltstack.com> - 2016.11.2-1
- Update to feature release 2016.11.2

* Tue Dec 13 2016 SaltStack Packaging Team <packaging@saltstack.com> - 2016.11.1-1
- Update to feature release 2016.11.1

* Wed Nov 30 2016 SaltStack Packaging Team <packaging@saltstack.com> - 2016.11.0-2
- Adjust for single spec for Redhat family and fish-completions

* Tue Nov 22 2016 SaltStack Packaging Team <packaging@saltstack.com> - 2016.11.0-1
- Update to feature release 2016.11.0

* Wed Nov  2 2016 SaltStack Packaging Team <packaging@saltstack.com> - 2016.11.0-0.rc2
- Update to feature release 2016.11.0 Release Candidate 2

* Wed Oct 26 2016 SaltStack Packaging Team <packaging@saltstack.com> - 2016.11.0-0.rc1
- Update to feature release 2016.11.0 Release Candidate 1

* Fri Oct 14 2016 SaltStack Packaging Team <packaging@saltstack.com> - 2016.3.3-4
- Ported to build on Amazon Linux 2016.09 natively

* Mon Sep 12 2016 SaltStack Packaging Team <packaging@saltstack.com> - 2016.3.3-3
- Adjust spec file for Fedora 24 support

* Tue Aug 30 2016 SaltStack Packaging Team <packaging@saltstack.com> - 2016.3.3-2
- Fix systemd update of existing installation

* Fri Aug 26 2016 SaltStack Packaging Team <packaging@saltstack.com> - 2016.3.3-1
- Update to feature release 2016.3.3

* Fri Jul 29 2016 SaltStack Packaging Team <packaging@saltstack.com> - 2016.3.2-1
- Update to feature release 2016.3.2

* Fri Jun 10 2016 SaltStack Packaging Team <packaging@saltstack.com> - 2016.3.1-1
- Update to feature release 2016.3.1

* Mon May 23 2016 SaltStack Packaging Team <packaging@saltstack.com> - 2016.3.0-1
- Update to feature release 2016.3.0

* Wed Apr  6 2016 SaltStack Packaging Team <packaging@saltstack.com> - 2016.3.0-rc2
- Update to bugfix release 2016.3.0 Release Candidate 2

* Fri Mar 25 2016 SaltStack Packaging Team <packaging@saltstack.com> - 2015.8.8-2
- Patched fixes 32129, 32023, 32117

* Wed Mar 16 2016 SaltStack Packaging Team <packaging@saltstack.com> - 2015.8.8-1
- Update to bugfix release 2015.8.8

* Tue Feb 16 2016 SaltStack Packaging Team <packaging@saltstack.com> - 2015.8.7-1
- Update to bugfix release 2015.8.7

* Mon Jan 25 2016 SaltStack Packaging Team <packaging@saltstack.com> - 2015.8.4-1
- Update to bugfix release 2015.8.4

* Thu Jan 14 2016 SaltStack Packaging Team <packaging@saltstack.com> - 2015.8.3-3
- Add systemd environment files

* Mon Dec  7 2015 SaltStack Packaging Team <packaging@saltstack.com> - 2015.8.3-2
- Additional salt configuration directories on install

* Tue Dec  1 2015 SaltStack Packaging Team <packaging@saltstack.com> - 2015.8.3-1
- Update to bugfix release 2015.8.3

* Fri Nov 13 2015 SaltStack Packaging Team <packaging@saltstack.com> - 2015.8.2-1
- Update to bugfix release 2015.8.2

* Fri Oct 30 2015 SaltStack Packaging Team <packaging@saltstack.com> - 2015.8.1-2
- Update for pre-install direcories

* Wed Oct  7 2015 SaltStack Packaging Team <packaging@saltstack.com> - 2015.8.1-1
- Update to feature release 2015.8.1

* Wed Sep 30 2015 SaltStack Packaging Team <packaging@saltstack.com> - 2015.8.0-3
- Update include python-uinttest2

* Wed Sep  9 2015 SaltStack Packaging Team <packaging@saltstack.com> - 2015.8.0-2
- Update include testing

* Fri Sep  4 2015 SaltStack Packaging Team <packaging@saltstack.com> - 2015.8.0-1
- Update to feature release 2015.8.0

* Fri Jul 10 2015 Erik Johnson <erik@saltstack.com> - 2015.5.3-4
- Patch tests

* Fri Jul 10 2015 Erik Johnson <erik@saltstack.com> - 2015.5.3-3
- Patch init grain

* Fri Jul 10 2015 Erik Johnson <erik@saltstack.com> - 2015.5.3-2
- Update to bugfix release 2015.5.3, add bash completion

* Thu Jun  4 2015 Erik Johnson <erik@saltstack.com> - 2015.5.2-3
- Mark salt-ssh roster as a config file to prevent replacement

* Thu Jun  4 2015 Erik Johnson <erik@saltstack.com> - 2015.5.2-2
- Update skipped tests

* Thu Jun  4 2015 Erik Johnson <erik@saltstack.com> - 2015.5.2-1
- Update to bugfix release 2015.5.2

* Mon Jun  1 2015 Erik Johnson <erik@saltstack.com> - 2015.5.1-2
- Add missing dependency on which (RH #1226636)

* Wed May 27 2015 Erik Johnson <erik@saltstack.com> - 2015.5.1-1
- Update to bugfix release 2015.5.1

* Mon May 11 2015 Erik Johnson <erik@saltstack.com> - 2015.5.0-1
- Update to feature release 2015.5.0

* Fri Apr 17 2015 Erik Johnson <erik@saltstack.com> - 2014.7.5-1
- Update to bugfix release 2014.7.5

* Tue Apr  7 2015 Erik Johnson <erik@saltstack.com> - 2014.7.4-4
- Fix RH bug #1210316 and Salt bug #22003

* Tue Apr  7 2015 Erik Johnson <erik@saltstack.com> - 2014.7.4-2
- Update to bugfix release 2014.7.4

* Tue Feb 17 2015 Erik Johnson <erik@saltstack.com> - 2014.7.2-1
- Update to bugfix release 2014.7.2

* Mon Jan 19 2015 Erik Johnson <erik@saltstack.com> - 2014.7.1-1
- Update to bugfix release 2014.7.1

* Fri Nov  7 2014 Erik Johnson <erik@saltstack.com> - 2014.7.0-3
- Make salt-api its own package

* Thu Nov  6 2014 Erik Johnson <erik@saltstack.com> - 2014.7.0-2
- Fix changelog

* Thu Nov  6 2014 Erik Johnson <erik@saltstack.com> - 2014.7.0-1
- Update to feature release 2014.7.0

* Fri Oct 17 2014 Erik Johnson <erik@saltstack.com> - 2014.1.13-1
- Update to bugfix release 2014.1.13

* Mon Sep 29 2014 Erik Johnson <erik@saltstack.com> - 2014.1.11-1
- Update to bugfix release 2014.1.11

* Sun Aug 10 2014 Erik Johnson <erik@saltstack.com> - 2014.1.10-4
- Fix incorrect conditional

* Tue Aug  5 2014 Erik Johnson <erik@saltstack.com> - 2014.1.10-2
- Deploy cachedir with package

* Mon Aug  4 2014 Erik Johnson <erik@saltstack.com> - 2014.1.10-1
- Update to bugfix release 2014.1.10

* Thu Jul 10 2014 Erik Johnson <erik@saltstack.com> - 2014.1.7-3
- Add logrotate script

* Thu Jul 10 2014 Erik Johnson <erik@saltstack.com> - 2014.1.7-1
- Update to bugfix release 2014.1.7

* Wed Jun 11 2014 Erik Johnson <erik@saltstack.com> - 2014.1.5-1
- Update to bugfix release 2014.1.5

* Tue May  6 2014 Erik Johnson <erik@saltstack.com> - 2014.1.4-1
- Update to bugfix release 2014.1.4

* Thu Feb 20 2014 Erik Johnson <erik@saltstack.com> - 2014.1.0-1
- Update to feature release 2014.1.0

* Mon Jan 27 2014 Erik Johnson <erik@saltstack.com> - 0.17.5-1
- Update to bugfix release 0.17.5

* Thu Dec 19 2013 Erik Johnson <erik@saltstack.com> - 0.17.4-1
- Update to bugfix release 0.17.4

* Tue Nov 19 2013 Erik Johnson <erik@saltstack.com> - 0.17.2-2
- Patched to fix pkgrepo.managed regression

* Mon Nov 18 2013 Erik Johnson <erik@saltstack.com> - 0.17.2-1
- Update to bugfix release 0.17.2

* Thu Oct 17 2013 Erik Johnson <erik@saltstack.com> - 0.17.1-1
- Update to bugfix release 0.17.1

* Thu Sep 26 2013 Erik Johnson <erik@saltstack.com> - 0.17.0-1
- Update to feature release 0.17.0

* Wed Sep 11 2013 David Anderson <dave@dubkat.com>
- Change sourcing order of init functions and salt default file

* Sat Sep 07 2013 Erik Johnson <erik@saltstack.com> - 0.16.4-1
- Update to patch release 0.16.4

* Sun Aug 25 2013 Florian La Roche <Florian.LaRoche@gmx.net>
- fixed preun/postun scripts for salt-minion

* Thu Aug 15 2013 Andrew Niemantsverdriet <andrewniemants@gmail.com> - 0.16.3-1
- Update to patch release 0.16.3

* Thu Aug 8 2013 Clint Savage <herlo1@gmail.com> - 0.16.2-1
- Update to patch release 0.16.2

* Sun Aug 04 2013 Fedora Release Engineering <rel-eng@lists.fedoraproject.org> - 0.16.0-2
- Rebuilt for https://fedoraproject.org/wiki/Fedora_20_Mass_Rebuild

* Tue Jul 9 2013 Clint Savage <herlo1@gmail.com> - 0.16.0-1
- Update to feature release 0.16.0

* Sat Jun 1 2013 Clint Savage <herlo1@gmail.com> - 0.15.3-1
- Update to patch release 0.15.3
- Removed OrderedDict patch

* Fri May 31 2013 Clint Savage <herlo1@gmail.com> - 0.15.2-1
- Update to patch release 0.15.2
- Patch OrderedDict for failed tests (SaltStack#4912)

* Wed May 8 2013 Clint Savage <herlo1@gmail.com> - 0.15.1-1
- Update to patch release 0.15.1

* Sat May 4 2013 Clint Savage <herlo1@gmail.com> - 0.15.0-1
- Update to upstream feature release 0.15.0

* Fri Apr 19 2013 Clint Savage <herlo1@gmail.com> - 0.14.1-1
- Update to upstream patch release 0.14.1

* Sat Mar 23 2013 Clint Savage <herlo1@gmail.com> - 0.14.0-1
- Update to upstream feature release 0.14.0

* Fri Mar 22 2013 Clint Savage <herlo1@gmail.com> - 0.13.3-1
- Update to upstream patch release 0.13.3

* Wed Mar 13 2013 Clint Savage <herlo1@gmail.com> - 0.13.2-1
- Update to upstream patch release 0.13.2

* Fri Feb 15 2013 Clint Savage <herlo1@gmail.com> - 0.13.1-1
- Update to upstream patch release 0.13.1
- Add unittest support

* Sat Feb 02 2013 Clint Savage <herlo1@gmail.com> - 0.12.1-1
- Remove patches and update to upstream patch release 0.12.1

* Thu Jan 17 2013 Wendall Cada <wendallc@83864.com> - 0.12.0-2
- Added unittest support

* Wed Jan 16 2013 Clint Savage <herlo1@gmail.com> - 0.12.0-1
- Upstream release 0.12.0

* Fri Dec 14 2012 Clint Savage <herlo1@gmail.com> - 0.11.1-1
- Upstream patch release 0.11.1
- Fixes security vulnerability (https://github.com/saltstack/salt/issues/2916)

* Fri Dec 14 2012 Clint Savage <herlo1@gmail.com> - 0.11.0-1
- Moved to upstream release 0.11.0

* Wed Dec 05 2012 Mike Chesnut <mchesnut@gmail.com> - 0.10.5-2
- moved to upstream release 0.10.5
- removing references to minion.template and master.template, as those files
  have been removed from the repo

* Sun Nov 18 2012 Clint Savage <herlo1@gmail.com> - 0.10.5-1
- Moved to upstream release 0.10.5
- Added pciutils as Requires

* Wed Oct 24 2012 Clint Savage <herlo1@gmail.com> - 0.10.4-1
- Moved to upstream release 0.10.4
- Patched jcollie/systemd-service-status (SALT@GH#2335) (RHBZ#869669)

* Tue Oct 2 2012 Clint Savage <herlo1@gmail.com> - 0.10.3-1
- Moved to upstream release 0.10.3
- Added systemd scriplets (RHBZ#850408)

* Thu Aug 2 2012 Clint Savage <herlo1@gmail.com> - 0.10.2-2
- Fix upstream bug #1730 per RHBZ#845295

* Tue Jul 31 2012 Clint Savage <herlo1@gmail.com> - 0.10.2-1
- Moved to upstream release 0.10.2
- Removed PyXML as a dependency

* Sat Jun 16 2012 Clint Savage <herlo1@gmail.com> - 0.10.1-1
- Moved to upstream release 0.10.1

* Sat Apr 28 2012 Clint Savage <herlo1@gmail.com> - 0.9.9.1-1
- Moved to upstream release 0.9.9.1

* Tue Apr 17 2012 Peter Robinson <pbrobinson@fedoraproject.org> - 0.9.8-2
- dmidecode is x86 only

* Wed Mar 21 2012 Clint Savage <herlo1@gmail.com> - 0.9.8-1
- Moved to upstream release 0.9.8

* Thu Mar 8 2012 Clint Savage <herlo1@gmail.com> - 0.9.7-2
- Added dmidecode as a Requires

* Thu Feb 16 2012 Clint Savage <herlo1@gmail.com> - 0.9.7-1
- Moved to upstream release 0.9.7

* Tue Jan 24 2012 Clint Savage <herlo1@gmail.com> - 0.9.6-2
- Added README.fedora and removed deps for optional modules

* Sat Jan 21 2012 Clint Savage <herlo1@gmail.com> - 0.9.6-1
- New upstream release

* Sun Jan 8 2012 Clint Savage <herlo1@gmail.com> - 0.9.4-6
- Missed some critical elements for SysV and rpmlint cleanup

* Sun Jan 8 2012 Clint Savage <herlo1@gmail.com> - 0.9.4-5
- SysV clean up in post

* Sat Jan 7 2012 Clint Savage <herlo1@gmail.com> - 0.9.4-4
- Cleaning up perms, group and descriptions, adding post scripts for systemd

* Thu Jan 5 2012 Clint Savage <herlo1@gmail.com> - 0.9.4-3
- Updating for systemd on Fedora 15+

* Thu Dec 1 2011 Clint Savage <herlo1@gmail.com> - 0.9.4-2
- Removing requirement for Cython. Optional only for salt-minion

* Wed Nov 30 2011 Clint Savage <herlo1@gmail.com> - 0.9.4-1
- New upstream release with new features and bugfixes

* Thu Nov 17 2011 Clint Savage <herlo1@gmail.com> - 0.9.3-1
- New upstream release with new features and bugfixes

* Sat Sep 17 2011 Clint Savage <herlo1@gmail.com> - 0.9.2-1
- Bugfix release from upstream to fix python2.6 issues

* Fri Sep 09 2011 Clint Savage <herlo1@gmail.com> - 0.9.1-1
- Initial packages<|MERGE_RESOLUTION|>--- conflicted
+++ resolved
@@ -40,11 +40,7 @@
 %define fish_dir %{_datadir}/fish/vendor_functions.d
 
 Name:    salt
-<<<<<<< HEAD
 Version: 3007.1
-=======
-Version: 3006.10
->>>>>>> 799a2cf1
 Release: 0
 Summary: A parallel remote execution system
 Group:   System Environment/Daemons
@@ -728,7 +724,6 @@
 fi
 
 %changelog
-<<<<<<< HEAD
 * Sun May 19 2024 Salt Project Packaging <saltproject-packaging@vmware.com> - 3007.1
 
 # Removed
@@ -768,7 +763,7 @@
 
 - Bump to `pydantic==2.6.4` due to https://github.com/advisories/GHSA-mr82-8j83-vxmv [#66433](https://github.com/saltstack/salt/issues/66433)
 - Bump to ``jinja2==3.1.4`` due to https://github.com/advisories/GHSA-h75v-3vvj-5mfj [#66488](https://github.com/saltstack/salt/issues/66488)
-=======
+
 * Wed Mar 19 2025 Salt Project Packaging <saltproject-packaging@vmware.com> - 3006.10
 
 # Removed
@@ -878,7 +873,6 @@
   where it would always wrap the separator with spaces. Adds a new parameter
   named ``no_spaces`` that will not warp the separator with spaces. [#33669](https://github.com/saltstack/salt/issues/33669)
 - Enhance json.find_json to return json even when it contains text on the same line of the last closing parenthesis [#67023](https://github.com/saltstack/salt/issues/67023)
->>>>>>> 799a2cf1
 
 
 * Mon Jul 29 2024 Salt Project Packaging <saltproject-packaging@vmware.com> - 3006.9
