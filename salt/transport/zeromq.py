--- conflicted
+++ resolved
@@ -639,14 +639,7 @@
         self.send_queue = []
 
         self._closing = False
-<<<<<<< HEAD
-        self._future = None
         self.lock = tornado.locks.Lock()
-=======
-        self._send_future_map = {}
-        self.lock = salt.ext.tornado.locks.Lock()
-        self.ident = threading.get_ident()
->>>>>>> 90fe04b3
 
     def connect(self):
         if hasattr(self, "socket") and self.socket:
@@ -713,25 +706,17 @@
                 timeout, self._timeout_message, future
             )
 
-<<<<<<< HEAD
-        with (yield self.lock.acquire()):
-            self._future = future
-            yield self.stream.send(message)
-            recv = yield future
+        self.io_loop.spawn_callback(self._send_recv, message, future)
+
+        recv = yield future
+
         raise tornado.gen.Return(recv)
-=======
-        self.io_loop.spawn_callback(self._send_recv, message, future)
-
-        recv = yield future
-
-        raise salt.ext.tornado.gen.Return(recv)
->>>>>>> 90fe04b3
 
     def _timeout_message(self, future):
         if not future.done():
             future.set_exception(SaltReqTimeoutError("Message timed out"))
 
-    @salt.ext.tornado.gen.coroutine
+    @tornado.gen.coroutine
     def _send_recv(self, message, future):
         with (yield self.lock.acquire()):
             yield self.socket.send(message)
