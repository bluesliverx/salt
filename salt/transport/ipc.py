# -*- coding: utf-8 -*-
'''
IPC transport classes
'''

# Import Python libs
from __future__ import absolute_import, print_function, unicode_literals
import errno
import logging
import socket
import weakref
import time
import threading

# Import 3rd-party libs
import msgpack

# Import Tornado libs
import tornado
import tornado.gen
import tornado.netutil
import tornado.concurrent
import tornado.queues
from tornado.locks import Lock
from tornado.ioloop import IOLoop, TimeoutError as TornadoTimeoutError
from tornado.iostream import IOStream
# Import Salt libs
import salt.transport.client
import salt.transport.frame
from salt.ext import six

log = logging.getLogger(__name__)


# 'tornado.concurrent.Future' doesn't support
# remove_done_callback() which we would have called
# in the timeout case. Due to this, we have this
# callback function outside of FutureWithTimeout.
def future_with_timeout_callback(future):
    if future._future_with_timeout is not None:
        future._future_with_timeout._done_callback(future)


class FutureWithTimeout(tornado.concurrent.Future):
    def __init__(self, io_loop, future, timeout):
        super(FutureWithTimeout, self).__init__()
        self.io_loop = io_loop
        self._future = future
        if timeout is not None:
            if timeout < 0.1:
                timeout = 0.1
            self._timeout_handle = self.io_loop.add_timeout(
                self.io_loop.time() + timeout, self._timeout_callback)
        else:
            self._timeout_handle = None

        if hasattr(self._future, '_future_with_timeout'):
            # Reusing a future that has previously been used.
            # Due to this, no need to call add_done_callback()
            # because we did that before.
            self._future._future_with_timeout = self
            if self._future.done():
                future_with_timeout_callback(self._future)
        else:
            self._future._future_with_timeout = self
            self._future.add_done_callback(future_with_timeout_callback)

    def _timeout_callback(self):
        self._timeout_handle = None
        # 'tornado.concurrent.Future' doesn't support
        # remove_done_callback(). So we set an attribute
        # inside the future itself to track what happens
        # when it completes.
        self._future._future_with_timeout = None
        self.set_exception(TornadoTimeoutError())

    def _done_callback(self, future):
        try:
            if self._timeout_handle is not None:
                self.io_loop.remove_timeout(self._timeout_handle)
                self._timeout_handle = None

            self.set_result(future.result())
        except Exception as exc:
            self.set_exception(exc)


class IPCServer(object):
    '''
    A Tornado IPC server very similar to Tornado's TCPServer class
    but using either UNIX domain sockets or TCP sockets
    '''
    def __init__(self, socket_path, io_loop=None, payload_handler=None):
        '''
        Create a new Tornado IPC server

        :param str/int socket_path: Path on the filesystem for the
                                    socket to bind to. This socket does
                                    not need to exist prior to calling
                                    this method, but parent directories
                                    should.
                                    It may also be of type 'int', in
                                    which case it is used as the port
                                    for a tcp localhost connection.
        :param IOLoop io_loop: A Tornado ioloop to handle scheduling
        :param func payload_handler: A function to customize handling of
                                     incoming data.
        '''
        self.socket_path = socket_path
        self._started = False
        self.payload_handler = payload_handler

        # Placeholders for attributes to be populated by method calls
        self.sock = None
        self.io_loop = io_loop or IOLoop.current()
        self._closing = False

    def start(self):
        '''
        Perform the work necessary to start up a Tornado IPC server

        Blocks until socket is established
        '''
        # Start up the ioloop
        log.trace('IPCServer: binding to socket: %s', self.socket_path)
        if isinstance(self.socket_path, int):
            self.sock = socket.socket(socket.AF_INET, socket.SOCK_STREAM)
            self.sock.setsockopt(socket.SOL_SOCKET, socket.SO_REUSEADDR, 1)
            self.sock.setblocking(0)
            self.sock.bind(('127.0.0.1', self.socket_path))
            # Based on default used in tornado.netutil.bind_sockets()
            self.sock.listen(128)
        else:
            self.sock = tornado.netutil.bind_unix_socket(self.socket_path)

        with salt.utils.asynchronous.current_ioloop(self.io_loop):
            tornado.netutil.add_accept_handler(
                self.sock,
                self.handle_connection,
            )
        self._started = True

    @tornado.gen.coroutine
    def handle_stream(self, stream):
        '''
        Override this to handle the streams as they arrive

        :param IOStream stream: An IOStream for processing

        See https://tornado.readthedocs.io/en/latest/iostream.html#tornado.iostream.IOStream
        for additional details.
        '''
        @tornado.gen.coroutine
        def _null(msg):
            raise tornado.gen.Return(None)

        def write_callback(stream, header):
            if header.get('mid'):
                @tornado.gen.coroutine
                def return_message(msg):
                    pack = salt.transport.frame.frame_msg_ipc(
                        msg,
                        header={'mid': header['mid']},
                        raw_body=True,
                    )
                    yield stream.write(pack)
                return return_message
            else:
                return _null
        if six.PY2:
            encoding = None
        else:
            encoding = 'utf-8'
        unpacker = msgpack.Unpacker(encoding=encoding)
        while not stream.closed():
            try:
                wire_bytes = yield stream.read_bytes(4096, partial=True)
                unpacker.feed(wire_bytes)
                for framed_msg in unpacker:
                    body = framed_msg['body']
                    self.io_loop.spawn_callback(self.payload_handler, body, write_callback(stream, framed_msg['head']))
            except tornado.iostream.StreamClosedError:
                log.trace('Client disconnected from IPC %s', self.socket_path)
                break
            except socket.error as exc:
                # On occasion an exception will occur with
                # an error code of 0, it's a spurious exception.
                if exc.errno == 0:
                    log.trace('Exception occured with error number 0, '
                              'spurious exception: %s', exc)
                else:
                    log.error('Exception occurred while '
                              'handling stream: %s', exc)
            except Exception as exc:
                log.error('Exception occurred while '
                          'handling stream: %s', exc)

    def handle_connection(self, connection, address):
        log.trace('IPCServer: Handling connection '
                  'to address: %s', address)
        try:
            with salt.utils.asynchronous.current_ioloop(self.io_loop):
                stream = IOStream(
                    connection,
                )
            self.io_loop.spawn_callback(self.handle_stream, stream)
        except Exception as exc:
            log.error('IPC streaming error: %s', exc)

    def close(self):
        '''
        Routines to handle any cleanup before the instance shuts down.
        Sockets and filehandles should be closed explicitly, to prevent
        leaks.
        '''
        if self._closing:
            return
        self._closing = True
        if hasattr(self.sock, 'close'):
            self.sock.close()

    def __del__(self):
        try:
            self.close()
        except TypeError:
            # This is raised when Python's GC has collected objects which
            # would be needed when calling self.close()
            pass


class IPCClient(object):
    '''
    A Tornado IPC client very similar to Tornado's TCPClient class
    but using either UNIX domain sockets or TCP sockets

    This was written because Tornado does not have its own IPC
    server/client implementation.

    :param IOLoop io_loop: A Tornado ioloop to handle scheduling
    :param str/int socket_path: A path on the filesystem where a socket
                                belonging to a running IPCServer can be
                                found.
                                It may also be of type 'int', in which
                                case it is used as the port for a tcp
                                localhost connection.
    '''

    # Create singleton map between two sockets
    instance_map = weakref.WeakKeyDictionary()

    def __new__(cls, socket_path, io_loop=None):
        io_loop = io_loop or tornado.ioloop.IOLoop.current()
        if io_loop not in IPCClient.instance_map:
            IPCClient.instance_map[io_loop] = weakref.WeakValueDictionary()
        loop_instance_map = IPCClient.instance_map[io_loop]

        # FIXME
        key = six.text_type(socket_path)

        client = loop_instance_map.get(key)
        if client is None:
            log.debug('Initializing new IPCClient for path: %s', key)
            client = object.__new__(cls)
            # FIXME
            client.__singleton_init__(io_loop=io_loop, socket_path=socket_path)
            client._instance_key = key
            loop_instance_map[key] = client
            client._refcount = 1
            client._refcount_lock = threading.RLock()
        else:
            log.debug('Re-using IPCClient for %s', key)
            with client._refcount_lock:
                client._refcount += 1
        return client

    def __singleton_init__(self, socket_path, io_loop=None):
        '''
        Create a new IPC client

        IPC clients cannot bind to ports, but must connect to
        existing IPC servers. Clients can then send messages
        to the server.

        '''
        self.io_loop = io_loop or tornado.ioloop.IOLoop.current()
        self.socket_path = socket_path
        self._closing = False
        self.stream = None
        if six.PY2:
            encoding = None
        else:
            encoding = 'utf-8'
        self.unpacker = msgpack.Unpacker(encoding=encoding)

    def __init__(self, socket_path, io_loop=None):
        # Handled by singleton __new__
        pass

    def connected(self):
        return self.stream is not None and not self.stream.closed()

    def connect(self, callback=None, timeout=None):
        '''
        Connect to the IPC socket
        '''
        if hasattr(self, '_connecting_future') and not self._connecting_future.done():  # pylint: disable=E0203
            future = self._connecting_future  # pylint: disable=E0203
        else:
            if hasattr(self, '_connecting_future'):
                # read previous future result to prevent the "unhandled future exception" error
                self._connecting_future.exception()  # pylint: disable=E0203
            future = tornado.concurrent.Future()
            self._connecting_future = future
            self._connect(timeout=timeout)

        if callback is not None:
            def handle_future(future):
                response = future.result()
                self.io_loop.add_callback(callback, response)
            future.add_done_callback(handle_future)

        return future

    @tornado.gen.coroutine
    def _connect(self, timeout=None):
        '''
        Connect to a running IPCServer
        '''
        if isinstance(self.socket_path, int):
            sock_type = socket.AF_INET
            sock_addr = ('127.0.0.1', self.socket_path)
        else:
            sock_type = socket.AF_UNIX
            sock_addr = self.socket_path

        self.stream = None
        if timeout is not None:
            timeout_at = time.time() + timeout

        while True:
            if self._closing:
                break

            if self.stream is None:
                with salt.utils.asynchronous.current_ioloop(self.io_loop):
                    self.stream = IOStream(
                        socket.socket(sock_type, socket.SOCK_STREAM),
                    )

            try:
                log.trace('IPCClient: Connecting to socket: %s', self.socket_path)
                yield self.stream.connect(sock_addr)
                self._connecting_future.set_result(True)
                break
            except Exception as e:
                if self.stream.closed():
                    self.stream = None

                if timeout is None or time.time() > timeout_at:
                    if self.stream is not None:
                        self.stream.close()
                        self.stream = None
                    self._connecting_future.set_exception(e)
                    break

                yield tornado.gen.sleep(1)

    def __del__(self):
        try:
            with self._refcount_lock:
                # Make sure we actually close no matter if something
                # went wrong with our ref counting
                self._refcount = 1
            try:
                self.close()
            except socket.error as exc:
                if exc.errno != errno.EBADF:
                    # If its not a bad file descriptor error, raise
                    raise
        except TypeError:
            # This is raised when Python's GC has collected objects which
            # would be needed when calling self.close()
            pass

    def close(self):
        '''
        Routines to handle any cleanup before the instance shuts down.
        Sockets and filehandles should be closed explicitly, to prevent
        leaks.
        '''
        if self._closing:
            return

        if self._refcount > 1:
            # Decrease refcount
            with self._refcount_lock:
                self._refcount -= 1
            log.debug(
                'This is not the last %s instance. Not closing yet.',
                self.__class__.__name__
            )
            return

        self._closing = True

        log.debug('Closing %s instance', self.__class__.__name__)

        if self.stream is not None and not self.stream.closed():
            self.stream.close()

        # Remove the entry from the instance map so
        # that a closed entry may not be reused.
        # This forces this operation even if the reference
        # count of the entry has not yet gone to zero.
        if self.io_loop in self.__class__.instance_map:
            loop_instance_map = self.__class__.instance_map[self.io_loop]
            if self._instance_key in loop_instance_map:
                del loop_instance_map[self._instance_key]
            if not loop_instance_map:
                del self.__class__.instance_map[self.io_loop]


class IPCMessageClient(IPCClient):
    '''
    Salt IPC message client

    Create an IPC client to send messages to an IPC server

    An example of a very simple IPCMessageClient connecting to an IPCServer. This
    example assumes an already running IPCMessage server.

    IMPORTANT: The below example also assumes a running IOLoop process.

    # Import Tornado libs
    import tornado.ioloop

    # Import Salt libs
    import salt.config
    import salt.transport.ipc

    io_loop = tornado.ioloop.IOLoop.current()

    ipc_server_socket_path = '/var/run/ipc_server.ipc'

    ipc_client = salt.transport.ipc.IPCMessageClient(ipc_server_socket_path, io_loop=io_loop)

    # Connect to the server
    ipc_client.connect()

    # Send some data
    ipc_client.send('Hello world')
    '''
    # FIXME timeout unimplemented
    # FIXME tries unimplemented
    @tornado.gen.coroutine
    def send(self, msg, timeout=None, tries=None):
        '''
        Send a message to an IPC socket

        If the socket is not currently connected, a connection will be established.

        :param dict msg: The message to be sent
        :param int timeout: Timeout when sending message (Currently unimplemented)
        '''
        if not self.connected():
            yield self.connect()
        pack = salt.transport.frame.frame_msg_ipc(msg, raw_body=True)
        yield self.stream.write(pack)


class IPCMessageServer(IPCServer):
    '''
    Salt IPC message server

    Creates a message server which can create and bind to a socket on a given
    path and then respond to messages asynchronously.

    An example of a very simple IPCServer which prints received messages to
    a console:

        # Import Tornado libs
        import tornado.ioloop

        # Import Salt libs
        import salt.transport.ipc
        import salt.config

        opts = salt.config.master_opts()

        io_loop = tornado.ioloop.IOLoop.current()
        ipc_server_socket_path = '/var/run/ipc_server.ipc'
        ipc_server = salt.transport.ipc.IPCMessageServer(opts, io_loop=io_loop
                                                         stream_handler=print_to_console)
        # Bind to the socket and prepare to run
        ipc_server.start(ipc_server_socket_path)

        # Start the server
        io_loop.start()

        # This callback is run whenever a message is received
        def print_to_console(payload):
            print(payload)

    See IPCMessageClient() for an example of sending messages to an IPCMessageServer instance
    '''


class IPCMessagePublisher(object):
    '''
    A Tornado IPC Publisher similar to Tornado's TCPServer class
    but using either UNIX domain sockets or TCP sockets
    '''
    def __init__(self, opts, socket_path, io_loop=None):
        '''
        Create a new Tornado IPC server
        :param dict opts: Salt options
        :param str/int socket_path: Path on the filesystem for the
                                    socket to bind to. This socket does
                                    not need to exist prior to calling
                                    this method, but parent directories
                                    should.
                                    It may also be of type 'int', in
                                    which case it is used as the port
                                    for a tcp localhost connection.
        :param IOLoop io_loop: A Tornado ioloop to handle scheduling
        '''
        self.opts = opts
        self.socket_path = socket_path
        self._started = False

        # Placeholders for attributes to be populated by method calls
        self.sock = None
        self.io_loop = io_loop or IOLoop.current()
        self._closing = False
        self.streams = set()

    def start(self):
        '''
        Perform the work necessary to start up a Tornado IPC server

        Blocks until socket is established
        '''
        # Start up the ioloop
        log.trace('IPCMessagePublisher: binding to socket: %s', self.socket_path)
        if isinstance(self.socket_path, int):
            self.sock = socket.socket(socket.AF_INET, socket.SOCK_STREAM)
            self.sock.setsockopt(socket.SOL_SOCKET, socket.SO_REUSEADDR, 1)
            self.sock.setblocking(0)
            self.sock.bind(('127.0.0.1', self.socket_path))
            # Based on default used in tornado.netutil.bind_sockets()
            self.sock.listen(128)
        else:
            self.sock = tornado.netutil.bind_unix_socket(self.socket_path)

        with salt.utils.asynchronous.current_ioloop(self.io_loop):
            tornado.netutil.add_accept_handler(
                self.sock,
                self.handle_connection,
            )
        self._started = True

    @tornado.gen.coroutine
    def _write(self, stream, pack):
        try:
            yield stream.write(pack)
        except tornado.iostream.StreamClosedError:
            log.trace('Client disconnected from IPC %s', self.socket_path)
            self.streams.discard(stream)
        except Exception as exc:
            log.error('Exception occurred while handling stream: %s', exc)
            if not stream.closed():
                stream.close()
            self.streams.discard(stream)

    def publish(self, msg):
        '''
        Send message to all connected sockets
        '''
        if not len(self.streams):
            return

        pack = salt.transport.frame.frame_msg_ipc(msg, raw_body=True)

        for stream in self.streams:
            self.io_loop.spawn_callback(self._write, stream, pack)

    def handle_connection(self, connection, address):
        log.trace('IPCServer: Handling connection to address: %s', address)
        try:
            kwargs = {}
            if self.opts['ipc_write_buffer'] > 0:
                kwargs['max_write_buffer_size'] = self.opts['ipc_write_buffer']
                log.trace('Setting IPC connection write buffer: %s', (self.opts['ipc_write_buffer']))
            with salt.utils.asynchronous.current_ioloop(self.io_loop):
                stream = IOStream(
                    connection,
                    **kwargs
                )
            self.streams.add(stream)

            def discard_after_closed():
                self.streams.discard(stream)

            stream.set_close_callback(discard_after_closed)
        except Exception as exc:
            log.error('IPC streaming error: %s', exc)

    def close(self):
        '''
        Routines to handle any cleanup before the instance shuts down.
        Sockets and filehandles should be closed explicitly, to prevent
        leaks.
        '''
        if self._closing:
            return
        self._closing = True
        for stream in self.streams:
            stream.close()
        self.streams.clear()
        if hasattr(self.sock, 'close'):
            self.sock.close()

    def __del__(self):
        try:
            self.close()
        except TypeError:
            # This is raised when Python's GC has collected objects which
            # would be needed when calling self.close()
            pass


class IPCMessageSubscriberService(IPCClient):
    '''
    IPC message subscriber service that is a standalone singleton class starting once for a number
    of IPCMessageSubscriber instances feeding all of them with data. It closes automatically when
    there are no more subscribers.

    To use this refer to IPCMessageSubscriber documentation.
    '''
    def __singleton_init__(self, socket_path, io_loop=None):
        super(IPCMessageSubscriberService, self).__singleton_init__(
            socket_path, io_loop=io_loop)
        self.saved_data = []
        self._read_in_progress = Lock()
        self.handlers = weakref.WeakSet()

    def _subscribe(self, handler):
        self.handlers.add(handler)

    def unsubscribe(self, handler):
        self.handlers.discard(handler)

    def _has_subscribers(self):
        return bool(self.handlers)

    def _feed_subscribers(self, data):
        for subscriber in self.handlers:
            subscriber._feed(data)

    @tornado.gen.coroutine
    def _read(self, timeout, callback=None):
        try:
            yield self._read_in_progress.acquire(timeout=0)
        except tornado.gen.TimeoutError:
            raise tornado.gen.Return(None)

        log.debug('IPC Subscriber Service is starting reading')
        # If timeout is not specified we need to set some here to make the service able to check
        # is there any handler waiting for data.
        if timeout is None:
            timeout = 5

        read_stream_future = None
        while self._has_subscribers():
            if read_stream_future is None:
                read_stream_future = self.stream.read_bytes(4096, partial=True)

            try:
                wire_bytes = yield FutureWithTimeout(self.io_loop,
                                                     read_stream_future,
                                                     timeout)
                read_stream_future = None

                self.unpacker.feed(wire_bytes)
                msgs = [msg['body'] for msg in self.unpacker]
                self._feed_subscribers(msgs)
            except TornadoTimeoutError:
                # Continue checking are there alive waiting handlers
                # Keep 'read_stream_future' alive to wait it more in the next loop
                continue
            except tornado.iostream.StreamClosedError as exc:
                log.trace('Subscriber disconnected from IPC %s', self.socket_path)
                self._feed_subscribers([None])
                break
            except Exception as exc:
                log.error('Exception occurred in Subscriber while handling stream: %s', exc)
                self._feed_subscribers([exc])
                break

        log.debug('IPC Subscriber Service is stopping due to a lack of subscribers')
        self._read_in_progress.release()
        raise tornado.gen.Return(None)

    @tornado.gen.coroutine
    def read(self, handler, timeout=None):
        '''
        Asynchronously read messages and invoke a callback when they are ready.

        :param callback: A callback with the received data
        '''
        self._subscribe(handler)
        while not self.connected():
            try:
                yield self.connect(timeout=5)
            except tornado.iostream.StreamClosedError:
                log.trace('Subscriber closed stream on IPC %s before connect', self.socket_path)
                yield tornado.gen.sleep(1)
            except Exception as exc:
                log.error('Exception occurred while Subscriber connecting: %s', exc)
                yield tornado.gen.sleep(1)
        self._read(timeout)

    def close(self):
        '''
        Routines to handle any cleanup before the instance shuts down.
        Sockets and filehandles should be closed explicitly, to prevent
        leaks.
        '''
        if not self._closing:
            super(IPCMessageSubscriberService, self).close()

    def __del__(self):
        if IPCMessageSubscriberService in globals():
            self.close()


class IPCMessageSubscriber(object):
    '''
    Salt IPC message subscriber

    Create or reuse an IPC client to receive messages from IPC publisher

    An example of a very simple IPCMessageSubscriber connecting to an IPCMessagePublisher.
    This example assumes an already running IPCMessagePublisher.

    IMPORTANT: The below example also assumes the IOLoop is NOT running.

    # Import Tornado libs
    import tornado.ioloop

    # Import Salt libs
    import salt.config
    import salt.transport.ipc

    # Create a new IO Loop.
    # We know that this new IO Loop is not currently running.
    io_loop = tornado.ioloop.IOLoop()

    ipc_publisher_socket_path = '/var/run/ipc_publisher.ipc'

    ipc_subscriber = salt.transport.ipc.IPCMessageSubscriber(ipc_server_socket_path, io_loop=io_loop)

    # Connect to the server
    # Use the associated IO Loop that isn't running.
    io_loop.run_sync(ipc_subscriber.connect)

    # Wait for some data
    package = ipc_subscriber.read_sync()
    '''
    def __init__(self, socket_path, io_loop=None):
        self.service = IPCMessageSubscriberService(socket_path, io_loop)
        self.queue = tornado.queues.Queue()

    def connected(self):
        return self.service.connected()

    def connect(self, callback=None, timeout=None):
        return self.service.connect(callback=callback, timeout=timeout)

    @tornado.gen.coroutine
    def _feed(self, msgs):
        for msg in msgs:
            yield self.queue.put(msg)

    @tornado.gen.coroutine
    def read_async(self, callback, timeout=None):
        '''
        Asynchronously read messages and invoke a callback when they are ready.

        :param callback: A callback with the received data
        '''
        self.service.read(self)
        while True:
            try:
                if timeout is not None:
                    deadline = time.time() + timeout
                else:
                    deadline = None
                data = yield self.queue.get(timeout=deadline)
            except tornado.gen.TimeoutError:
                raise tornado.gen.Return(None)
            if data is None:
                break
            elif isinstance(data, Exception):
                raise data
            elif callback:
                self.service.io_loop.spawn_callback(callback, data)
            else:
                raise tornado.gen.Return(data)

    def read_sync(self, timeout=None):
        '''
        Read a message from an IPC socket

        The associated IO Loop must NOT be running.
        :param int timeout: Timeout when receiving message
        :return: message data if successful. None if timed out. Will raise an
                 exception for all other error conditions.
        '''
        return self.service.io_loop.run_sync(lambda: self.read_async(None, timeout))

    def close(self):
<<<<<<< HEAD
        '''
        Routines to handle any cleanup before the instance shuts down.
        Sockets and filehandles should be closed explicitly, to prevent
        leaks.
        '''
        if not self._closing:
            IPCClient.close(self)
            if self._closing:
                # This will prevent this message from showing up:
                # '[ERROR   ] Future exception was never retrieved:
                # StreamClosedError'
                if self._read_sync_future is not None and self._read_sync_future.done():
                    self._read_sync_future.exception()
                if self._read_stream_future is not None and self._read_stream_future.done():
                    self._read_stream_future.exception()
=======
        self.service.unsubscribe(self)

    def __del__(self):
        self.close()
>>>>>>> bda3ca20
<|MERGE_RESOLUTION|>--- conflicted
+++ resolved
@@ -820,25 +820,7 @@
         return self.service.io_loop.run_sync(lambda: self.read_async(None, timeout))
 
     def close(self):
-<<<<<<< HEAD
-        '''
-        Routines to handle any cleanup before the instance shuts down.
-        Sockets and filehandles should be closed explicitly, to prevent
-        leaks.
-        '''
-        if not self._closing:
-            IPCClient.close(self)
-            if self._closing:
-                # This will prevent this message from showing up:
-                # '[ERROR   ] Future exception was never retrieved:
-                # StreamClosedError'
-                if self._read_sync_future is not None and self._read_sync_future.done():
-                    self._read_sync_future.exception()
-                if self._read_stream_future is not None and self._read_stream_future.done():
-                    self._read_stream_future.exception()
-=======
         self.service.unsubscribe(self)
 
     def __del__(self):
-        self.close()
->>>>>>> bda3ca20
+        self.close()