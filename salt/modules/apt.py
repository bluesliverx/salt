'''
Support for APT (Advanced Packaging Tool)
'''

# Import python libs
import copy
import os
import re
import logging
<<<<<<< HEAD
from types import StringTypes

# Import third party libs
import yaml
=======
import urllib2
import json

# Import salt libs
import salt.utils


log = logging.getLogger(__name__)

>>>>>>> 2ff67f7a

try:
    from aptsources import sourceslist
    apt_support = True
except ImportError as e:
    apt_support = False

try:
    import softwareproperties.ppa
    ppa_format_support = True
except ImportError as e:
    ppa_format_support = False

# Source format for urllib fallback on PPA handling
LP_SRC_FORMAT = 'deb http://ppa.launchpad.net/{0}/{1}/ubuntu {2} main'
LP_PVT_SRC_FORMAT = 'deb https://{0}private-ppa.launchpad.net/{1}/{2}/ubuntu' \
                    ' {3} main'

_MODIFY_OK = frozenset(['uri', 'comps', 'architectures', 'disabled',
                        'file', 'dist'])


def __virtual__():
    '''
    Confirm this module is on a Debian based system
    '''
    if __grains__['os_family'] != 'Debian':
        return False
    return 'pkg'


def __init__(opts):
    '''
    For Debian and derivative systems, set up
    a few env variables to keep apt happy and
    non-interactive.
    '''
    if __virtual__():
        env_vars = {
            'APT_LISTBUGS_FRONTEND': 'none',
            'APT_LISTCHANGES_FRONTEND': 'none',
            'DEBIAN_FRONTEND': 'noninteractive',
            'UCF_FORCE_CONFFOLD': '1',
        }
        # Export these puppies so they persist
        os.environ.update(env_vars)


def _get_ppa_info_from_launchpad(owner_name, ppa_name):
    '''
    Idea from softwareproperties.ppa.
    Uses urllib2 which sacrifices server cert verification.

    This is used as fall-back code or for secure PPAs

    :param owner_name:
    :param ppa_name:
    :return:
    '''

    lp_url = 'https://launchpad.net/api/1.0/~{0}/+archive/{1}'.format(
        owner_name, ppa_name)
    request = urllib2.Request(lp_url, headers={'Accept': 'application/json'})
    lp_page = urllib2.urlopen(request)
    return json.load(lp_page)


def _reconstruct_ppa_name(owner_name, ppa_name):
    return 'ppa:{0}/{1}'.format(owner_name, ppa_name)


def _get_repo(**kwargs):
    '''
    Check the kwargs for either 'fromrepo' or 'repo' and return the value.
    'fromrepo' takes precedence over 'repo'.
    '''
    for key in ('fromrepo', 'repo'):
        try:
            return kwargs[key]
        except KeyError:
            pass
    return ''


def latest_version(*names, **kwargs):
    '''
    Return the latest version of the named package available for upgrade or
    installation. If more than one package name is specified, a dict of
    name/version pairs is returned.

    If the latest version of a given package is already installed, an empty
    string will be returned for that package.

    A specific repo can be requested using the ``fromrepo`` keyword argument.

    CLI Example:

    .. code-block:: bash

        salt '*' pkg.latest_version <package name>
        salt '*' pkg.latest_version <package name> fromrepo=unstable
        salt '*' pkg.latest_version <package1> <package2> <package3> ...
    '''
    if len(names) == 0:
        return ''
    ret = {}
    # Initialize the dict with empty strings
    for name in names:
        ret[name] = ''
    pkgs = list_pkgs(versions_as_list=True)
    fromrepo = _get_repo(**kwargs)
    repo = ' -o APT::Default-Release="{0}"'.format(fromrepo) \
        if fromrepo else ''

    # Refresh before looking for the latest version available
    if salt.utils.is_true(kwargs.get('refresh', True)):
        refresh_db()

    for name in names:
        cmd = 'apt-cache -q policy {0}{1} | grep Candidate'.format(name, repo)
        out = __salt__['cmd.run_all'](cmd)
        candidate = out['stdout'].split()
        if len(candidate) >= 2:
            candidate = candidate[-1]
            if candidate.lower() == '(none)':
                candidate = ''
        else:
            candidate = ''

        installed = pkgs.get(name, [])
        if not installed:
            ret[name] = candidate
        else:
            # If there are no installed versions that are greater than or equal
            # to the install candidate, then the candidate is an upgrade, so
            # add it to the return dict
            if not any(
                (salt.utils.compare_versions(ver1=x,
                                             oper='>=',
                                             ver2=candidate,
                                             cmp_func=version_cmp)
                 for x in installed)
            ):
                ret[name] = candidate

    # Return a string if only one package name passed
    if len(names) == 1:
        return ret[names[0]]
    return ret

# available_version is being deprecated
available_version = latest_version


def version(*names, **kwargs):
    '''
    Returns a string representing the package version or an empty string if not
    installed. If more than one package name is specified, a dict of
    name/version pairs is returned.

    CLI Example:

    .. code-block:: bash

        salt '*' pkg.version <package name>
        salt '*' pkg.version <package1> <package2> <package3> ...
    '''
    return __salt__['pkg_resource.version'](*names, **kwargs)


def refresh_db():
    '''
    Updates the APT database to latest packages based upon repositories

    Returns a dict, with the keys being package databases and the values being
    the result of the update attempt. Values can be one of the following:

    - ``True``: Database updated successfully
    - ``False``: Problem updating database
    - ``None``: Database already up-to-date

    CLI Example:

    .. code-block:: bash

        salt '*' pkg.refresh_db
    '''
    ret = {}
    cmd = 'apt-get -q update'
    out = __salt__['cmd.run_all'](cmd).get('stdout', '')

    lines = out.splitlines()
    for line in lines:
        cols = line.split()
        if not cols:
            continue
        ident = ' '.join(cols[1:])
        if 'Get' in cols[0]:
            # Strip filesize from end of line
            ident = re.sub(r' \[.+B\]$', '', ident)
            ret[ident] = True
        elif cols[0] == 'Ign':
            ret[ident] = False
        elif cols[0] == 'Hit':
            ret[ident] = None
    return ret


def install(name=None,
            refresh=False,
            fromrepo=None,
            skip_verify=False,
            debconf=None,
            pkgs=None,
            sources=None,
            **kwargs):
    '''
    Install the passed package, add refresh=True to update the dpkg database.

    name
        The name of the package to be installed. Note that this parameter is
        ignored if either "pkgs" or "sources" is passed. Additionally, please
        note that this option can only be used to install packages from a
        software repository. To install a package file manually, use the
        "sources" option.

        32-bit packages can be installed on 64-bit systems by appending the
        architecture designation (``:i386``, etc.) to the end of the package
        name.

        CLI Example:

        .. code-block:: bash

            salt '*' pkg.install <package name>

    refresh
        Whether or not to refresh the package database before installing.

    fromrepo
        Specify a package repository to install from
        (e.g., ``apt-get -t unstable install somepackage``)

    skip_verify
        Skip the GPG verification check (e.g., ``--allow-unauthenticated``, or
        ``--force-bad-verify`` for install from package file).

    debconf
        Provide the path to a debconf answers file, processed before
        installation.

    version
        Install a specific version of the package, e.g. 1.2.3~0ubuntu0. Ignored
        if "pkgs" or "sources" is passed.


    Multiple Package Installation Options:

    pkgs
        A list of packages to install from a software repository. Must be
        passed as a python list.

        CLI Example:

        .. code-block:: bash

            salt '*' pkg.install pkgs='["foo", "bar"]'
            salt '*' pkg.install pkgs='["foo", {"bar": "1.2.3-0ubuntu0"}]'

    sources
        A list of DEB packages to install. Must be passed as a list of dicts,
        with the keys being package names, and the values being the source URI
        or local path to the package.

        32-bit packages can be installed on 64-bit systems by appending the
        architecture designation (``:i386``, etc.) to the end of the package
        name.

        CLI Example:

        .. code-block:: bash

            salt '*' pkg.install sources='[{"foo": "salt://foo.deb"},{"bar": "salt://bar.deb"}]'


    Returns a dict containing the new package names and versions::

        {'<package>': {'old': '<old-version>',
                       'new': '<new-version>'}}
    '''
    if salt.utils.is_true(refresh):
        refresh_db()

    if debconf:
        __salt__['debconf.set_file'](debconf)

    pkg_params, pkg_type = __salt__['pkg_resource.parse_targets'](name,
                                                                  pkgs,
                                                                  sources,
                                                                  **kwargs)

    # Support old "repo" argument
    repo = kwargs.get('repo', '')
    if not fromrepo and repo:
        fromrepo = repo

    if kwargs.get('env'):
        try:
            os.environ.update(kwargs.get('env'))
        except Exception as e:
            log.exception(e)

    old = list_pkgs()

    downgrade = False
    if pkg_params is None or len(pkg_params) == 0:
        return {}
    elif pkg_type == 'file':
        cmd = 'dpkg -i {confold} {verify} {pkg}'.format(
            confold='--force-confold',
            verify='--force-bad-verify' if skip_verify else '',
            pkg=' '.join(pkg_params),
        )
    elif pkg_type == 'repository':
        if pkgs is None and kwargs.get('version') and len(pkg_params) == 1:
            # Only use the 'version' param if 'name' was not specified as a
            # comma-separated list
            pkg_params = {name: kwargs.get('version')}
        targets = []
        for param, version_num in pkg_params.iteritems():
            if version_num is None:
                targets.append(param)
            else:
                cver = old.get(param)
                if cver is not None \
                        and __salt__['pkg.compare'](pkg1=version_num,
                                                    oper='<', pkg2=cver):
                    downgrade = True
                targets.append('"{0}={1}"'.format(param, version_num))
        if fromrepo:
            log.info('Targeting repo "{0}"'.format(fromrepo))
        cmd = 'apt-get -q -y {force_yes} {confold} {confdef} {verify} ' \
              '{target} install {pkg}'.format(
                  force_yes='--force-yes' if downgrade else '',
                  confold='-o DPkg::Options::=--force-confold',
                  confdef='-o DPkg::Options::=--force-confdef',
                  verify='--allow-unauthenticated' if skip_verify else '',
                  target='-t {0}'.format(fromrepo) if fromrepo else '',
                  pkg=' '.join(targets),
              )

    __salt__['cmd.run_all'](cmd)
    __context__.pop('pkg.list_pkgs', None)
    new = list_pkgs()
    return __salt__['pkg_resource.find_changes'](old, new)


def _uninstall(action='remove', name=None, pkgs=None, **kwargs):
    '''
    remove and purge do identical things but with different apt-get commands,
    this function performs the common logic.
    '''
    if kwargs.get('env'):
        try:
            os.environ.update(kwargs.get('env'))
        except Exception as e:
            log.exception(e)

    pkg_params = __salt__['pkg_resource.parse_targets'](name, pkgs)[0]
    old = list_pkgs()
    old_removed = list_pkgs(removed=True)
    targets = [x for x in pkg_params if x in old]
    if action == 'purge':
        targets.extend([x for x in pkg_params if x in old_removed])
    if not targets:
        return {}
    cmd = 'apt-get -q -y {0} {1}'.format(action, ' '.join(targets))
    __salt__['cmd.run_all'](cmd)
    __context__.pop('pkg.list_pkgs', None)
    new = list_pkgs()
    new_removed = list_pkgs(removed=True)

    ret = {'installed': __salt__['pkg_resource.find_changes'](old, new)}
    if action == 'purge':
        ret['removed'] = __salt__['pkg_resource.find_changes'](old_removed,
                                                               new_removed)
        return ret
    else:
        return ret['installed']


def remove(name=None, pkgs=None, **kwargs):
    '''
    Remove packages using ``apt-get remove``.

    name
        The name of the package to be deleted.


    Multiple Package Options:

    pkgs
        A list of packages to delete. Must be passed as a python list. The
        ``name`` parameter will be ignored if this option is passed.

    .. versionadded:: 0.16.0


    Returns a dict containing the changes.

    CLI Example:

    .. code-block:: bash

        salt '*' pkg.remove <package name>
        salt '*' pkg.remove <package1>,<package2>,<package3>
        salt '*' pkg.remove pkgs='["foo", "bar"]'
    '''
    return _uninstall(action='remove', name=name, pkgs=pkgs, **kwargs)


def purge(name=None, pkgs=None, **kwargs):
    '''
    Remove packages via ``apt-get purge`` along with all configuration files
    and unused dependencies.

    name
        The name of the package to be deleted.


    Multiple Package Options:

    pkgs
        A list of packages to delete. Must be passed as a python list. The
        ``name`` parameter will be ignored if this option is passed.

    .. versionadded:: 0.16.0


    Returns a dict containing the changes.

    CLI Example:

    .. code-block:: bash

        salt '*' pkg.purge <package name>
        salt '*' pkg.purge <package1>,<package2>,<package3>
        salt '*' pkg.purge pkgs='["foo", "bar"]'
    '''
    return _uninstall(action='purge', name=name, pkgs=pkgs, **kwargs)


def upgrade(refresh=True, **kwargs):
    '''
    Upgrades all packages via ``apt-get dist-upgrade``

    Returns a dict containing the changes.

        {'<package>':  {'old': '<old-version>',
                        'new': '<new-version>'}}

    CLI Example:

    .. code-block:: bash

        salt '*' pkg.upgrade
    '''
    if salt.utils.is_true(refresh):
        refresh_db()

    old = list_pkgs()
    cmd = ('apt-get -q -y -o DPkg::Options::=--force-confold '
           '-o DPkg::Options::=--force-confdef dist-upgrade')
    __salt__['cmd.run_all'](cmd)
    __context__.pop('pkg.list_pkgs', None)
    new = list_pkgs()
    return __salt__['pkg_resource.find_changes'](old, new)


def _clean_pkglist(pkgs):
    '''
    Go through package list and, if any packages have more than one virtual
    package marker and no actual package versions, remove all virtual package
    markers. If there is a mix of actual package versions and virtual package
    markers, remove the virtual package markers.
    '''
    for name, versions in pkgs.iteritems():
        stripped = filter(lambda x: x != '1', versions)
        if not stripped:
            pkgs[name] = ['1']
        elif versions != stripped:
            pkgs[name] = stripped


def list_pkgs(versions_as_list=False, removed=False):
    '''
    List the packages currently installed in a dict::

        {'<package_name>': '<version>'}

    If removed is ``True``, then only packages which have been removed (but not
    purged) will be returned.

    External dependencies::

        Virtual package resolution requires dctrl-tools.
        Without dctrl-tools virtual packages will be reported as not installed.

    CLI Example:

    .. code-block:: bash

        salt '*' pkg.list_pkgs
        salt '*' pkg.list_pkgs versions_as_list=True
    '''
    versions_as_list = salt.utils.is_true(versions_as_list)
    removed = salt.utils.is_true(removed)

    if 'pkg.list_pkgs' in __context__:
        if removed:
            ret = copy.deepcopy(__context__['pkg.list_pkgs']['removed'])
        else:
            ret = copy.deepcopy(__context__['pkg.list_pkgs']['installed'])
        if not versions_as_list:
            __salt__['pkg_resource.stringify'](ret)
        return ret

    ret = {'installed': {}, 'removed': {}}
    cmd = 'dpkg-query --showformat=\'${Status} ${Package} ' \
          '${Version} ${Architecture}\n\' -W'

    out = __salt__['cmd.run_all'](cmd).get('stdout', '')
    # Typical lines of output:
    # install ok installed zsh 4.3.17-1ubuntu1 amd64
    # deinstall ok config-files mc 3:4.8.1-2ubuntu1 amd64
    for line in out.splitlines():
        cols = line.split()
        try:
            linetype, status, name, version_num, arch = \
                [cols[x] for x in (0, 2, 3, 4, 5)]
        except ValueError:
            continue
        if __grains__.get('cpuarch', '') == 'x86_64':
            osarch = __grains__.get('osarch', '')
            if arch != 'all' and osarch == 'amd64' and osarch != arch:
                name += ':{0}'.format(arch)
        if len(cols):
            if ('install' in linetype or 'hold' in linetype) and \
                    'installed' in status:
                __salt__['pkg_resource.add_pkg'](ret['installed'],
                                                 name,
                                                 version_num)
            elif 'deinstall' in linetype:
                __salt__['pkg_resource.add_pkg'](ret['removed'],
                                                 name,
                                                 version_num)

    # Check for virtual packages. We need dctrl-tools for this.
    if not removed and __salt__['cmd.has_exec']('grep-available'):
        cmd = 'grep-available -F Provides -s Package,Provides -e "^.+$"'
        out = __salt__['cmd.run_stdout'](cmd)

        virtpkg_re = re.compile('Package: (\\S+)\nProvides: ([\\S, ]+)')
        virtpkgs = set()
        for realpkg, provides in virtpkg_re.findall(out):
            # grep-available returns info on all virtual packages. Ignore any
            # virtual packages that do not have the real package installed.
            if realpkg in ret['installed']:
                virtpkgs.update(provides.split(', '))
        for virtname in virtpkgs:
            # Set virtual package versions to '1'
            __salt__['pkg_resource.add_pkg'](ret['installed'], virtname, '1')

    for pkglist_type in ('installed', 'removed'):
        __salt__['pkg_resource.sort_pkglist'](ret[pkglist_type])
        _clean_pkglist(ret[pkglist_type])

    __context__['pkg.list_pkgs'] = copy.deepcopy(ret)

    if removed:
        ret = ret['removed']
    else:
        ret = ret['installed']
    if not versions_as_list:
        __salt__['pkg_resource.stringify'](ret)
    return ret


def _get_upgradable():
    '''
    Utility function to get upgradable packages

    Sample return data:
    { 'pkgname': '1.2.3-45', ... }
    '''

    cmd = 'apt-get --just-print dist-upgrade'
    out = __salt__['cmd.run_all'](cmd).get('stdout', '')

    # rexp parses lines that look like the following:
    # Conf libxfont1 (1:1.4.5-1 Debian:testing [i386])
    rexp = re.compile('(?m)^Conf '
                      '([^ ]+) '          # Package name
                      r'\(([^ ]+)')        # Version
    keys = ['name', 'version']
    _get = lambda l, k: l[keys.index(k)]

    upgrades = rexp.findall(out)

    ret = {}
    for line in upgrades:
        name = _get(line, 'name')
        version_num = _get(line, 'version')
        ret[name] = version_num

    return ret


def list_upgrades(refresh=True):
    '''
    List all available package upgrades.

    CLI Example:

    .. code-block:: bash

        salt '*' pkg.list_upgrades
    '''
    if salt.utils.is_true(refresh):
        refresh_db()
    return _get_upgradable()


def upgrade_available(name):
    '''
    Check whether or not an upgrade is available for a given package

    CLI Example:

    .. code-block:: bash

        salt '*' pkg.upgrade_available <package name>
    '''
    return latest_version(name) != ''


def version_cmp(pkg1, pkg2):
    '''
    Do a cmp-style comparison on two packages. Return -1 if pkg1 < pkg2, 0 if
    pkg1 == pkg2, and 1 if pkg1 > pkg2. Return None if there was a problem
    making the comparison.

    CLI Example:

    .. code-block:: bash

        salt '*' pkg.version_cmp '0.2.4-0ubuntu1' '0.2.4.1-0ubuntu1'
    '''
    try:
        for oper, ret in (('lt', -1), ('eq', 0), ('gt', 1)):
            cmd = 'dpkg --compare-versions "{0}" {1} ' \
                  '"{2}"'.format(pkg1, oper, pkg2)
            if __salt__['cmd.retcode'](cmd) == 0:
                return ret
    except Exception as e:
        log.error(e)
    return None


def _split_repo_str(repo):
    split = sourceslist.SourceEntry(repo)
    return split.type, split.uri, split.dist, split.comps


def _consolidate_repo_sources(sources):
    if not isinstance(sources, sourceslist.SourcesList):
        raise TypeError('"{0}" not a "{1}"'.format(type(sources),
                                                   sourceslist.SourcesList))

    consolidated = {}
    delete_files = set()
    base_file = sourceslist.SourceEntry('').file

    repos = filter(lambda s: not s.invalid, sources.list)

    for r in repos:
        key = str((getattr(r, 'architectures', []),
                   r.disabled, r.type, r.uri))
        if key in consolidated:
            combined = consolidated[key]
            combined_comps = set(r.comps).union(set(combined.comps))
            consolidated[key].comps = list(combined_comps)
        else:
            consolidated[key] = sourceslist.SourceEntry(r.line)

        if r.file != base_file:
            delete_files.add(r.file)

    sources.list = consolidated.values()
    sources.save()
    for f in delete_files:
        try:
            os.remove(f)
        except Exception:
            pass
    return sources


def list_repos():
    '''
    Lists all repos in the sources.list (and sources.lists.d) files

    CLI Example:

    .. code-block:: bash

       salt '*' pkg.list_repos
       salt '*' pkg.list_repos disabled=True
    '''
    if not apt_support:
        msg = 'Error: aptsources.sourceslist python module not found'
        log.error(msg)
        return msg

    repos = {}
    sources = sourceslist.SourcesList()
    for source in sources.list:
        if source.invalid:
            continue
        repo = {}
        repo['file'] = source.file
        repo['comps'] = getattr(source, 'comps', [])
        repo['disabled'] = source.disabled
        repo['dist'] = source.dist
        repo['type'] = source.type
        repo['uri'] = source.uri
        repo['line'] = source.line.strip()
        repo['architectures'] = getattr(source, 'architectures', [])
        repos.setdefault(source.uri, []).append(repo)
    return repos


def get_repo(repo, **kwargs):
    '''
    Display a repo from the sources.list / sources.list.d

    The repo passwd in needs to be a complete repo entry.

    CLI Examples:

    .. code-block:: bash

        salt '*' pkg.get_repo "myrepo definition"
    '''
    if not apt_support:
        msg = 'Error: aptsources.sourceslist python module not found'
        raise Exception(msg)

    ppa_auth = kwargs.get('ppa_auth', None)
    # we have to be clever about this since the repo definition formats
    # are a bit more "loose" than in some other distributions
    if repo.startswith('ppa:') and __grains__['os'] == 'Ubuntu':
        # This is a PPA definition meaning special handling is needed
        # to derive the name.
        dist = __grains__['lsb_distrib_codename']
        owner_name, ppa_name = repo[4:].split('/')
        if ppa_auth:
            auth_info = '{0}@'.format(ppa_auth)
            repo = LP_PVT_SRC_FORMAT.format(auth_info, owner_name,
                                            ppa_name, dist)
        else:
            if ppa_format_support:
                repo = softwareproperties.ppa.expand_ppa_line(
                    repo,
                    __grains__['lsb_distrib_codename'])[0]
            else:
                repo = LP_SRC_FORMAT.format(owner_name, ppa_name, dist)

    repos = list_repos()

    if repos:
        try:
            repo_type, repo_uri, repo_dist, repo_comps = _split_repo_str(repo)
            if ppa_auth:
                uri_match = re.search('(http[s]?://)(.+)', repo_uri)
                if uri_match:
                    if not uri_match.group(2).startswith(ppa_auth):
                        repo_uri = '{0}{1}@{2}'.format(uri_match.group(1),
                                                       ppa_auth,
                                                       uri_match.group(2))
        except SyntaxError:
            error_str = 'Error: repo "{0}" is not a well formatted definition'
            raise Exception(error_str.format(repo))

        for source in repos.values():
            for sub in source:
                if (sub['type'] == repo_type and
                    sub['uri'] == repo_uri and
                        sub['dist'] == repo_dist):
                    if not repo_comps:
                        return sub
                    for comp in repo_comps:
                        if comp in sub.get('comps', []):
                            return sub

    raise Exception('repo "{0}" was not found'.format(repo))


def del_repo(repo, **kwargs):
    '''
    Delete a repo from the sources.list / sources.list.d

    If the .list file is in the sources.list.d directory
    and the file that the repo exists in does not contain any other
    repo configuration, the file itself will be deleted.

    The repo passed in must be a fully formed repository definition
    string.

    CLI Examples:

    .. code-block:: bash

        salt '*' pkg.del_repo "myrepo definition"
    '''
    if not apt_support:
        return 'Error: aptsources.sourceslist python module not found'

    is_ppa = False
    if repo.startswith('ppa:') and __grains__['os'] == 'Ubuntu':
        # This is a PPA definition meaning special handling is needed
        # to derive the name.
        is_ppa = True
        dist = __grains__['lsb_distrib_codename']
        if not ppa_format_support:
            warning_str = 'Unable to use functions from ' \
                          '"python-software-properties" package, making ' \
                          'best guess at ppa format: {0}'
            log.warning(warning_str.format(repo))
            owner_name, ppa_name = repo[4:].split('/')
            if 'ppa_auth' in kwargs:
                auth_info = '{0}@'.format(kwargs['ppa_auth'])
                repo = LP_PVT_SRC_FORMAT.format(auth_info, dist, owner_name,
                                                ppa_name)
            else:
                repo = LP_SRC_FORMAT.format(owner_name, ppa_name, dist)
        else:
            repo = softwareproperties.ppa.expand_ppa_line(repo, dist)[0]

    sources = sourceslist.SourcesList()
    repos = filter(lambda s: not s.invalid, sources.list)
    if repos:
        deleted_from = dict()
        try:
            repo_type, repo_uri, repo_dist, repo_comps = _split_repo_str(repo)
        except SyntaxError:
            error_str = 'Error: repo "{0}" not a well formatted definition'
            return error_str.format(repo)

        for source in repos:
            if (source.type == repo_type and source.uri == repo_uri and
                    source.dist == repo_dist):

                s_comps = set(source.comps)
                r_comps = set(repo_comps)
                if s_comps.intersection(r_comps):
                    deleted_from[source.file] = 0
                    source.comps = list(s_comps.difference(r_comps))
                    if not source.comps:
                        try:
                            sources.remove(source)
                        except ValueError:
                            pass
            # PPAs are special and can add deb-src where expand_ppa_line doesn't
            # always reflect this.  Lets just cleanup here for good measure
            if (is_ppa and repo_type == 'deb' and source.type == 'deb-src' and
                    source.uri == repo_uri and source.dist == repo_dist):

                s_comps = set(source.comps)
                r_comps = set(repo_comps)
                if s_comps.intersection(r_comps):
                    deleted_from[source.file] = 0
                    source.comps = list(s_comps.difference(r_comps))
                    if not source.comps:
                        try:
                            sources.remove(source)
                        except ValueError:
                            pass
            sources.save()
        if deleted_from:
            ret = ''
            for source in sources:
                if source.file in deleted_from:
                    deleted_from[source.file] += 1
            for repo_file, c in deleted_from.iteritems():
                msg = 'Repo "{0}" has been removed from {1}.\n'
                if c == 0 and 'sources.list.d/' in repo_file:
                    if os.path.isfile(repo_file):
                        msg = ('File {1} containing repo "{0}" has been '
                               'removed.\n')
                        try:
                            os.remove(repo_file)
                        except OSError:
                            pass
                ret += msg.format(repo, repo_file)
            # explicit refresh after a repo is deleted
            refresh_db()
            return ret

    return "Repo {0} doesn't exist in the sources.list(s)".format(repo)


def mod_repo(repo, **kwargs):
    '''
    Modify one or more values for a repo.  If the repo does not exist, it will
    be created, so long as the definition is well formed.  For Ubuntu the
    "ppa:<project>/repo" format is acceptable. "ppa:" format can only be
    used to create a new repository.

    The following options are available to modify a repo definition::

        comps (a comma separated list of components for the repo, e.g. "main")
        file (a file name to be used)
        keyserver (keyserver to get gpg key from)
        keyid (key id to load with the keyserver argument)
        key_url (URL to a gpg key to add to the apt gpg keyring)
        consolidate (if true, will attempt to de-dup and consolidate sources)

        * Note: Due to the way keys are stored for apt, there is a known issue
                where the key wont be updated unless another change is made
                at the same time.  Keys should be properly added on initial
                configuration.

    CLI Examples:

    .. code-block:: bash

        salt '*' pkg.mod_repo 'myrepo definition' uri=http://new/uri
        salt '*' pkg.mod_repo 'myrepo definition' comps=main,universe
    '''
    if not apt_support:
        raise ImportError('Error: aptsources.sourceslist module not found')

    # to ensure no one sets some key values that _shouldn't_ be changed on the
    # object itself, this is just a white-list of "ok" to set properties
    if repo.startswith('ppa:'):
        if __grains__['os'] == 'Ubuntu':
            # secure PPAs cannot be supported as of the time of this code
            # implementation via apt-add-repository.  The code path for
            # secure PPAs should be the same as urllib method
            if ppa_format_support and 'ppa_auth' not in kwargs:
                if float(__grains__['osrelease']) < 12.04:
                    cmd = 'apt-add-repository {0}'.format(repo)
                else:
                    cmd = 'apt-add-repository -y {0}'.format(repo)
                out = __salt__['cmd.run_stdout'](cmd, **kwargs)
                # explicit refresh when a repo is modified.
                refresh_db()
                return {repo: out}
            else:
                if not ppa_format_support:
                    warning_str = 'Unable to use functions from ' \
                                  '"python-software-properties" package, ' \
                                  'making best guess at ppa format: {0}'
                    log.warning(warning_str.format(repo))
                else:
                    log.info('falling back to urllib method for private PPA ')
                #fall back to urllib style
                try:
                    owner_name, ppa_name = repo[4:].split('/', 1)
                except ValueError:
                    err_str = 'Unable to get PPA info from argument. ' \
                              'Expected format "<PPA_OWNER>/<PPA_NAME>" ' \
                              '(e.g. saltstack/salt) not found.  Received ' \
                              '"{0}" instead.'
                    raise Exception(err_str.format(repo[4:]))
                dist = __grains__['lsb_distrib_codename']
                # ppa has a lot of implicit arguments. Make them explicit.
                # These will defer to any user-defined variants
                kwargs['dist'] = dist
                ppa_auth = ''
                if file not in kwargs:
                    filename = '/etc/apt/sources.list.d/{0}-{1}-{2}.list'
                    kwargs['file'] = filename.format(owner_name, ppa_name,
                                                     dist)
                try:
                    launchpad_ppa_info = _get_ppa_info_from_launchpad(
                        owner_name, ppa_name)
                    if 'ppa_auth' not in kwargs:
                        kwargs['keyid'] = launchpad_ppa_info[
                            'signing_key_fingerprint']
                    else:
                        if 'keyid' not in kwargs:
                            error_str = 'Private PPAs require a ' \
                                        'keyid to be specified: {0}/{1}'
                            raise Exception(error_str.format(owner_name,
                                                             ppa_name))
                except urllib2.HTTPError as exc:
                    error_str = 'Launchpad does not know about {0}/{1}: {2}'
                    raise Exception(error_str.format(owner_name, ppa_name,
                                                     exc))
                except IndexError as e:
                    error_str = 'Launchpad knows about {0}/{1} but did not ' \
                                'return a fingerprint. Please set keyid ' \
                                'manually: {2}'
                    raise Exception(error_str.format(owner_name, ppa_name, e))

                if 'keyserver' not in kwargs:
                    kwargs['keyserver'] = 'keyserver.ubuntu.com'
                if 'ppa_auth' in kwargs:
                    if not launchpad_ppa_info['private']:
                        error_str = 'PPA is not private but auth ' \
                                    'credentials passed: {0}'
                        raise Exception(error_str.format(repo))
                # assign the new repo format to the "repo" variable
                # so we can fall through to the "normal" mechanism
                # here.
                if 'ppa_auth' in kwargs:
                    ppa_auth = '{0}@'.format(kwargs['ppa_auth'])
                    repo = LP_PVT_SRC_FORMAT.format(ppa_auth, owner_name,
                                                    ppa_name, dist)
                else:
                    repo = LP_SRC_FORMAT.format(owner_name, ppa_name, dist)
        else:
            error_str = 'cannot parse "ppa:" style repo definitions: {0}'
            raise Exception(error_str.format(repo))

    sources = sourceslist.SourcesList()
    if kwargs.get('consolidate', False):
        # attempt to de-dup and consolidate all sources
        # down to entries in sources.list
        # this option makes it easier to keep the sources
        # list in a "sane" state.
        #
        # this should remove duplicates, consolidate comps
        # for a given source down to one line
        # and eliminate "invalid" and comment lines
        #
        # the second side effect is removal of files
        # that are not the main sources.list file
        sources = _consolidate_repo_sources(sources)

    repos = filter(lambda s: not s.invalid, sources)
    mod_source = None
    try:
        repo_type, repo_uri, repo_dist, repo_comps = _split_repo_str(
            repo)
    except SyntaxError:
        error_str = 'Error: repo "{0}" not a well formatted definition'
        raise SyntaxError(error_str.format(repo))

    full_comp_list = set(repo_comps)

    if 'keyid' in kwargs:
        keyid = kwargs.pop('keyid', None)
        ks = kwargs.pop('keyserver', None)
        if not keyid or not ks:
            error_str = 'both keyserver and keyid options required.'
            raise NameError(error_str)
        cmd = 'apt-key export {0}'.format(keyid)
        output = __salt__['cmd.run_stdout'](cmd, **kwargs)
        imported = output.startswith('-----BEGIN PGP')
        if ks:
            if not imported:
                cmd = ('apt-key adv --keyserver {0} --logger-fd 1 '
                       '--recv-keys {1}')
                out = __salt__['cmd.run_stdout'](cmd.format(ks, keyid),
                                                 **kwargs)
                if not (out.find('imported') or out.find('not changed')):
                    error_str = 'Error: key retrieval failed: {0}'
                    raise Exception(
                        error_str.format(
                            cmd.format(
                                ks,
                                keyid
                            )
                        )
                    )
    elif 'key_url' in kwargs:
        key_url = kwargs['key_url']
        fn_ = __salt__['cp.cache_file'](key_url)
        cmd = 'apt-key add {0}'.format(fn_)
        out = __salt__['cmd.run_stdout'](cmd, **kwargs)
        if not out.upper().startswith('OK'):
            error_str = 'Error: key retrieval failed: {0}'
            raise Exception(error_str.format(cmd.format(key_url)))

    if 'comps' in kwargs:
        kwargs['comps'] = kwargs['comps'].split(',')
        full_comp_list.union(set(kwargs['comps']))
    else:
        kwargs['comps'] = list(full_comp_list)

    if 'architectures' in kwargs:
        kwargs['architectures'] = kwargs['architectures'].split(',')

    if 'disabled' in kwargs:
        kw_disabled = kwargs['disabled']
        if kw_disabled is True or str(kw_disabled).lower() == 'true':
            kwargs['disabled'] = True
        else:
            kwargs['disabled'] = False

    kw_type = kwargs.get('type')
    kw_dist = kwargs.get('dist')

    for source in repos:
        # This series of checks will identify the starting source line
        # and the resulting source line.  The idea here is to ensure
        # we are not retuning bogus data because the source line
        # has already been modified on a previous run.
        if ((source.type == repo_type and source.uri == repo_uri
             and source.dist == repo_dist) or
            (source.dist == kw_dist and source.type == kw_type
             and source.type == kw_type)):

            for comp in full_comp_list:
                if comp in getattr(source, 'comps', []):
                    mod_source = source
            if not source.comps:
                mod_source = source
            if mod_source:
                break

    if not mod_source:
        mod_source = sourceslist.SourceEntry(repo)
        sources.list.append(mod_source)

    # if all comps aren't part of the disable
    # match, it is important we keep the comps
    # not destined to be disabled/enabled in
    # the original state
    if ('disabled' in kwargs and
            mod_source.disabled != kwargs['disabled']):

        s_comps = set(mod_source.comps)
        r_comps = set(repo_comps)
        if s_comps.symmetric_difference(r_comps):
            new_source = sourceslist.SourceEntry(source.line)
            new_source.file = source.file
            new_source.comps = list(r_comps.difference(s_comps))
            source.comps = list(s_comps.difference(r_comps))
            sources.insert(sources.index(source), new_source)
            sources.save()

    for key in kwargs:
        if key in _MODIFY_OK and hasattr(mod_source, key):
            setattr(mod_source, key, kwargs[key])
    sources.save()
    # on changes, explicitly refresh
    refresh_db()
    return {
        repo: {
            'architectures': getattr(mod_source, 'architectures', []),
            'comps': mod_source.comps,
            'disabled': mod_source.disabled,
            'file': mod_source.file,
            'type': mod_source.type,
            'uri': mod_source.uri,
            'line': mod_source.line
        }
    }


def file_list(*packages):
    '''
    List the files that belong to a package. Not specifying any packages will
    return a list of _every_ file on the system's package database (not
    generally recommended).

    CLI Examples:

    .. code-block:: bash

        salt '*' pkg.file_list httpd
        salt '*' pkg.file_list httpd postfix
        salt '*' pkg.file_list
    '''
    return __salt__['lowpkg.file_list'](*packages)


def file_dict(*packages):
    '''
    List the files that belong to a package, grouped by package. Not
    specifying any packages will return a list of _every_ file on the system's
    package database (not generally recommended).

    CLI Examples:

    .. code-block:: bash

        salt '*' pkg.file_list httpd
        salt '*' pkg.file_list httpd postfix
        salt '*' pkg.file_list
    '''
    return __salt__['lowpkg.file_dict'](*packages)

<<<<<<< HEAD
def _parse_selections(dpkgselection):
    '''
    Parses the format from ``dpkg --get-selections`` and return a format that
    pkg.get_selections and pkg.set_selections work with.
    '''
    ret = {}
    if type(dpkgselection) in StringTypes:
        dpkgselection = dpkgselection.split('\n')
    for line in dpkgselection:
        if line:
            _pkg, _state = line.split()
            if _state in ret:
                ret[_state].append(_pkg)
            else:
                ret[_state] = [_pkg]
    return ret

def get_selections(pattern=None, state=None):
    '''
    View package state from the dpkg database.

    Returns a dict of dicts containing the state, and package names::

        {'<host>':
            {'<state>': ['pkg1',
                         ...
                        ]
            },
            ...
        }

    CLI Example::

        salt '*' pkg.get_selections
        salt '*' pkg.get_selections 'python-*'
        salt '*' pkg.get_selections state=hold
        salt '*' pkg.get_selections 'openssh*' state=hold
    '''
    ret = {}
    cmd = 'dpkg --get-selections'
    if pattern:
        cmd += ' "{0}"'.format(pattern)
    else:
        cmd += ' "*"'
    stdout = __salt__['cmd.run_all'](cmd).get('stdout', '')
    ret = _parse_selections(stdout)
    if state:
        try:
            return {state: ret[state]}
        except KeyError:
            return {state: []}
    return ret

# TODO: allow state=None to be set, and that *args will be set to that state
# TODO: maybe use something similar to pkg_resources.pack_pkgs to allow a list passed to selection, with the default state set to whatever is passed by the above, but override that if explicitly specified
# TODO: creat a pkg.hold alias, instead of the above?
def set_selections(path=None, selection=None, clear=False):
    '''
    Change package state in the dpkg database.

    The state can be any one of, documented in dpkg(1):

     - install
     - hold
     - deinstall
     - purge

    This command is commonly used to mark specific packages to be held from
    being upgraded, that is, to be kept at a certain version. When a state is
    changed to anything but being held, then it is typically followed by
    ``apt-get -u dselect-upgrade``.

    Note: Be careful with the ``clear`` argument, since it will start
    with setting all packages to deinstall state.

    Returns a dict of dicts containing the package names, and the new and old
    versions::

        {'<host>':
            {'<package>': {'new': '<new-state>',
                           'old': '<old-state>'}
            },
            ...
        }

    CLI Example::

        salt '*' pkg.set_selections selection='{"install": ["netcat"]}'
        salt '*' pkg.set_selections selection='{"hold": ["openssh-server", "openssh-client"]}'
        salt '*' pkg.set_selections salt://path/to/file
        salt '*' pkg.set_selections salt://path/to/file clear=True
    '''
    ret = {}
    if not path and not selection:
        return ret
    if path and selection:
        log.error('"selection" and "path" cannot be set at the same time with '
                  'pkg.set_selections')
        return ret

    if type(selection) in StringTypes:
        try:
            selection = yaml.safe(selection)
        except yaml.parser.ParserError as e:
            log.error(e)
            selection = {}

    if path:
        path = __salt__['cp.cache_file'](path)
        with salt.utils.fopen(path, 'r') as ifile:
            content = ifile.readlines()
        selection = _parse_selections(content)

    if selection:
        if clear:
            cmd = 'dpkg --clear-selections'
            if not __opts__['test']:
                retcode = __salt__['cmd.retcode'](cmd)
                if retcode:
                    log.error('failed to clear selections')

        for _state, _pkgs in selection.items():
            for _pkg in _pkgs:
                sel = __salt__['pkg.get_selections'](pattern=_pkg)
                old_state = '-'
                for k, v in sel.items():
                    if k in ['install', 'hold', 'deinstall', 'purge']:
                        old_state = k
                if _state == old_state:
                    continue
                ret[_pkg] = {'old': old_state,
                             'new': _state}

                cmd = 'echo {0} {1} | dpkg --set-selections'.format(
                    _pkg,
                    _state
                    )
                if not __opts__['test']:
                    retcode = __salt__['cmd.retcode'](cmd)
                    if retcode:
                        log.error('failed to set state {0} for package {1}'.format(
                            _state,
                            _pkg
                            ))
    return ret
=======

def expand_repo_def(repokwargs):
    '''
    Take a repository definition and expand it to the full pkg repository dict
    that can be used for comparison.  This is a helper function to make
    the Debian/Ubuntu apt sources sane for comparison in the pkgrepo states.

    There is no use to calling this function via the CLI.
    '''
    sanitized = {}

    if not apt_support:
        msg = 'Error: aptsources.sourceslist python module not found'
        raise Exception(msg)

    repo = repokwargs['repo']

    if repo.startswith('ppa:') and __grains__['os'] == 'Ubuntu':
        dist = __grains__['lsb_distrib_codename']
        owner_name, ppa_name = repo[4:].split('/', 1)
        if 'ppa_auth' in repokwargs:
            auth_info = '{0}@'.format(repokwargs['ppa_auth'])
            repo = LP_PVT_SRC_FORMAT.format(auth_info, owner_name, ppa_name,
                                            dist)
        else:
            if ppa_format_support:
                repo = softwareproperties.ppa.expand_ppa_line(
                    repo, dist)[0]
            else:
                repo = LP_SRC_FORMAT.format(owner_name, ppa_name, dist)

        if file not in repokwargs:
            filename = '/etc/apt/sources.list.d/{0}-{1}-{2}.list'
            repokwargs['file'] = filename.format(owner_name, ppa_name,
                                                 dist)

    source_entry = sourceslist.SourceEntry(repo)
    for kwarg in _MODIFY_OK:
        if kwarg in repokwargs:
            setattr(source_entry, kwarg, repokwargs[kwarg])

    sanitized['file'] = source_entry.file
    sanitized['comps'] = getattr(source_entry, 'comps', [])
    sanitized['disabled'] = source_entry.disabled
    sanitized['dist'] = source_entry.dist
    sanitized['type'] = source_entry.type
    sanitized['uri'] = source_entry.uri
    sanitized['line'] = source_entry.line.strip()
    sanitized['architectures'] = getattr(source_entry, 'architectures', [])

    return sanitized
>>>>>>> 2ff67f7a
<|MERGE_RESOLUTION|>--- conflicted
+++ resolved
@@ -7,14 +7,12 @@
 import os
 import re
 import logging
-<<<<<<< HEAD
 from types import StringTypes
 
 # Import third party libs
-import yaml
-=======
 import urllib2
 import json
+import yaml
 
 # Import salt libs
 import salt.utils
@@ -22,7 +20,6 @@
 
 log = logging.getLogger(__name__)
 
->>>>>>> 2ff67f7a
 
 try:
     from aptsources import sourceslist
@@ -1220,7 +1217,59 @@
     '''
     return __salt__['lowpkg.file_dict'](*packages)
 
-<<<<<<< HEAD
+
+def expand_repo_def(repokwargs):
+    '''
+    Take a repository definition and expand it to the full pkg repository dict
+    that can be used for comparison.  This is a helper function to make
+    the Debian/Ubuntu apt sources sane for comparison in the pkgrepo states.
+
+    There is no use to calling this function via the CLI.
+    '''
+    sanitized = {}
+
+    if not apt_support:
+        msg = 'Error: aptsources.sourceslist python module not found'
+        raise Exception(msg)
+
+    repo = repokwargs['repo']
+
+    if repo.startswith('ppa:') and __grains__['os'] == 'Ubuntu':
+        dist = __grains__['lsb_distrib_codename']
+        owner_name, ppa_name = repo[4:].split('/', 1)
+        if 'ppa_auth' in repokwargs:
+            auth_info = '{0}@'.format(repokwargs['ppa_auth'])
+            repo = LP_PVT_SRC_FORMAT.format(auth_info, owner_name, ppa_name,
+                                            dist)
+        else:
+            if ppa_format_support:
+                repo = softwareproperties.ppa.expand_ppa_line(
+                    repo, dist)[0]
+            else:
+                repo = LP_SRC_FORMAT.format(owner_name, ppa_name, dist)
+
+        if file not in repokwargs:
+            filename = '/etc/apt/sources.list.d/{0}-{1}-{2}.list'
+            repokwargs['file'] = filename.format(owner_name, ppa_name,
+                                                 dist)
+
+    source_entry = sourceslist.SourceEntry(repo)
+    for kwarg in _MODIFY_OK:
+        if kwarg in repokwargs:
+            setattr(source_entry, kwarg, repokwargs[kwarg])
+
+    sanitized['file'] = source_entry.file
+    sanitized['comps'] = getattr(source_entry, 'comps', [])
+    sanitized['disabled'] = source_entry.disabled
+    sanitized['dist'] = source_entry.dist
+    sanitized['type'] = source_entry.type
+    sanitized['uri'] = source_entry.uri
+    sanitized['line'] = source_entry.line.strip()
+    sanitized['architectures'] = getattr(source_entry, 'architectures', [])
+
+    return sanitized
+
+
 def _parse_selections(dpkgselection):
     '''
     Parses the format from ``dpkg --get-selections`` and return a format that
@@ -1237,6 +1286,7 @@
             else:
                 ret[_state] = [_pkg]
     return ret
+
 
 def get_selections(pattern=None, state=None):
     '''
@@ -1274,6 +1324,7 @@
             return {state: []}
     return ret
 
+
 # TODO: allow state=None to be set, and that *args will be set to that state
 # TODO: maybe use something similar to pkg_resources.pack_pkgs to allow a list passed to selection, with the default state set to whatever is passed by the above, but override that if explicitly specified
 # TODO: creat a pkg.hold alias, instead of the above?
@@ -1365,57 +1416,4 @@
                             _state,
                             _pkg
                             ))
-    return ret
-=======
-
-def expand_repo_def(repokwargs):
-    '''
-    Take a repository definition and expand it to the full pkg repository dict
-    that can be used for comparison.  This is a helper function to make
-    the Debian/Ubuntu apt sources sane for comparison in the pkgrepo states.
-
-    There is no use to calling this function via the CLI.
-    '''
-    sanitized = {}
-
-    if not apt_support:
-        msg = 'Error: aptsources.sourceslist python module not found'
-        raise Exception(msg)
-
-    repo = repokwargs['repo']
-
-    if repo.startswith('ppa:') and __grains__['os'] == 'Ubuntu':
-        dist = __grains__['lsb_distrib_codename']
-        owner_name, ppa_name = repo[4:].split('/', 1)
-        if 'ppa_auth' in repokwargs:
-            auth_info = '{0}@'.format(repokwargs['ppa_auth'])
-            repo = LP_PVT_SRC_FORMAT.format(auth_info, owner_name, ppa_name,
-                                            dist)
-        else:
-            if ppa_format_support:
-                repo = softwareproperties.ppa.expand_ppa_line(
-                    repo, dist)[0]
-            else:
-                repo = LP_SRC_FORMAT.format(owner_name, ppa_name, dist)
-
-        if file not in repokwargs:
-            filename = '/etc/apt/sources.list.d/{0}-{1}-{2}.list'
-            repokwargs['file'] = filename.format(owner_name, ppa_name,
-                                                 dist)
-
-    source_entry = sourceslist.SourceEntry(repo)
-    for kwarg in _MODIFY_OK:
-        if kwarg in repokwargs:
-            setattr(source_entry, kwarg, repokwargs[kwarg])
-
-    sanitized['file'] = source_entry.file
-    sanitized['comps'] = getattr(source_entry, 'comps', [])
-    sanitized['disabled'] = source_entry.disabled
-    sanitized['dist'] = source_entry.dist
-    sanitized['type'] = source_entry.type
-    sanitized['uri'] = source_entry.uri
-    sanitized['line'] = source_entry.line.strip()
-    sanitized['architectures'] = getattr(source_entry, 'architectures', [])
-
-    return sanitized
->>>>>>> 2ff67f7a
+    return ret