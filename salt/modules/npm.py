--- conflicted
+++ resolved
@@ -281,11 +281,7 @@
     depth
         Limit the depth of the packages listed
 
-<<<<<<< HEAD
-        .. versionadded:: tbd
-=======
         .. versionadded:: 2016.11.6, Nitrogen
->>>>>>> 2524218e
 
     CLI Example:
 
@@ -308,13 +304,8 @@
 
     if depth is not None:
         if not isinstance(depth, (int, float)):
-<<<<<<< HEAD
-            raise salt.exceptions.SaltInvocationError('Error: depth {} must be a number'.format(depth))
-        cmd.append('--depth={}'.format(int(depth)))
-=======
             raise salt.exceptions.SaltInvocationError('Error: depth {0} must be a number'.format(depth))
         cmd.append('--depth={0}'.format(int(depth)))
->>>>>>> 2524218e
 
     if pkg:
         # Protect against injection
