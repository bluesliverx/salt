"""
Management of zc.buildout

.. versionadded:: 2014.1.0

.. _`minitage's buildout maker`: https://github.com/minitage/minitage/blob/master/src/minitage/core/makers/buildout.py

This module is inspired by `minitage's buildout maker`_

.. note::

    The zc.buildout integration is still in beta; the API is subject to change

General notes
-------------

You have those following methods:

* upgrade_bootstrap
* bootstrap
* run_buildout
* buildout
"""

import copy
import logging
import os
import re
import sys
import traceback
import urllib.request

import salt.utils.files
import salt.utils.path
import salt.utils.stringutils
from salt.exceptions import CommandExecutionError

INVALID_RESPONSE = "Unexpected response from buildout"
VALID_RESPONSE = ""
NOTSET = object()
HR = "{}\n".format("-" * 80)
RE_F = re.S | re.M | re.U
BASE_STATUS = {
    "status": None,
    "logs": [],
    "comment": "",
    "out": None,
    "logs_by_level": {},
    "outlog": None,
    "outlog_by_level": None,
}
_URL_VERSIONS = {
    1: "http://downloads.buildout.org/1/bootstrap.py",
    2: "http://downloads.buildout.org/2/bootstrap.py",
}
DEFAULT_VER = 2
_logger = logging.getLogger(__name__)

# Define the module's virtual name
__virtualname__ = "buildout"


def __virtual__():
    """
    Only load if buildout libs are present
    """
    return __virtualname__


def _salt_callback(func, **kwargs):
    LOG.clear()

    def _call_callback(*a, **kw):
        # cleanup the module kwargs before calling it from the
        # decorator
        kw = copy.deepcopy(kw)
        for k in [ar for ar in kw if "__pub" in ar]:
            kw.pop(k, None)
        st = BASE_STATUS.copy()
        directory = kw.get("directory", ".")
        onlyif = kw.get("onlyif", None)
        unless = kw.get("unless", None)
        runas = kw.get("runas", None)
        env = kw.get("env", ())
        status = BASE_STATUS.copy()
        try:
            # may rise _ResultTransmission
            status = _check_onlyif_unless(
                onlyif, unless, directory=directory, runas=runas, env=env
            )
            # if onlyif/unless returns, we are done
            if status is None:
                status = BASE_STATUS.copy()
                comment, st = "", True
                out = func(*a, **kw)
                # we may have already final statuses not to be touched
                # merged_statuses flag is there to check that !
                if not isinstance(out, dict):
                    status = _valid(status, out=out)
                else:
                    if out.get("merged_statuses", False):
                        status = out
                    else:
                        status = _set_status(
                            status,
                            status=out.get("status", True),
                            comment=out.get("comment", ""),
                            out=out.get("out", out),
                        )
        except Exception:  # pylint: disable=broad-except
            trace = traceback.format_exc()
            LOG.error(trace)
            _invalid(status)
        LOG.clear()
        # before returning, trying to compact the log output
        for k in ["comment", "out", "outlog"]:
            if status[k] and isinstance(status[k], str):
                status[k] = "\n".join(
                    [log for log in status[k].split("\n") if log.strip()]
                )
        return status

    _call_callback.__doc__ = func.__doc__
    return _call_callback


class _Logger:
    levels = ("info", "warn", "debug", "error")

    def __init__(self):
        self._msgs = []
        self._by_level = {}

    def _log(self, level, msg):
        if not isinstance(msg, str):
            msg = msg.decode("utf-8")
        if level not in self._by_level:
            self._by_level[level] = []
        self._msgs.append((level, msg))
        self._by_level[level].append(msg)

    def debug(self, msg):
        self._log("debug", msg)

    def info(self, msg):
        self._log("info", msg)

    def error(self, msg):
        self._log("error", msg)

    def warn(self, msg):
        self._log("warn", msg)

    warning = warn

    def clear(self):
        for i in self._by_level:
            self._by_level[i] = []
        for i in self._msgs[:]:
            self._msgs.pop()

    def get_logs(self, level):
        return self._by_level.get(level, [])

    @property
    def messages(self):
        return self._msgs

    @property
    def by_level(self):
        return self._by_level


LOG = _Logger()


def _encode_status(status):
    if status["out"] is None:
        status["out"] = None
    else:
        status["out"] = salt.utils.stringutils.to_unicode(status["out"])
    status["outlog_by_level"] = salt.utils.stringutils.to_unicode(
        status["outlog_by_level"]
    )
    if status["logs"]:
        for i, data in enumerate(status["logs"][:]):
            status["logs"][i] = (data[0], salt.utils.stringutils.to_unicode(data[1]))
        for logger in "error", "warn", "info", "debug":
            logs = status["logs_by_level"].get(logger, [])[:]
            if logs:
                for i, log in enumerate(logs):
                    status["logs_by_level"][logger][i] = (
                        salt.utils.stringutils.to_unicode(log)
                    )
    return status


def _set_status(m, comment=INVALID_RESPONSE, status=False, out=None):
    """
    Assign status data to a dict.
    """
    m["out"] = out
    m["status"] = status
    m["logs"] = LOG.messages[:]
    m["logs_by_level"] = LOG.by_level.copy()
    outlog, outlog_by_level = "", ""
    m["comment"] = comment
    if out and isinstance(out, str):
        outlog += HR
        outlog += "OUTPUT:\n"
        outlog += f"{salt.utils.stringutils.to_unicode(out)}\n"
        outlog += HR
    if m["logs"]:
        outlog += HR
        outlog += "Log summary:\n"
        outlog += HR
        outlog_by_level += HR
        outlog_by_level += "Log summary by level:\n"
        outlog_by_level += HR
        for level, msg in m["logs"]:
            outlog += "\n{}: {}\n".format(
                level.upper(), salt.utils.stringutils.to_unicode(msg)
            )
        for logger in "error", "warn", "info", "debug":
            logs = m["logs_by_level"].get(logger, [])
            if logs:
                outlog_by_level += f"\n{logger.upper()}:\n"
                for idx, log in enumerate(logs[:]):
                    logs[idx] = salt.utils.stringutils.to_unicode(log)
                outlog_by_level += "\n".join(logs)
                outlog_by_level += "\n"
        outlog += HR
    m["outlog"] = outlog
    m["outlog_by_level"] = outlog_by_level
    return _encode_status(m)


def _invalid(m, comment=INVALID_RESPONSE, out=None):
    """
    Return invalid status.
    """
    return _set_status(m, status=False, comment=comment, out=out)


def _valid(m, comment=VALID_RESPONSE, out=None):
    """
    Return valid status.
    """
    return _set_status(m, status=True, comment=comment, out=out)


def _Popen(
    command,
    output=False,
    directory=".",
    runas=None,
    env=(),
    exitcode=0,
    use_vt=False,
    loglevel=None,
):
    """
    Run a command.

    output
        return output if true

    directory
        directory to execute in

    runas
        user used to run buildout as

    env
        environment variables to set when running

    exitcode
        fails if cmd does not return this exit code
        (set to None to disable check)

    use_vt
        Use the new salt VT to stream output [experimental]

    """
    ret = None
    directory = os.path.abspath(directory)
    if isinstance(command, list):
        command = " ".join(command)
<<<<<<< HEAD
    LOG.debug(f"Running {command}")  # pylint: disable=str-format-in-logging
=======
    LOG.debug(f"Running {command}")
>>>>>>> fcb38a54
    if not loglevel:
        loglevel = "debug"
    ret = __salt__["cmd.run_all"](
        command,
        cwd=directory,
        output_loglevel=loglevel,
        runas=runas,
        env=env,
        use_vt=use_vt,
        python_shell=False,
    )
    out = ret["stdout"] + "\n\n" + ret["stderr"]
    if (exitcode is not None) and (ret["retcode"] != exitcode):
        raise _BuildoutError(out)
    ret["output"] = out
    if output:
        ret = out
    return ret


class _BuildoutError(CommandExecutionError):
    """
    General Buildout Error.
    """


def _has_old_distribute(python=sys.executable, runas=None, env=()):
    old_distribute = False
    try:
        cmd = [
            python,
            "-c",
            "'import pkg_resources;"
            "print pkg_resources."
            'get_distribution("distribute").location\'',
        ]
        ret = _Popen(cmd, runas=runas, env=env, output=True)
        if "distribute-0.6" in ret:
            old_distribute = True
    except Exception:  # pylint: disable=broad-except
        old_distribute = False
    return old_distribute


def _has_setuptools7(python=sys.executable, runas=None, env=()):
    new_st = False
    try:
        cmd = [
            python,
            "-c",
            "'import pkg_resources;"
            "print not pkg_resources."
            'get_distribution("setuptools").version.startswith("0.6")\'',
        ]
        ret = _Popen(cmd, runas=runas, env=env, output=True)
        if "true" in ret.lower():
            new_st = True
    except Exception:  # pylint: disable=broad-except
        new_st = False
    return new_st


def _find_cfgs(path, cfgs=None):
    """
    Find all buildout configs in a subdirectory.
    only buildout.cfg and etc/buildout.cfg are valid in::

    path
        directory where to start to search

    cfg
        a optional list to append to

            .
            ├── buildout.cfg
            ├── etc
            │   └── buildout.cfg
            ├── foo
            │   └── buildout.cfg
            └── var
                └── buildout.cfg
    """
    ignored = ["var", "parts"]
    dirs = []
    if not cfgs:
        cfgs = []
    for i in os.listdir(path):
        fi = os.path.join(path, i)
        if fi.endswith(".cfg") and os.path.isfile(fi):
            cfgs.append(fi)
        if os.path.isdir(fi) and (i not in ignored):
            dirs.append(fi)
    for fpath in dirs:
        for p, ids, ifs in salt.utils.path.os_walk(fpath):
            for i in ifs:
                if i.endswith(".cfg"):
                    cfgs.append(os.path.join(p, i))
    return cfgs


def _get_bootstrap_content(directory="."):
    """
    Get the current bootstrap.py script content
    """
    try:
        with salt.utils.files.fopen(
            os.path.join(os.path.abspath(directory), "bootstrap.py")
        ) as fic:
            oldcontent = salt.utils.stringutils.to_unicode(fic.read())
    except OSError:
        oldcontent = ""
    return oldcontent


def _get_buildout_ver(directory="."):
    """Check for buildout versions.

    In any cases, check for a version pinning
    Also check for buildout.dumppickedversions which is buildout1 specific
    Also check for the version targeted by the local bootstrap file
    Take as default buildout2

    directory
        directory to execute in
    """
    directory = os.path.abspath(directory)
    buildoutver = 2
    try:
        files = _find_cfgs(directory)
        for f in files:
            with salt.utils.files.fopen(f) as fic:
                buildout1re = re.compile(r"^zc\.buildout\s*=\s*1", RE_F)
                dfic = salt.utils.stringutils.to_unicode(fic.read())
                if ("buildout.dumppick" in dfic) or (buildout1re.search(dfic)):
                    buildoutver = 1
        bcontent = _get_bootstrap_content(directory)
        if (
            "--download-base" in bcontent
            or "--setup-source" in bcontent
            or "--distribute" in bcontent
        ):
            buildoutver = 1
    except OSError:
        pass
    return buildoutver


def _get_bootstrap_url(directory):
    """
    Get the most appropriate download URL for the bootstrap script.

    directory
        directory to execute in

    """
    v = _get_buildout_ver(directory)
    return _URL_VERSIONS.get(v, _URL_VERSIONS[DEFAULT_VER])


def _dot_buildout(directory):
    """
    Get the local marker directory.

    directory
        directory to execute in
    """
    return os.path.join(os.path.abspath(directory), ".buildout")


@_salt_callback
def upgrade_bootstrap(
    directory=".",
    onlyif=None,
    unless=None,
    runas=None,
    env=(),
    offline=False,
    buildout_ver=None,
):
    """
    Upgrade current bootstrap.py with the last released one.

    Indeed, when we first run a buildout, a common source of problem
    is to have a locally stale bootstrap, we just try to grab a new copy

    directory
        directory to execute in

    offline
        are we executing buildout in offline mode

    buildout_ver
        forcing to use a specific buildout version (1 | 2)

    onlyif
        Only execute cmd if statement on the host return 0

    unless
        Do not execute cmd if statement on the host return 0

    CLI Example:

    .. code-block:: bash

        salt '*' buildout.upgrade_bootstrap /srv/mybuildout
    """
    if buildout_ver:
        booturl = _URL_VERSIONS[buildout_ver]
    else:
        buildout_ver = _get_buildout_ver(directory)
        booturl = _get_bootstrap_url(directory)
<<<<<<< HEAD
    LOG.debug(f"Using {booturl}")  # pylint: disable=str-format-in-logging
=======
    LOG.debug(f"Using {booturl}")
>>>>>>> fcb38a54
    # try to download an up-to-date bootstrap
    # set defaulttimeout
    # and add possible content
    directory = os.path.abspath(directory)
    b_py = os.path.join(directory, "bootstrap.py")
    comment = ""
    try:
        oldcontent = _get_bootstrap_content(directory)
        dbuild = _dot_buildout(directory)
        data = oldcontent
        updated = False
        dled = False
        if not offline:
            try:
                if not os.path.isdir(dbuild):
                    os.makedirs(dbuild)
                # only try to download once per buildout checkout
                with salt.utils.files.fopen(
                    os.path.join(dbuild, f"{buildout_ver}.updated_bootstrap")
                ):
                    pass
            except OSError:
                LOG.info("Bootstrap updated from repository")
                data = urllib.request.urlopen(booturl).read()
                updated = True
                dled = True
        if "socket.setdefaulttimeout" not in data:
            updated = True
            ldata = data.splitlines()
            ldata.insert(1, "import socket;socket.setdefaulttimeout(2)")
            data = "\n".join(ldata)
        if updated:
            comment = "Bootstrap updated"
            with salt.utils.files.fopen(b_py, "w") as fic:
                fic.write(salt.utils.stringutils.to_str(data))
        if dled:
            with salt.utils.files.fopen(
                os.path.join(dbuild, f"{buildout_ver}.updated_bootstrap"), "w"
            ) as afic:
                afic.write("foo")
    except OSError:
        if oldcontent:
            with salt.utils.files.fopen(b_py, "w") as fic:
                fic.write(salt.utils.stringutils.to_str(oldcontent))

    return {"comment": comment}


@_salt_callback
def bootstrap(
    directory=".",
    config="buildout.cfg",
    python=sys.executable,
    onlyif=None,
    unless=None,
    runas=None,
    env=(),
    distribute=None,
    buildout_ver=None,
    test_release=False,
    offline=False,
    new_st=None,
    use_vt=False,
    loglevel=None,
):
    """
    Run the buildout bootstrap dance (python bootstrap.py).

    directory
        directory to execute in

    config
        alternative buildout configuration file to use

    runas
        User used to run buildout as

    env
        environment variables to set when running

    buildout_ver
        force a specific buildout version (1 | 2)

    test_release
        buildout accept test release

    offline
        are we executing buildout in offline mode

    distribute
        Forcing use of distribute

    new_st
        Forcing use of setuptools >= 0.7

    python
        path to a python executable to use in place of default (salt one)

    onlyif
        Only execute cmd if statement on the host return 0

    unless
        Do not execute cmd if statement on the host return 0

    use_vt
        Use the new salt VT to stream output [experimental]

    CLI Example:

    .. code-block:: bash

        salt '*' buildout.bootstrap /srv/mybuildout
    """
    directory = os.path.abspath(directory)
    dbuild = _dot_buildout(directory)
    bootstrap_args = ""
    has_distribute = _has_old_distribute(python=python, runas=runas, env=env)
    has_new_st = _has_setuptools7(python=python, runas=runas, env=env)
    if has_distribute and has_new_st and not distribute and new_st:
        new_st = True
        distribute = False
    if has_distribute and has_new_st and not distribute and new_st:
        new_st = True
        distribute = False
    if has_distribute and has_new_st and distribute and not new_st:
        new_st = True
        distribute = False
    if has_distribute and has_new_st and not distribute and not new_st:
        new_st = True
        distribute = False

    if not has_distribute and has_new_st and not distribute and new_st:
        new_st = True
        distribute = False
    if not has_distribute and has_new_st and not distribute and new_st:
        new_st = True
        distribute = False
    if not has_distribute and has_new_st and distribute and not new_st:
        new_st = True
        distribute = False
    if not has_distribute and has_new_st and not distribute and not new_st:
        new_st = True
        distribute = False

    if has_distribute and not has_new_st and not distribute and new_st:
        new_st = True
        distribute = False
    if has_distribute and not has_new_st and not distribute and new_st:
        new_st = True
        distribute = False
    if has_distribute and not has_new_st and distribute and not new_st:
        new_st = False
        distribute = True
    if has_distribute and not has_new_st and not distribute and not new_st:
        new_st = False
        distribute = True

    if not has_distribute and not has_new_st and not distribute and new_st:
        new_st = True
        distribute = False
    if not has_distribute and not has_new_st and not distribute and new_st:
        new_st = True
        distribute = False
    if not has_distribute and not has_new_st and distribute and not new_st:
        new_st = False
        distribute = True
    if not has_distribute and not has_new_st and not distribute and not new_st:
        new_st = True
        distribute = False

    if new_st and distribute:
        distribute = False
    if new_st:
        distribute = False
        LOG.warning("Forcing to use setuptools as we have setuptools >= 0.7")
    if distribute:
        new_st = False
        if buildout_ver == 1:
            LOG.warning("Using distribute !")
            bootstrap_args += " --distribute"
    if not os.path.isdir(dbuild):
        os.makedirs(dbuild)
    upgrade_bootstrap(directory, offline=offline, buildout_ver=buildout_ver)
    # be sure which buildout bootstrap we have
    b_py = os.path.join(directory, "bootstrap.py")
    with salt.utils.files.fopen(b_py) as fic:
        content = salt.utils.stringutils.to_unicode(fic.read())
    if (test_release is not False) and " --accept-buildout-test-releases" in content:
        bootstrap_args += " --accept-buildout-test-releases"
    if config and '"-c"' in content:
        bootstrap_args += f" -c {config}"
    # be sure that the bootstrap belongs to the running user
    try:
        if runas:
            uid = __salt__["user.info"](runas)["uid"]
            gid = __salt__["user.info"](runas)["gid"]
            os.chown("bootstrap.py", uid, gid)
    except OSError as exc:
        # don't block here, try to execute it if can pass
        _logger.error(
            "BUILDOUT bootstrap permissions error: %s",
            exc,
            exc_info=_logger.isEnabledFor(logging.DEBUG),
        )
    cmd = f"{python} bootstrap.py {bootstrap_args}"
    ret = _Popen(
        cmd, directory=directory, runas=runas, loglevel=loglevel, env=env, use_vt=use_vt
    )
    output = ret["output"]
    return {"comment": cmd, "out": output}


@_salt_callback
def run_buildout(
    directory=".",
    config="buildout.cfg",
    parts=None,
    onlyif=None,
    unless=None,
    offline=False,
    newest=True,
    runas=None,
    env=(),
    verbose=False,
    debug=False,
    use_vt=False,
    loglevel=None,
):
    """
    Run a buildout in a directory.

    directory
        directory to execute in

    config
        alternative buildout configuration file to use

    offline
        are we executing buildout in offline mode

    runas
        user used to run buildout as

    env
        environment variables to set when running

    onlyif
        Only execute cmd if statement on the host return 0

    unless
        Do not execute cmd if statement on the host return 0

    newest
        run buildout in newest mode

    force
        run buildout unconditionally

    verbose
        run buildout in verbose mode (-vvvvv)

    use_vt
        Use the new salt VT to stream output [experimental]

    CLI Example:

    .. code-block:: bash

        salt '*' buildout.run_buildout /srv/mybuildout
    """
    directory = os.path.abspath(directory)
    bcmd = os.path.join(directory, "bin", "buildout")
    installed_cfg = os.path.join(directory, ".installed.cfg")
    argv = []
    if verbose:
        LOG.debug("Buildout is running in verbose mode!")
        argv.append("-vvvvvvv")
    if not newest and os.path.exists(installed_cfg):
        LOG.debug("Buildout is running in non newest mode!")
        argv.append("-N")
    if newest:
        LOG.debug("Buildout is running in newest mode!")
        argv.append("-n")
    if offline:
        LOG.debug("Buildout is running in offline mode!")
        argv.append("-o")
    if debug:
        LOG.debug("Buildout is running in debug mode!")
        argv.append("-D")
    cmds, outputs = [], []
    if parts:
        for part in parts:
<<<<<<< HEAD
            LOG.info(
                f"Installing single part: {part}"
            )  # pylint: disable=str-format-in-logging
=======
            LOG.info(f"Installing single part: {part}")
>>>>>>> fcb38a54
            cmd = "{} -c {} {} install {}".format(bcmd, config, " ".join(argv), part)
            cmds.append(cmd)
            outputs.append(
                _Popen(
                    cmd,
                    directory=directory,
                    runas=runas,
                    env=env,
                    output=True,
                    loglevel=loglevel,
                    use_vt=use_vt,
                )
            )
    else:
        LOG.info("Installing all buildout parts")
        cmd = "{} -c {} {}".format(bcmd, config, " ".join(argv))
        cmds.append(cmd)
        outputs.append(
            _Popen(
                cmd,
                directory=directory,
                runas=runas,
                loglevel=loglevel,
                env=env,
                output=True,
                use_vt=use_vt,
            )
        )

    return {"comment": "\n".join(cmds), "out": "\n".join(outputs)}


def _merge_statuses(statuses):
    status = BASE_STATUS.copy()
    status["status"] = None
    status["merged_statuses"] = True
    status["out"] = ""
    for st in statuses:
        if status["status"] is not False:
            status["status"] = st["status"]
        out = st["out"]
        comment = salt.utils.stringutils.to_unicode(st["comment"])
        logs = st["logs"]
        logs_by_level = st["logs_by_level"]
        outlog_by_level = st["outlog_by_level"]
        outlog = st["outlog"]
        if out:
            if not status["out"]:
                status["out"] = ""
            status["out"] += "\n"
            status["out"] += HR
            out = salt.utils.stringutils.to_unicode(out)
            status["out"] += f"{out}\n"
            status["out"] += HR
        if comment:
            if not status["comment"]:
                status["comment"] = ""
            status["comment"] += "\n{}\n".format(
                salt.utils.stringutils.to_unicode(comment)
            )
        if outlog:
            if not status["outlog"]:
                status["outlog"] = ""
            outlog = salt.utils.stringutils.to_unicode(outlog)
            status["outlog"] += f"\n{HR}"
            status["outlog"] += outlog
        if outlog_by_level:
            if not status["outlog_by_level"]:
                status["outlog_by_level"] = ""
            status["outlog_by_level"] += f"\n{HR}"
            status["outlog_by_level"] += salt.utils.stringutils.to_unicode(
                outlog_by_level
            )
        status["logs"].extend(
            [(a[0], salt.utils.stringutils.to_unicode(a[1])) for a in logs]
        )
        for log in logs_by_level:
            if log not in status["logs_by_level"]:
                status["logs_by_level"][log] = []
            status["logs_by_level"][log].extend(
                [salt.utils.stringutils.to_unicode(a) for a in logs_by_level[log]]
            )
    return _encode_status(status)


@_salt_callback
def buildout(
    directory=".",
    config="buildout.cfg",
    parts=None,
    runas=None,
    env=(),
    buildout_ver=None,
    test_release=False,
    distribute=None,
    new_st=None,
    offline=False,
    newest=False,
    python=sys.executable,
    debug=False,
    verbose=False,
    onlyif=None,
    unless=None,
    use_vt=False,
    loglevel=None,
):
    """
    Run buildout in a directory.

    directory
        directory to execute in

    config
        buildout config to use

    parts
        specific buildout parts to run

    runas
        user used to run buildout as

    env
        environment variables to set when running

    buildout_ver
        force a specific buildout version (1 | 2)

    test_release
        buildout accept test release

    new_st
        Forcing use of setuptools >= 0.7

    distribute
        use distribute over setuptools if possible

    offline
        does buildout run offline

    python
        python to use

    debug
        run buildout with -D debug flag

    onlyif
        Only execute cmd if statement on the host return 0

    unless
        Do not execute cmd if statement on the host return 0
    newest
        run buildout in newest mode

    verbose
        run buildout in verbose mode (-vvvvv)

    use_vt
        Use the new salt VT to stream output [experimental]

    CLI Example:

    .. code-block:: bash

        salt '*' buildout.buildout /srv/mybuildout
    """
<<<<<<< HEAD
    LOG.info(
        f"Running buildout in {directory} ({config})"
    )  # pylint: disable=str-format-in-logging
=======
    LOG.info(f"Running buildout in {directory} ({config})")
>>>>>>> fcb38a54
    boot_ret = bootstrap(
        directory,
        config=config,
        buildout_ver=buildout_ver,
        test_release=test_release,
        offline=offline,
        new_st=new_st,
        env=env,
        runas=runas,
        distribute=distribute,
        python=python,
        use_vt=use_vt,
        loglevel=loglevel,
    )
    buildout_ret = run_buildout(
        directory=directory,
        config=config,
        parts=parts,
        offline=offline,
        newest=newest,
        runas=runas,
        env=env,
        verbose=verbose,
        debug=debug,
        use_vt=use_vt,
        loglevel=loglevel,
    )
    # signal the decorator or our return
    return _merge_statuses([boot_ret, buildout_ret])


def _check_onlyif_unless(onlyif, unless, directory, runas=None, env=()):
    ret = None
    status = BASE_STATUS.copy()
    if os.path.exists(directory):
        directory = os.path.abspath(directory)
        status["status"] = False
        retcode = __salt__["cmd.retcode"]
        if onlyif is not None:
            if not isinstance(onlyif, str):
                if not onlyif:
                    _valid(status, "onlyif condition is false")
            elif isinstance(onlyif, str):
                if retcode(onlyif, cwd=directory, runas=runas, env=env) != 0:
                    _valid(status, "onlyif condition is false")
        if unless is not None:
            if not isinstance(unless, str):
                if unless:
                    _valid(status, "unless condition is true")
            elif isinstance(unless, str):
                if (
                    retcode(
                        unless, cwd=directory, runas=runas, env=env, python_shell=False
                    )
                    == 0
                ):
                    _valid(status, "unless condition is true")
    if status["status"]:
        ret = status
    return ret<|MERGE_RESOLUTION|>--- conflicted
+++ resolved
@@ -286,11 +286,7 @@
     directory = os.path.abspath(directory)
     if isinstance(command, list):
         command = " ".join(command)
-<<<<<<< HEAD
-    LOG.debug(f"Running {command}")  # pylint: disable=str-format-in-logging
-=======
     LOG.debug(f"Running {command}")
->>>>>>> fcb38a54
     if not loglevel:
         loglevel = "debug"
     ret = __salt__["cmd.run_all"](
@@ -502,11 +498,7 @@
     else:
         buildout_ver = _get_buildout_ver(directory)
         booturl = _get_bootstrap_url(directory)
-<<<<<<< HEAD
-    LOG.debug(f"Using {booturl}")  # pylint: disable=str-format-in-logging
-=======
     LOG.debug(f"Using {booturl}")
->>>>>>> fcb38a54
     # try to download an up-to-date bootstrap
     # set defaulttimeout
     # and add possible content
@@ -799,13 +791,7 @@
     cmds, outputs = [], []
     if parts:
         for part in parts:
-<<<<<<< HEAD
-            LOG.info(
-                f"Installing single part: {part}"
-            )  # pylint: disable=str-format-in-logging
-=======
             LOG.info(f"Installing single part: {part}")
->>>>>>> fcb38a54
             cmd = "{} -c {} {} install {}".format(bcmd, config, " ".join(argv), part)
             cmds.append(cmd)
             outputs.append(
@@ -971,13 +957,7 @@
 
         salt '*' buildout.buildout /srv/mybuildout
     """
-<<<<<<< HEAD
-    LOG.info(
-        f"Running buildout in {directory} ({config})"
-    )  # pylint: disable=str-format-in-logging
-=======
     LOG.info(f"Running buildout in {directory} ({config})")
->>>>>>> fcb38a54
     boot_ret = bootstrap(
         directory,
         config=config,
