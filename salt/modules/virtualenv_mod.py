# -*- coding: utf-8 -*-
'''
Create virtualenv environments.

.. versionadded:: 0.17.0
'''
from __future__ import absolute_import

# Import python libs
import glob
import shutil
import logging
import os

# Import salt libs
import salt.utils
from salt.exceptions import CommandExecutionError, SaltInvocationError
from salt.ext.six import string_types

KNOWN_BINARY_NAMES = frozenset(
    ['virtualenv',
     'virtualenv2',
     'virtualenv-2.6',
     'virtualenv-2.7'
     ]
)

log = logging.getLogger(__name__)

__opts__ = {
    'venv_bin': salt.utils.which_bin(KNOWN_BINARY_NAMES) or 'virtualenv'
}

__pillar__ = {}

# Define the module's virtual name
__virtualname__ = 'virtualenv'


def __virtual__():
    return __virtualname__


def create(path,
           venv_bin=None,
           system_site_packages=False,
           distribute=False,
           clear=False,
           python=None,
           extra_search_dir=None,
           never_download=None,
           prompt=None,
           pip=False,
           symlinks=None,
           upgrade=None,
           user=None,
           use_vt=False,
           saltenv='base'):
    '''
    Create a virtualenv

    path
        The path to the virtualenv to be created

    venv_bin
        The name (and optionally path) of the virtualenv command. This can also
        be set globally in the minion config file as ``virtualenv.venv_bin``.
        Defaults to ``virtualenv``.

    system_site_packages : False
        Passthrough argument given to virtualenv or pyvenv

    distribute : False
        Passthrough argument given to virtualenv

    pip : False
        Install pip after creating a virtual environment. Implies
        ``distribute=True``

    clear : False
        Passthrough argument given to virtualenv or pyvenv

    python : None (default)
        Passthrough argument given to virtualenv

    extra_search_dir : None (default)
        Passthrough argument given to virtualenv

    never_download : None (default)
        Passthrough argument given to virtualenv if True

    prompt : None (default)
        Passthrough argument given to virtualenv if not None

    symlinks : None
        Passthrough argument given to pyvenv if True

    upgrade : None
        Passthrough argument given to pyvenv if True

    user : None
        Set ownership for the virtualenv

    runas : None
        Set ownership for the virtualenv

<<<<<<< HEAD
        .. deprecated:: 2014.1.0
            ``user`` should be used instead

    use_vt
        Use VT terminal emulation (see ouptut while installing)

=======
    use_vt : False
        Use VT terminal emulation (see ouptut while installing)

        .. versionadded:: 2015.5.0

    saltenv : 'base'
        Specify a different environment. The default environment is ``base``.

        .. versionadded:: 2014.1.0

    .. note::
        The ``runas`` argument is deprecated as of 2014.1.0. ``user`` should be
        used instead.

>>>>>>> cf797222
    CLI Example:

    .. code-block:: bash

        salt '*' virtualenv.create /path/to/new/virtualenv
    '''
    if venv_bin is None:
        venv_bin = __opts__.get('venv_bin') or __pillar__.get('venv_bin')
    # raise CommandNotFoundError if venv_bin is missing
    salt.utils.check_or_die(venv_bin)

    cmd = [venv_bin]

    if 'pyvenv' not in venv_bin:
        # ----- Stop the user if pyvenv only options are used --------------->
        # If any of the following values are not None, it means that the user
        # is actually passing a True or False value. Stop Him!
        if upgrade is not None:
            raise CommandExecutionError(
                'The `upgrade`(`--upgrade`) option is not supported '
                'by \'{0}\''.format(venv_bin)
            )
        elif symlinks is not None:
            raise CommandExecutionError(
                'The `symlinks`(`--symlinks`) option is not supported '
                'by \'{0}\''.format(venv_bin)
            )
        # <---- Stop the user if pyvenv only options are used ----------------

        # Virtualenv package
        try:
            import virtualenv
            version = getattr(virtualenv, '__version__',
                              virtualenv.virtualenv_version)
            virtualenv_version_info = tuple(
                [int(i) for i in version.split('rc')[0].split('.')]
            )
        except ImportError:
            # Unable to import?? Let's parse the version from the console
            version_cmd = [venv_bin, '--version']
            ret = __salt__['cmd.run_all'](
                    version_cmd, runas=user, python_shell=False
                )
            if ret['retcode'] > 0 or not ret['stdout'].strip():
                raise CommandExecutionError(
                    'Unable to get the virtualenv version output using \'{0}\'. '
                    'Returned data: {1}'.format(version_cmd, ret)
                )
            virtualenv_version_info = tuple(
                [int(i) for i in
                 ret['stdout'].strip().split('rc')[0].split('.')]
            )

        if distribute:
            if virtualenv_version_info >= (1, 10):
                log.info(
                    'The virtualenv \'--distribute\' option has been '
                    'deprecated in virtualenv(>=1.10), as such, the '
                    '\'distribute\' option to `virtualenv.create()` has '
                    'also been deprecated and it\'s not necessary anymore.'
                )
            else:
                cmd.append('--distribute')

        if python is not None and python.strip() != '':
            if not salt.utils.which(python):
                raise CommandExecutionError(
                    'Cannot find requested python ({0}).'.format(python)
                )
            cmd.append('--python={0}'.format(python))
        if extra_search_dir is not None:
            if isinstance(extra_search_dir, string_types) and \
                    extra_search_dir.strip() != '':
                extra_search_dir = [
                    e.strip() for e in extra_search_dir.split(',')
                ]
            for entry in extra_search_dir:
                cmd.append('--extra-search-dir={0}'.format(entry))
        if never_download is True:
            if virtualenv_version_info >= (1, 10):
                log.info(
                    'The virtualenv \'--never-download\' option has been '
                    'deprecated in virtualenv(>=1.10), as such, the '
                    '\'never_download\' option to `virtualenv.create()` has '
                    'also been deprecated and it\'s not necessary anymore.'
                )
            else:
                cmd.append('--never-download')
        if prompt is not None and prompt.strip() != '':
            cmd.append('--prompt=\'{0}\''.format(prompt))
    else:
        # venv module from the Python >= 3.3 standard library

        # ----- Stop the user if virtualenv only options are being used ----->
        # If any of the following values are not None, it means that the user
        # is actually passing a True or False value. Stop Him!
        if python is not None and python.strip() != '':
            raise CommandExecutionError(
                'The `python`(`--python`) option is not supported '
                'by \'{0}\''.format(venv_bin)
            )
        elif extra_search_dir is not None and extra_search_dir.strip() != '':
            raise CommandExecutionError(
                'The `extra_search_dir`(`--extra-search-dir`) option is not '
                'supported by \'{0}\''.format(venv_bin)
            )
        elif never_download is not None:
            raise CommandExecutionError(
                'The `never_download`(`--never-download`) option is not '
                'supported by \'{0}\''.format(venv_bin)
            )
        elif prompt is not None and prompt.strip() != '':
            raise CommandExecutionError(
                'The `prompt`(`--prompt`) option is not supported '
                'by \'{0}\''.format(venv_bin)
            )
        # <---- Stop the user if virtualenv only options are being used ------

        if upgrade is True:
            cmd.append('--upgrade')
        if symlinks is True:
            cmd.append('--symlinks')

    # Common options to virtualenv and pyvenv
    if clear is True:
        cmd.append('--clear')
    if system_site_packages is True:
        cmd.append('--system-site-packages')

    # Finally the virtualenv path
    cmd.append(path)

    # Let's create the virtualenv
    ret = __salt__['cmd.run_all'](cmd, runas=user, python_shell=False)
    if ret['retcode'] != 0:
        # Something went wrong. Let's bail out now!
        return ret

    # Check if distribute and pip are already installed
    if salt.utils.is_windows():
        venv_python = os.path.join(path, 'Scripts', 'python.exe')
        venv_pip = os.path.join(path, 'Scripts', 'pip.exe')
        venv_setuptools = os.path.join(path, 'Scripts', 'easy_install.exe')
    else:
        venv_python = os.path.join(path, 'bin', 'python')
        venv_pip = os.path.join(path, 'bin', 'pip')
        venv_setuptools = os.path.join(path, 'bin', 'easy_install')

    # Install setuptools
    if (pip or distribute) and not os.path.exists(venv_setuptools):
        _install_script(
            'https://bitbucket.org/pypa/setuptools/raw/default/ez_setup.py',
            path, venv_python, user, saltenv=saltenv, use_vt=use_vt
        )

        # clear up the distribute archive which gets downloaded
        for fpath in glob.glob(os.path.join(path, 'distribute-*.tar.gz*')):
            os.unlink(fpath)

    if ret['retcode'] != 0:
        # Something went wrong. Let's bail out now!
        return ret

    # Install pip
    if pip and not os.path.exists(venv_pip):
        _ret = _install_script(
            'https://raw.githubusercontent.com/pypa/pip/master/contrib/get-pip.py',
            path, venv_python, user, saltenv=saltenv, use_vt=use_vt
        )
        # Let's update the return dictionary with the details from the pip
        # installation
        ret.update(
            retcode=_ret['retcode'],
            stdout='{0}\n{1}'.format(ret['stdout'], _ret['stdout']).strip(),
            stderr='{0}\n{1}'.format(ret['stderr'], _ret['stderr']).strip(),
        )

    return ret


def get_site_packages(venv):
    '''
    Return the path to the site-packages directory of a virtualenv

    venv
        Path to the virtualenv.

    CLI Example:

    .. code-block:: bash

        salt '*' virtualenv.get_site_packages /path/to/my/venv
    '''
    bin_path = _verify_virtualenv(venv)

    ret = __salt__['cmd.exec_code_all'](
        bin_path,
        'from distutils import sysconfig; '
            'print sysconfig.get_python_lib()'
    )

    if ret['retcode'] != 0:
        raise CommandExecutionError('{stdout}\n{stderr}'.format(**ret))

    return ret['stdout']


def get_distribution_path(venv, distribution):
    '''
    Return the path to a distribution installed inside a virtualenv

    .. versionadded:: Boron

    venv
        Path to the virtualenv.
    distribution
        Name of the distribution. Note, all non-alphanumeric characters
        will be converted to dashes.

    CLI Example:

    .. code-block:: bash

        salt '*' virtualenv.get_distribution_path /path/to/my/venv my_distribution
    '''
    _verify_safe_py_code(distribution)
    bin_path = _verify_virtualenv(venv)

    ret = __salt__['cmd.exec_code_all'](
        bin_path,
        'import pkg_resources; '
            "print(pkg_resources.get_distribution('{0}').location)".format(
                distribution
            )
    )

    if ret['retcode'] != 0:
        raise CommandExecutionError('{stdout}\n{stderr}'.format(**ret))

    return ret['stdout']


def get_resource_path(venv,
                      package_or_requirement=None,
                      resource_name=None,
                      package=None,
                      resource=None):
    '''
    Return the path to a package resource installed inside a virtualenv

    venv
        Path to the virtualenv

    package
        Name of the package in which the resource resides

        .. versionadded:: Boron

    package_or_requirement
        Name of the package in which the resource resides

        .. deprecated:: Boron
            Use ``package`` instead.

    resource
        Name of the resource of which the path is to be returned

        .. versionadded:: Boron

    resource_name
        Name of the resource of which the path is to be returned

        .. deprecated:: Boron


    .. versionadded:: 2015.5.0

    venv
        Path to the virtualenv.
    package_or_requirement
        Name of the package where the resource resides in.
    resource_name
        Name of the resource of which the path is to be returned.

    CLI Example:

    .. code-block:: bash

        salt '*' virtualenv.get_resource_path /path/to/my/venv my_package my/resource.xml
    '''
    if package_or_requirement is not None:
        salt.utils.warn_until(
            'Nitrogen',
            'The \'package_or_requirement\' argument to '
            'virtualenv.get_resource_path is deprecated. Please use '
            '\'package\' instead.'
        )
        if package is not None:
            raise CommandExecutionError(
                'Only one of \'package\' and \'package_or_requirement\' is '
                'permitted.'
            )
        package = package_or_requirement
    if resource_name is not None:
        salt.utils.warn_until(
            'Nitrogen',
            'The \'resource_name\' argument to virtualenv.get_resource_path '
            'is deprecated. Please use \'resource\' instead.'
        )
        if resource is not None:
            raise CommandExecutionError(
                'Only one of \'resource\' and \'resource_name\' is permitted.'
            )
        resource = resource_name

    _verify_safe_py_code(package, resource)
    bin_path = _verify_virtualenv(venv)

    ret = __salt__['cmd.exec_code_all'](
        bin_path,
        'import pkg_resources; '
            "print(pkg_resources.resource_filename('{0}', '{1}'))".format(
                package,
                resource
        )
    )

    if ret['retcode'] != 0:
        raise CommandExecutionError('{stdout}\n{stderr}'.format(**ret))

    return ret['stdout']


def get_resource_content(venv,
                         package_or_requirement=None,
                         resource_name=None,
                         package=None,
                         resource=None):
    '''
    Return the content of a package resource installed inside a virtualenv

    venv
        Path to the virtualenv

    package
        Name of the package in which the resource resides

        .. versionadded:: Boron

    package_or_requirement
        Name of the package in which the resource resides

        .. deprecated:: Boron
            Use ``package`` instead.

    resource
        Name of the resource of which the content is to be returned

        .. versionadded:: Boron

    resource_name
        Name of the resource of which the content is to be returned

        .. deprecated:: Boron


    .. versionadded:: 2015.5.0

    venv
        Path to the virtualenv.
    package_or_requirement
        Name of the package where the resource resides in.
    resource_name
        Name of the resource of which the content is to be returned.


    CLI Example:

    .. code-block:: bash

        salt '*' virtualenv.get_resource_content /path/to/my/venv my_package my/resource.xml
    '''
    if package_or_requirement is not None:
        salt.utils.warn_until(
            'Nitrogen',
            'The \'package_or_requirement\' argument to '
            'virtualenv.get_resource_content is deprecated. Please use '
            '\'package\' instead.'
        )
        if package is not None:
            raise CommandExecutionError(
                'Only one of \'package\' and \'package_or_requirement\' is '
                'permitted.'
            )
        package = package_or_requirement
    if resource_name is not None:
        salt.utils.warn_until(
            'Nitrogen',
            'The \'resource_name\' argument to '
            'virtualenv.get_resource_content is deprecated. Please use '
            '\'resource\' instead.'
        )
        if resource is not None:
            raise CommandExecutionError(
                'Only one of \'resource\' and \'resource_name\' is permitted.'
            )
        resource = resource_name

    _verify_safe_py_code(package, resource)
    bin_path = _verify_virtualenv(venv)

    ret = __salt__['cmd.exec_code_all'](
        bin_path,
        'import pkg_resources; '
            "print(pkg_resources.resource_string('{0}', '{1}'))".format(
                package,
                resource
            )
    )

    if ret['retcode'] != 0:
        raise CommandExecutionError('{stdout}\n{stderr}'.format(**ret))

    return ret['stdout']


def _install_script(source, cwd, python, user, saltenv='base', use_vt=False):
    if not salt.utils.is_windows():
        tmppath = salt.utils.mkstemp(dir=cwd)
    else:
        tmppath = __salt__['cp.cache_file'](source, saltenv)

    if not salt.utils.is_windows():
        fn_ = __salt__['cp.cache_file'](source, saltenv)
        shutil.copyfile(fn_, tmppath)
        os.chmod(tmppath, 0o500)
        os.chown(tmppath, __salt__['file.user_to_uid'](user), -1)
    try:
        return __salt__['cmd.run_all'](
            [python, tmppath],
            runas=user,
            cwd=cwd,
            env={'VIRTUAL_ENV': cwd},
            use_vt=use_vt,
            python_shell=False,
        )
    finally:
        os.remove(tmppath)


def _verify_safe_py_code(*args):
    for arg in args:
        if not salt.utils.verify.safe_py_code(arg):
            raise SaltInvocationError(
                'Unsafe python code detected in \'{0}\''.format(arg)
            )


def _verify_virtualenv(venv_path):
    bin_path = os.path.join(venv_path, 'bin/python')
    if not os.path.exists(bin_path):
        raise CommandExecutionError(
            'Path \'{0}\' does not appear to be a virtualenv: bin/python not found.'.format(venv_path)
        )
    return bin_path<|MERGE_RESOLUTION|>--- conflicted
+++ resolved
@@ -104,14 +104,9 @@
     runas : None
         Set ownership for the virtualenv
 
-<<<<<<< HEAD
         .. deprecated:: 2014.1.0
             ``user`` should be used instead
 
-    use_vt
-        Use VT terminal emulation (see ouptut while installing)
-
-=======
     use_vt : False
         Use VT terminal emulation (see ouptut while installing)
 
@@ -126,7 +121,6 @@
         The ``runas`` argument is deprecated as of 2014.1.0. ``user`` should be
         used instead.
 
->>>>>>> cf797222
     CLI Example:
 
     .. code-block:: bash
