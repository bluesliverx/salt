# -*- coding: utf-8 -*-
'''
A module to manage software on Windows

.. important::
    If you feel that Salt should be using this module to manage packages on a
    minion, and it is using a different module (or gives an error similar to
    *'pkg.install' is not available*), see :ref:`here
    <module-provider-override>`.
'''

# Import python future libs
from __future__ import absolute_import
from __future__ import unicode_literals
import os
import time
#import locale
import logging
import re
# pylint: disable=import-error,no-name-in-module
from distutils.version import LooseVersion

# Import third party libs
import salt.ext.six as six
# pylint: disable=import-error,no-name-in-module
from salt.ext.six.moves.urllib.parse import urlparse as _urlparse
# pylint: disable=import-error
try:
    import msgpack
except ImportError:
    import msgpack_pure as msgpack
# pylint: enable=import-error

# Import salt libs
from salt.exceptions import (CommandExecutionError,
                             SaltInvocationError,
                             SaltRenderError)
import salt.utils
import salt.syspaths
from salt.exceptions import MinionError

log = logging.getLogger(__name__)

# Define the module's virtual name
__virtualname__ = 'pkg'


def __virtual__():
    '''
    Set the virtual pkg module if the os is Windows
    '''
    if salt.utils.is_windows():
        return __virtualname__
    return (False, "Module win_pkg: module only works on Windows systems")


def latest_version(*names, **kwargs):
    '''
    Return the latest version of the named package available for upgrade or
    installation. If more than one package name is specified, a dict of
    name/version pairs is returned.

    If the latest version of a given package is already installed, an empty
    string will be returned for that package.

    CLI Example:

    .. code-block:: bash

        salt '*' pkg.latest_version <package name>
        salt '*' pkg.latest_version <package1> <package2> <package3> ...

    '''
    if len(names) == 0:
        return ''

    # Initialize the return dict with empty strings
    ret = {}
    for name in names:
        ret[name] = ''

    saltenv = kwargs.get('saltenv', 'base')

    # Refresh before looking for the latest version available
    if salt.utils.is_true(kwargs.get('refresh', True)):
        _refresh_db(saltenv)

    installed_pkgs = list_pkgs(versions_as_list=True, saltenv=saltenv)
    log.trace('List of installed packages: {0}'.format(installed_pkgs))

    # iterate over all requested package names
    for name in names:
        latest_installed = '0'
        latest_available = '0'

        # get latest installed version of package
        if name in installed_pkgs:
            log.trace('Determining latest installed version of %s', name)
            try:
                latest_installed = sorted(
                    installed_pkgs[name], cmp=_reverse_cmp_pkg_versions).pop()
            except IndexError:
                log.warning(
                    '%s was empty in pkg.list_pkgs return data, this is '
                    'probably a bug in list_pkgs', name
                )
            else:
                log.debug('Latest installed version of %s is %s',
                          name, latest_installed)

        # get latest available (from winrepo_dir) version of package
        pkg_info = _get_package_info(name, saltenv=saltenv)
        log.trace('Raw winrepo pkg_info for {0} is {1}'.format(name, pkg_info))
        latest_available = _get_latest_pkg_version(pkg_info)
        if latest_available:
            log.debug('Latest available version '
                      'of package {0} is {1}'.format(name, latest_available))

            # check, whether latest available version
            # is newer than latest installed version
            if salt.utils.compare_versions(ver1=str(latest_available),
                                           oper='>',
                                           ver2=str(latest_installed)):
                log.debug('Upgrade of {0} from {1} to {2} '
                          'is available'.format(name,
                                                latest_installed,
                                                latest_available))
                ret[name] = latest_available
            else:
                log.debug('No newer version than {0} of {1} '
                          'is available'.format(latest_installed, name))
    if len(names) == 1:
        return ret[names[0]]
    return ret


def upgrade_available(name):
    '''
    Check whether or not an upgrade is available for a given package

    CLI Example:

    .. code-block:: bash

        salt '*' pkg.upgrade_available <package name>
    '''
    return latest_version(name) != ''


def list_upgrades(refresh=True, saltenv='base', **kwargs):  # pylint: disable=W0613
    '''
    List all available package upgrades on this system

    CLI Example:

    .. code-block:: bash

        salt '*' pkg.list_upgrades
    '''
    if salt.utils.is_true(refresh):
        _refresh_db(saltenv)

    ret = {}
    for name, data in six.iteritems(get_repo_data(saltenv).get('repo', {})):
        if version(name):
            latest = latest_version(name, refresh=False, saltenv=saltenv)
            if latest:
                ret[name] = latest
    return ret


def list_available(saltenv='base', *names):
    '''
    Return a list of available versions of the specified package.

    CLI Example:

    .. code-block:: bash

        salt '*' pkg.list_available <package name>
        salt '*' pkg.list_available <package name01> <package name02>
    '''
    if not names:
        return ''
    if len(names) == 1:
        pkginfo = _get_package_info(names[0], saltenv=saltenv)
        if not pkginfo:
            return ''
        versions = list(pkginfo.keys())
    else:
        versions = {}
        for name in names:
            pkginfo = _get_package_info(name, saltenv=saltenv)
            if not pkginfo:
                continue
            versions[name] = list(pkginfo.keys()) if pkginfo else []
    versions = sorted(versions, cmp=_reverse_cmp_pkg_versions)
    return versions


def version(*names, **kwargs):
    '''
    Returns a version if the package is installed, else returns an empty string

    CLI Example:

    .. code-block:: bash

        salt '*' pkg.version <package name>
    '''
    ret = {}
    if len(names) == 1:
        val = __salt__['pkg_resource.version'](*names, **kwargs)
        if len(val):
            return val
        return ''
    if len(names) > 1:
        reverse_dict = {}
        nums = __salt__['pkg_resource.version'](*names, **kwargs)
        if len(nums):
            for num, val in six.iteritems(nums):
                if len(val) > 0:
                    try:
                        ret[reverse_dict[num]] = val
                    except KeyError:
                        ret[num] = val
            return ret
        return dict([(x, '') for x in names])
    return ret


def list_pkgs(versions_as_list=False, saltenv='base', **kwargs):
    '''
    List the packages currently installed in a dict::

        {'<package_name>': '<version>'}

    CLI Example:

    .. code-block:: bash

        salt '*' pkg.list_pkgs
        salt '*' pkg.list_pkgs versions_as_list=True
    '''
    versions_as_list = salt.utils.is_true(versions_as_list)
    # not yet implemented or not applicable
    if any([salt.utils.is_true(kwargs.get(x))
            for x in ('removed', 'purge_desired')]):
        return {}

    if kwargs.get('refresh', False):
        # _get_name_map() needs a refresh_db if cache is not present
        if versions_as_list:  # Assume we are being called by the state/pkg.py
            _refresh_db(saltenv)
        else:  # Assume being called by a user
            refresh_db(saltenv=saltenv)

    ret = {}
    name_map = _get_name_map(saltenv)
    for pkg_name, val in six.iteritems(_get_reg_software()):
        if pkg_name in name_map:
            key = name_map[pkg_name]
            if val in ['(value not set)', 'Not Found', None, False]:
                # Look up version from winrepo
                pkg_info = _get_package_info(key, saltenv=saltenv)
                if not pkg_info:
                    continue
                for pkg_ver in pkg_info.keys():
                    if pkg_info[pkg_ver]['full_name'] == pkg_name:
                        val = pkg_ver
        else:
            key = pkg_name
        __salt__['pkg_resource.add_pkg'](ret, key, val)

    __salt__['pkg_resource.sort_pkglist'](ret)
    if not versions_as_list:
        __salt__['pkg_resource.stringify'](ret)
    return ret


def _search_software(target):
    '''
    This searches the msi product databases for name matches
    of the list of target products, it will return a dict with
    values added to the list passed in
    '''
    search_results = {}
    software = dict(_get_reg_software().items())
    for key, value in six.iteritems(software):
        if key is not None:
            if target.lower() in key.lower():
                search_results[key] = value
    return search_results


def _get_reg_software():
    '''
    This searches the uninstall keys in the registry to find
    a match in the sub keys, it will return a dict with the
    display name as the key and the version as the value
    '''
    ignore_list = ['AddressBook',
                   'Connection Manager',
                   'DirectDrawEx',
                   'Fontcore',
                   'IE40',
                   'IE4Data',
                   'IE5BAKEX',
                   'IEData',
                   'MobileOptionPack',
                   'SchedulingAgent',
                   'WIC',
                   'Not Found',
                   '(value not set)',
                   '']
    #encoding = locale.getpreferredencoding()
    reg_software = {}

    hive = 'HKLM'
    key = "Software\\Microsoft\\Windows\\CurrentVersion\\Uninstall"

    def update(hive, key, reg_key, use_32bit):

        d_name = ''
        d_vers = ''

        d_name = __salt__['reg.read_value'](hive,
                                            '{0}\\{1}'.format(key, reg_key),
                                            'DisplayName',
                                            use_32bit)['vdata']
        #try:
        #    d_name = d_name.decode(encoding)
        #except Exception:
        #    pass

        d_vers = __salt__['reg.read_value'](hive,
                                            '{0}\\{1}'.format(key, reg_key),
                                            'DisplayVersion',
                                            use_32bit)['vdata']

        if d_name not in ignore_list:
            # some MS Office updates don't register a product name which means
            # their information is useless
            reg_software.update({d_name: d_vers})

    for reg_key in __salt__['reg.list_keys'](hive, key):
        update(hive, key, reg_key, False)

    for reg_key in __salt__['reg.list_keys'](hive, key, True):
        update(hive, key, reg_key, True)

    return reg_software


def _refresh_db(saltenv, **kwargs):
    '''
    Internal use only in this module, has a different set of defaults and
    returns True or False. And supports check the age of the existing
    generated meta data.

    :param str setenv: salt environment
    :return: Trupple of salt url source and local cache path
    :rtype: tuple

    :codeauthor: Damon Atkins <https://github.com/damon-atkins>
    '''
    raise_error = kwargs.pop('raise_error', False)
    expire_age = kwargs.pop('expire', 0)

    (winrepo_source_dir, repo_path) = _get_repo_src_dest(saltenv)
    repo_age_sec = _repo_age(saltenv)
<<<<<<< HEAD

    if repo_age_sec > -1:  # the file exists
        if expire_age > 0 and (repo_age_sec < expire_age):
            log.debug(
                'Using existing pkg meta db as of %d minutes ago',
                int(repo_age_sec/60)
                )
            return True
        if expire_age == 0 and (repo_age_sec < 60):
            log.warning(
                'pkg meta db less than a minute old and been asked to refresh it'
            )

    results = refresh_db(saltenv=saltenv, verbose=False, raise_error=False)
    if results.get('failed', 0) > 0:
        if raise_error:
            raise CommandExecutionError(
                'Error occurred while generating repo db',
                info=results
                )
        else:
            return False
    else:
        return True


=======

    if repo_age_sec > -1:  # the file exists
        if expire_age > 0 and (repo_age_sec < expire_age):
            log.debug(
                'Using existing pkg meta db as of %d minutes ago',
                int(repo_age_sec/60)
                )
            return True
        if expire_age == 0 and (repo_age_sec < 60):
            log.warning(
                'pkg meta db less than a minute old and been asked to refresh it'
            )

    results = refresh_db(saltenv=saltenv, verbose=False, raise_error=False)
    if results.get('failed', 0) > 0:
        if raise_error:
            raise CommandExecutionError(
                'Error occurred while generating repo db',
                info=results
                )
        else:
            return False
    else:
        return True


>>>>>>> 34180c13
def refresh_db(**kwargs):
    '''
    Compile the repository from the local cached state files and return a dict
    of the results & status. See also pkg.genrepo

    CLI Example:

    .. code-block:: bash

        salt '*' pkg.refresh_db
        salt '*' pkg.refresh_db saltenv=base

    *Keyword Arguments (kwargs)*
        See pkg.genrepo
    '''
    saltenv = kwargs.pop('saltenv', 'base')
    verbose = kwargs.pop('verbose', False)
    raise_error = kwargs.pop('raise_error', True)
    __context__.pop('winrepo.data', None)
    (winrepo_source_dir, repo_path) = _get_repo_src_dest(saltenv)

    # Do some safety checks on the repo_path before removing its contents
    for pathchecks in [
            '[a-z]\\:\\\\$',
            '\\\\',
            re.escape(os.environ.get('SystemRoot', 'C:\\Windows')),
            ]:
        if re.match(pathchecks, repo_path, flags=re.IGNORECASE) is not None:
            log.error(
                'Local cache dir seems a bad choice "%s"',
                repo_path
                )
            raise CommandExecutionError(
                'Error local cache dir seems a bad choice',
                info=repo_path
                )
    # Clear minion repo-ng cache see #35342 discussion
    log.info('Removing all *.sls files of "%s" tree', repo_path)
    for root, _, files in os.walk(repo_path):
        for name in files:
            if name.endswith('.sls'):
                full_filename = os.path.join(root, name)
                try:
                    os.remove(full_filename)
                except (OSError, IOError) as exc:
                    raise CommandExecutionError(
                        'Could not remove \'{0}\': {1}'.
                        format(full_filename, exc)
                        )

    if not os.path.exists(repo_path):
        os.makedirs(repo_path)
    # Cache repo-ng locally
    cached_files = __salt__['cp.cache_dir'](
        winrepo_source_dir,
        saltenv,
        include_pat='*.sls'
    )

    results = genrepo(saltenv=saltenv, verbose=verbose, raise_error=False)
<<<<<<< HEAD

    if results.get('failed', 0) > 0 and raise_error:
        raise CommandExecutionError(
            'Error occurred while generating repo db',
            info=results
            )
    else:
        return results

=======

    if results.get('failed', 0) > 0 and raise_error:
        raise CommandExecutionError(
            'Error occurred while generating repo db',
            info=results
            )
    else:
        return results

>>>>>>> 34180c13

def _get_repo_src_dest(saltenv):
    '''
    :param str setenv: salt environment
    :return: Trupple of salt url source and local cache path
    :rtype: tuple
    '''
    if 'win_repo_source_dir' in __opts__:
        salt.utils.warn_until(
            'Nitrogen',
            'The \'win_repo_source_dir\' config option is deprecated, please '
            'use \'winrepo_source_dir\' instead.'
        )
        winrepo_source_dir = __opts__['win_repo_source_dir']
    else:
        winrepo_source_dir = __opts__['winrepo_source_dir']

    #dest_path = '{0}\\files\\{1}\\win\\repo-ng'\
    #    .format(__opts__['cachedir'], saltenv)

    dirs = [__opts__['cachedir'], 'files', saltenv]
    url_parts = _urlparse(winrepo_source_dir)
    dirs.append(url_parts.netloc)
    dirs.extend(url_parts.path.strip('/').split('/'))
    dest_path = os.sep.join(dirs)
    return (winrepo_source_dir, dest_path)


def _repo_age(saltenv):
    '''
    Returns age in seconds of the generated repo
    '''
    (repo_remote, repo_local) = _get_repo_src_dest(saltenv)
    if not os.path.exists(repo_local):
        os.makedirs(repo_local)
    winrepo = os.path.join(repo_local, 'winrepo.p')
<<<<<<< HEAD

    try:
        if os.path.isfile(winrepo):
            file_time = os.stat(winrepo).st_mtime
        else:
            return -1
    except:
        raise

    return time.time()-file_time
=======
>>>>>>> 34180c13

    try:
        if os.path.isfile(winrepo):
            file_time = os.stat(winrepo).st_mtime
        else:
            return -1
    except:
        raise

<<<<<<< HEAD
=======
    return time.time()-file_time


>>>>>>> 34180c13
def genrepo(**kwargs):
    '''
    Generate winrepo db based on sls files in the winrepo_source_dir

    CLI Example:

    .. code-block:: bash

        salt-run pkg.genrepo
        salt -G 'os:windows' pkg.genrepo verbose=true raise_error=false
        salt -G 'os:windows' pkg.genrepo saltenv=base

    *Keyword Arguments (kwargs)*

    :param str saltenv:
        Default 'base'

    :param bool verbose:
        Return verbose data structure which includes 'success_list', a list of
        all sls files and the package names contained within. Default 'False'

    :param bool raise_error:
        Raise an exception error.  'True' - Errors are reported as text strings,
        with data also return as a string. 'False' - No error is raise still
        allowing a data structure to be return, which includes any errors.
        Default 'True'.

    '''
    saltenv = kwargs.pop('saltenv', 'base')
    verbose = kwargs.pop('verbose', False)
    raise_error = kwargs.pop('raise_error', True)

    ret = {}
    successful_verbose = {}
    total_files_processed = 0
    ret['repo'] = {}
    ret['!errors'] = {}
    (repo_remote, repo_local) = _get_repo_src_dest(saltenv)
    if not os.path.exists(repo_local):
        os.makedirs(repo_local)
    winrepo = os.path.join(repo_local, 'winrepo.p')

    for root, _, files in os.walk(repo_local):
        short_path = os.path.relpath(root, repo_local)
        if short_path == '.':
            short_path = ''
        for name in files:
            if name.endswith('.sls'):
                total_files_processed += 1
                _repo_process_pkg_sls(
                    os.path.join(root, name),
                    os.path.join(short_path, name),
                    ret,
                    successful_verbose
                    )
    with salt.utils.fopen(winrepo, 'w+b') as repo_cache:
        repo_cache.write(msgpack.dumps(ret))

    successful_count = len(successful_verbose)
    error_count = len(ret['!errors'])
    if verbose:
        results = {
            'total': total_files_processed,
            'success': successful_count,
            'failed': error_count,
            'success_list': successful_verbose,
            'failed_list': ret['!errors']
            }
    else:
        if error_count > 0:
            results = {
                'total': total_files_processed,
                'success': successful_count,
                'failed': error_count,
                'failed_list': ret['!errors']
                }
        else:
            results = {
                'total': total_files_processed,
                'success': successful_count,
                'failed': error_count
                }

    if error_count > 0 and raise_error:
        raise CommandExecutionError(
            'Error occurred while generating repo db',
            info=results
            )
    else:
        return results


def _repo_process_pkg_sls(file, short_path_name, ret, successful_verbose):
    renderers = salt.loader.render(__opts__, __salt__)
    try:
        config = salt.template.compile_template(
            file,
            renderers,
            __opts__['renderer'],
            __opts__.get('renderer_blacklist', ""),
            __opts__.get('renderer_whitelist', ""))
    except SaltRenderError as exc:
        log.error('failed to compile "{0}", check syntax, {1}'
            .format(short_path_name, exc)
            )
        ret.setdefault('!errors', {}).update(
            {short_path_name: ['failed to compile, check syntax, {0}'.format(exc)]})
        # skip to the next file
        return False
    except Exception as exc:
        log.error('failed to read "{0}", {1}'.format(
            short_path_name, exc))
        ret.setdefault('!errors', {}).update(
            {short_path_name: ['failed to read {0}'.format(exc)]})
        return False

    if config:
        revmap = {}
        error_msg_list = []
        pkgname_ok_list = []
        for pkgname, versions in six.iteritems(config):
            if pkgname in ret['repo']:
                log.error(
                    'pkgname "{0}" within "{1}",  already defined, skipping.'
                    .format(pkgname, short_path_name)
                    )
                error_msg_list.append(
                    'pkgname "{0}" already defined'
                    .format(pkgname)
                    )
                break
            for version, repodata in six.iteritems(versions):
                # Ensure version is a string/unicode
                if not isinstance(version, six.string_types):
                    log.error(
                        'pkgname "{0}" version "{1}" within "{2}", '
                        '"version number" is not a string'
                        .format(pkgname, version, short_path_name)
                        )
                    error_msg_list.append(
                        'pkgname "{0}", version "{1}" is not a string'
                        .format(pkgname, version)
                        )
<<<<<<< HEAD
                    continue
                #Ensure version contains a dict
                if not isinstance(repodata, dict):
                    log.error(
                        'pkgname "{0}" version "{1}" within "{2}", '
                        '"version number" is not defined as dictionary(hash) key'
                        .format(pkgname, version, short_path_name)
                        )
                    error_msg_list.append(
                        'pkgname "{0}", version "{1}" is not defined as a '
                        'dictionary(hash) key'
                        .format(pkgname, version)
                        )
                    continue
=======
                    continue
                #Ensure version contains a dict
                if not isinstance(repodata, dict):
                    log.error(
                        'pkgname "{0}" version "{1}" within "{2}", '
                        '"version number" is not defined as dictionary(hash) key'
                        .format(pkgname, version, short_path_name)
                        )
                    error_msg_list.append(
                        'pkgname "{0}", version "{1}" is not defined as a '
                        'dictionary(hash) key'
                        .format(pkgname, version)
                        )
                    continue
>>>>>>> 34180c13
                revmap[repodata['full_name']] = pkgname
        if error_msg_list:
            ret.setdefault(
                '!errors', {}).update({short_path_name: error_msg_list}
                )
        else:
            if pkgname not in pkgname_ok_list:
                pkgname_ok_list.append(pkgname)
            ret.setdefault('repo', {}).update(config)
            ret.setdefault('name_map', {}).update(revmap)
            successful_verbose[short_path_name] = config.keys()
    else:
        log.debug('no data within "{0}" after processing'.format(short_path_name))
        successful_verbose[short_path_name] = []  # i.e. no pkgname found after render


def _get_source_sum(source_hash, file_path, saltenv):
    '''
    Extract the hash sum, whether it is in a remote hash file, or just a string.
    '''
    ret = dict()
    schemes = ('salt', 'http', 'https', 'ftp', 'swift', 's3', 'file')
    invalid_hash_msg = ("Source hash '{0}' format is invalid. It must be in "
                        "the format <hash type>=<hash>").format(source_hash)
    source_hash = str(source_hash)
    source_hash_scheme = _urlparse(source_hash).scheme

    if source_hash_scheme in schemes:
        # The source_hash is a file on a server
        cached_hash_file = __salt__['cp.cache_file'](source_hash, saltenv)

        if not cached_hash_file:
            raise CommandExecutionError(('Source hash file {0} not'
                                         ' found').format(source_hash))

        ret = __salt__['file.extract_hash'](cached_hash_file, '', file_path)
        if ret is None:
            raise SaltInvocationError(invalid_hash_msg)
    else:
        # The source_hash is a hash string
        items = source_hash.split('=', 1)

        if len(items) != 2:
            invalid_hash_msg = ('{0}, or it must be a supported protocol'
                                ': {1}').format(invalid_hash_msg,
                                                ', '.join(schemes))
            raise SaltInvocationError(invalid_hash_msg)

        ret['hash_type'], ret['hsum'] = [item.strip().lower() for item in items]

    return ret


def install(name=None, refresh=False, pkgs=None, saltenv='base', **kwargs):
    r'''
    Install the passed package(s) on the system using winrepo

    :param name:
        The name of a single package, or a comma-separated list of packages to
        install. (no spaces after the commas)
    :type name: str, list, or None

    :param bool refresh: Boolean value representing whether or not to refresh
        the winrepo db

    :param pkgs: A list of packages to install from a software repository.
        All packages listed under ``pkgs`` will be installed via a single
        command.

    :type pkgs: list or None

    :param str saltenv: The salt environment to use. Default is ``base``.

    *Keyword Arguments (kwargs)*

    :param str version:
        The specific version to install. If omitted, the latest version will be
        installed. If passed with multiple install, the version will apply to
        all packages. Recommended for single installation only.

    :param str cache_file:
        A single file to copy down for use with the installer. Copied to the
        same location as the installer. Use this over ``cache_dir`` if there
        are many files in the directory and you only need a specific file and
        don't want to cache additional files that may reside in the installer
        directory. Only applies to files on ``salt://``

    :param bool cache_dir:
        True will copy the contents of the installer directory. This is useful
        for installations that are not a single file. Only applies to
        directories on ``salt://``

    :param bool report_reboot_exit_codes:
        If the installer exits with a recognized exit code indicating that
        a reboot is required, the module function

           *win_system.set_reboot_required_witnessed*

        will be called, preserving the knowledge of this event
        for the remainder of the current boot session. For the time being,
        3010 is the only recognized exit code. The value of this param
        defaults to True.

        .. versionadded:: Carbon

    :return: Return a dict containing the new package names and versions::
    :rtype: dict

        If the package is installed by ``pkg.install``:

        .. code-block:: cfg

            {'<package>': {'old': '<old-version>',
                           'new': '<new-version>'}}

        If the package is already installed:

        .. code-block:: cfg

            {'<package>': {'current': '<current-version>'}}

    The following example will refresh the winrepo and install a single package,
    7zip.

    CLI Example:

    .. code-block:: bash

        salt '*' pkg.install 7zip refresh=True

    CLI Example:

    .. code-block:: bash

        salt '*' pkg.install 7zip
        salt '*' pkg.install 7zip,filezilla
        salt '*' pkg.install pkgs='["7zip","filezilla"]'

    WinRepo Definition File Examples:

    The following example demonstrates the use of ``cache_file``. This would be
    used if you have multiple installers in the same directory that use the same
    ``install.ini`` file and you don't want to download the additional
    installers.

    .. code-block:: bash

        ntp:
          4.2.8:
            installer: 'salt://win/repo/ntp/ntp-4.2.8-win32-setup.exe'
            full_name: Meinberg NTP Windows Client
            locale: en_US
            reboot: False
            cache_file: 'salt://win/repo/ntp/install.ini'
            install_flags: '/USEFILE=C:\salt\var\cache\salt\minion\files\base\win\repo\ntp\install.ini'
            uninstaller: 'NTP/uninst.exe'

    The following example demonstrates the use of ``cache_dir``. It assumes a
    file named ``install.ini`` resides in the same directory as the installer.

    .. code-block:: bash

        ntp:
          4.2.8:
            installer: 'salt://win/repo/ntp/ntp-4.2.8-win32-setup.exe'
            full_name: Meinberg NTP Windows Client
            locale: en_US
            reboot: False
            cache_dir: True
            install_flags: '/USEFILE=C:\salt\var\cache\salt\minion\files\base\win\repo\ntp\install.ini'
            uninstaller: 'NTP/uninst.exe'
    '''
    ret = {}
    if refresh:
        refresh_db(saltenv=saltenv)

    # Make sure name or pkgs is passed
    if not name and not pkgs:
        return 'Must pass a single package or a list of packages'

    # Ignore pkg_type from parse_targets, Windows does not support the
    # "sources" argument
    pkg_params = __salt__['pkg_resource.parse_targets'](name, pkgs, **kwargs)[0]

    if pkg_params is None or len(pkg_params) == 0:
        log.error('No package definition found')
        return {}

    if not pkgs and len(pkg_params) == 1:
        # Only use the 'version' param if 'name' was not specified as a
        # comma-separated list
        pkg_params = {
            name: {
                'version': kwargs.get('version'),
                'extra_install_flags': kwargs.get('extra_install_flags')
            }
        }

    # Get a list of currently installed software for comparison at the end
    old = list_pkgs(saltenv=saltenv)

    # Loop through each package
    changed = []
    latest = []
    for pkg_name, options in six.iteritems(pkg_params):

        # Load package information for the package
        pkginfo = _get_package_info(pkg_name, saltenv=saltenv)

        # Make sure pkginfo was found
        if not pkginfo:
            log.error('Unable to locate package {0}'.format(pkg_name))
            ret[pkg_name] = 'Unable to locate package {0}'.format(pkg_name)
            continue

        # Get the version number passed or the latest available
        version_num = ''
        if options:
            version_num = options.get('version', False)

        if not version_num:
            version_num = _get_latest_pkg_version(pkginfo)

        # Check if the version is already installed
        if version_num in old.get(pkg_name, '').split(',') \
                or (pkg_name in old and old[pkg_name] == 'Not Found'):
            # Desired version number already installed
            ret[pkg_name] = {'current': version_num}
            continue

        # If version number not installed, is the version available?
        elif version_num not in pkginfo:
            log.error('Version {0} not found for package '
                      '{1}'.format(version_num, pkg_name))
            ret[pkg_name] = {'not found': version_num}
            continue

        if 'latest' in pkginfo:
            latest.append(pkg_name)

        # Get the installer settings from winrepo.p
        installer = pkginfo[version_num].get('installer', False)
        cache_dir = pkginfo[version_num].get('cache_dir', False)
        cache_file = pkginfo[version_num].get('cache_file', False)

        # Is there an installer configured?
        if not installer:
            log.error('No installer configured for version {0} of package '
                      '{1}'.format(version_num, pkg_name))
            ret[pkg_name] = {'no installer': version_num}
            continue

        # Is the installer in a location that requires caching
        if installer.startswith(('salt:', 'http:', 'https:', 'ftp:')):

            # Check for the 'cache_dir' parameter in the .sls file
            # If true, the entire directory will be cached instead of the
            # individual file. This is useful for installations that are not
            # single files
            if cache_dir and installer.startswith('salt:'):
                path, _ = os.path.split(installer)
                __salt__['cp.cache_dir'](path,
                                         saltenv,
                                         False,
                                         None,
                                         'E@init.sls$')

            # Check to see if the cache_file is cached... if passed
            if cache_file and cache_file.startswith('salt:'):

                # Check to see if the file is cached
                cached_file = __salt__['cp.is_cached'](cache_file, saltenv)
                if not cached_file:
                    cached_file = __salt__['cp.cache_file'](cache_file, saltenv)

                # Make sure the cached file is the same as the source
                if __salt__['cp.hash_file'](cache_file, saltenv) != \
                        __salt__['cp.hash_file'](cached_file):
                    cached_file = __salt__['cp.cache_file'](cache_file, saltenv)

                    # Check if the cache_file was cached successfully
                    if not cached_file:
                        log.error('Unable to cache {0}'.format(cache_file))
                        ret[pkg_name] = {
                            'failed to cache cache_file': cache_file
                        }
                        continue

            # Check to see if the installer is cached
            cached_pkg = __salt__['cp.is_cached'](installer, saltenv)
            if not cached_pkg:
                # It's not cached. Cache it, mate.
                cached_pkg = __salt__['cp.cache_file'](installer, saltenv)

                # Check if the installer was cached successfully
                if not cached_pkg:
                    log.error('Unable to cache file {0} '
                              'from saltenv: {1}'.format(installer, saltenv))
                    ret[pkg_name] = {'unable to cache': installer}
                    continue

            # Compare the hash of the cached installer to the source only if the
            # file is hosted on salt:
            if installer.startswith('salt:'):
                if __salt__['cp.hash_file'](installer, saltenv) != \
                        __salt__['cp.hash_file'](cached_pkg):
                    try:
                        cached_pkg = __salt__['cp.cache_file'](installer,
                                                               saltenv)
                    except MinionError as exc:
                        return '{0}: {1}'.format(exc, installer)

                    # Check if the installer was cached successfully
                    if not cached_pkg:
                        log.error('Unable to cache {0}'.format(installer))
                        ret[pkg_name] = {'unable to cache': installer}
                        continue
        else:
            # Run the installer directly (not hosted on salt:, https:, etc.)
            cached_pkg = installer

        # Fix non-windows slashes
        cached_pkg = cached_pkg.replace('/', '\\')
        cache_path, _ = os.path.split(cached_pkg)

        # Compare the hash sums
        source_hash = pkginfo[version_num].get('source_hash', False)
        if source_hash:
            source_sum = _get_source_sum(source_hash, cached_pkg, saltenv)
            log.debug('Source {0} hash: {1}'.format(source_sum['hash_type'],
                                                    source_sum['hsum']))

            cached_pkg_sum = salt.utils.get_hash(cached_pkg,
                                                 source_sum['hash_type'])
            log.debug('Package {0} hash: {1}'.format(source_sum['hash_type'],
                                                     cached_pkg_sum))

            if source_sum['hsum'] != cached_pkg_sum:
                raise SaltInvocationError(
                    ("Source hash '{0}' does not match package hash"
                     " '{1}'").format(source_sum['hsum'], cached_pkg_sum)
                )
            log.debug('Source hash matches package hash.')

        # Get install flags
        install_flags = '{0}'.format(pkginfo[version_num].get('install_flags'))
        if options and options.get('extra_install_flags'):
            install_flags = '{0} {1}'.format(
                install_flags,
                options.get('extra_install_flags', '')
            )

        # Install the software
        # Check Use Scheduler Option
        if pkginfo[version_num].get('use_scheduler', False):

            # Build Scheduled Task Parameters
            if pkginfo[version_num].get('msiexec'):
                cmd = 'msiexec.exe'
                arguments = ['/i', cached_pkg]
                if pkginfo['version_num'].get('allusers', True):
                    arguments.append('ALLUSERS="1"')
                arguments.extend(salt.utils.shlex_split(install_flags))
            else:
                cmd = cached_pkg
                arguments = salt.utils.shlex_split(install_flags)

            # Create Scheduled Task
            __salt__['task.create_task'](name='update-salt-software',
                                         user_name='System',
                                         force=True,
                                         action_type='Execute',
                                         cmd=cmd,
                                         arguments=' '.join(arguments),
                                         start_in=cache_path,
                                         trigger_type='Once',
                                         start_date='1975-01-01',
                                         start_time='01:00',
                                         ac_only=False,
                                         stop_if_on_batteries=False)
            # Run Scheduled Task
            if not __salt__['task.run_wait'](name='update-salt-software'):
                log.error('Failed to install {0}'.format(pkg_name))
                log.error('Scheduled Task failed to run')
                ret[pkg_name] = {'install status': 'failed'}
        else:
            # Build the install command
            cmd = []
            if pkginfo[version_num].get('msiexec'):
                cmd.extend(['msiexec', '/i', cached_pkg])
                if pkginfo[version_num].get('allusers', True):
                    cmd.append('ALLUSERS="1"')
            else:
                cmd.append(cached_pkg)
            cmd.extend(salt.utils.shlex_split(install_flags))
            # Launch the command
            result = __salt__['cmd.run_all'](cmd,
                                             cache_path,
                                             output_loglevel='quiet',
                                             python_shell=False,
                                             redirect_stderr=True)
            if not result['retcode']:
                ret[pkg_name] = {'install status': 'success'}
                changed.append(pkg_name)
            elif result['retcode'] == 3010:
                # 3010 is ERROR_SUCCESS_REBOOT_REQUIRED
                report_reboot_exit_codes = kwargs.pop(
                    'report_reboot_exit_codes',
                    True
                    )
                if report_reboot_exit_codes:
                    __salt__['system.set_reboot_required_witnessed']()
                ret[pkg_name] = {'install status': 'success, reboot required'}
                changed.append(pkg_name)
            else:
                log.error('Failed to install {0}'.format(pkg_name))
                log.error('retcode {0}'.format(result['retcode']))
                log.error('installer output: {0}'.format(result['stdout']))
                ret[pkg_name] = {'install status': 'failed'}

    # Get a new list of installed software
    new = list_pkgs(saltenv=saltenv)

    # For installers that have no specific version (ie: chrome)
    # The software definition file will have a version of 'latest'
    # In that case there's no way to know which version has been installed
    # Just return the current installed version
    if latest:
        for pkg_name in latest:
            if old.get(pkg_name, 'old') == new.get(pkg_name, 'new'):
                ret[pkg_name] = {'current': new[pkg_name]}

    # Check for changes in the registry
    difference = salt.utils.compare_dicts(old, new)

    # Compare the software list before and after
    # Add the difference to ret
    ret.update(difference)

    return ret


def upgrade(refresh=True):
    '''
    Run a full system upgrade

    .. note::
        This feature is not yet implemented for Windows.

    CLI Example:

    .. code-block:: bash

        salt '*' pkg.upgrade
    '''
    log.warning('pkg.upgrade not implemented on Windows yet')

    # Uncomment the below once pkg.upgrade has been implemented

    # if salt.utils.is_true(refresh):
    #    refresh_db()
    return {}


def remove(name=None, pkgs=None, version=None, saltenv='base', **kwargs):
    '''
    Remove the passed package(s) from the system using winrepo

    :param name:
        The name of the package to be uninstalled.
    :type name: str, list, or None

    :param str version:
        The version of the package to be uninstalled. If this option is used to
        to uninstall multiple packages, then this version will be applied to all
        targeted packages. Recommended using only when uninstalling a single
        package. If this parameter is omitted, the latest version will be
        uninstalled.

    Multiple Package Options:

    :param pkgs:
        A list of packages to delete. Must be passed as a python list. The
        ``name`` parameter will be ignored if this option is passed.
    :type pkgs: list or None

    .. versionadded:: 0.16.0

    :return: Returns a dict containing the changes.
    :rtype: dict

        If the package is removed by ``pkg.remove``:

            {'<package>': {'old': '<old-version>',
                           'new': '<new-version>'}}

        If the package is already uninstalled:

            {'<package>': {'current': 'not installed'}}

    CLI Example:

    .. code-block:: bash

        salt '*' pkg.remove <package name>
        salt '*' pkg.remove <package1>,<package2>,<package3>
        salt '*' pkg.remove pkgs='["foo", "bar"]'
    '''
    ret = {}

    # Make sure name or pkgs is passed
    if not name and not pkgs:
        return 'Must pass a single package or a list of packages'

    # Get package parameters
    pkg_params = __salt__['pkg_resource.parse_targets'](name, pkgs, **kwargs)[0]

    # Get a list of currently installed software for comparison at the end
    old = list_pkgs(saltenv=saltenv)

    # Loop through each package
    changed = []
    for target in pkg_params:

        # Load package information for the package
        pkginfo = _get_package_info(target, saltenv=saltenv)

        # Make sure pkginfo was found
        if not pkginfo:
            log.error('Unable to locate package {0}'.format(name))
            ret[target] = 'Unable to locate package {0}'.format(target)
            continue

        # Get latest version if no version passed, else use passed version
        if not version:
            version_num = _get_latest_pkg_version(pkginfo)
        else:
            version_num = version

        if 'latest' in pkginfo and version_num not in pkginfo:
            version_num = 'latest'

        # Check to see if package is installed on the system
        if target not in old:
            log.error('{0} {1} not installed'.format(target, version))
            ret[target] = {'current': 'not installed'}
            continue
        else:
            if version_num not in old.get(target, '').split(',') \
                    and not old.get(target) == "Not Found" \
                    and version_num != 'latest':
                log.error('{0} {1} not installed'.format(target, version))
                ret[target] = {
                    'current': '{0} not installed'.format(version_num)
                }
                continue

        # Get the uninstaller
        uninstaller = pkginfo[version_num].get('uninstaller')

        # If no uninstaller found, use the installer
        if not uninstaller:
            uninstaller = pkginfo[version_num].get('installer')

        # If still no uninstaller found, fail
        if not uninstaller:
            log.error('Error: No installer or uninstaller configured '
                      'for package {0}'.format(name))
            ret[target] = {'no uninstaller': version_num}
            continue

        # Where is the uninstaller
        if uninstaller.startswith(('salt:', 'http:', 'https:', 'ftp:')):

            # Check to see if the uninstaller is cached
            cached_pkg = __salt__['cp.is_cached'](uninstaller)
            if not cached_pkg:
                # It's not cached. Cache it, mate.
                cached_pkg = __salt__['cp.cache_file'](uninstaller)

                # Check if the uninstaller was cached successfully
                if not cached_pkg:
                    log.error('Unable to cache {0}'.format(uninstaller))
                    ret[target] = {'unable to cache': uninstaller}
                    continue
        else:
            # Run the uninstaller directly (not hosted on salt:, https:, etc.)
            cached_pkg = uninstaller

        # Fix non-windows slashes
        cached_pkg = cached_pkg.replace('/', '\\')
        cache_path, _ = os.path.split(cached_pkg)

        # Get parameters for cmd
        expanded_cached_pkg = str(os.path.expandvars(cached_pkg))

        # Get uninstall flags
        uninstall_flags = '{0}'.format(
            pkginfo[version_num].get('uninstall_flags', '')
        )
        if kwargs.get('extra_uninstall_flags'):
            uninstall_flags = '{0} {1}'.format(
                uninstall_flags,
                kwargs.get('extra_uninstall_flags', "")
            )

        # Uninstall the software
        # Check Use Scheduler Option
        if pkginfo[version_num].get('use_scheduler', False):

            # Build Scheduled Task Parameters
            if pkginfo[version_num].get('msiexec'):
                cmd = 'msiexec.exe'
                arguments = ['/x']
                arguments.extend(salt.utils.shlex_split(uninstall_flags))
            else:
                cmd = expanded_cached_pkg
                arguments = salt.utils.shlex_split(uninstall_flags)

            # Create Scheduled Task
            __salt__['task.create_task'](name='update-salt-software',
                                         user_name='System',
                                         force=True,
                                         action_type='Execute',
                                         cmd=cmd,
                                         arguments=' '.join(arguments),
                                         start_in=cache_path,
                                         trigger_type='Once',
                                         start_date='1975-01-01',
                                         start_time='01:00',
                                         ac_only=False,
                                         stop_if_on_batteries=False)
            # Run Scheduled Task
            if not __salt__['task.run_wait'](name='update-salt-software'):
                log.error('Failed to remove {0}'.format(target))
                log.error('Scheduled Task failed to run')
                ret[target] = {'uninstall status': 'failed'}
        else:
            # Build the install command
            cmd = []
            if pkginfo[version_num].get('msiexec'):
                cmd.extend(['msiexec', '/x', expanded_cached_pkg])
            else:
                cmd.append(expanded_cached_pkg)
            cmd.extend(salt.utils.shlex_split(uninstall_flags))
            # Launch the command
            result = __salt__['cmd.run_all'](cmd,
                                             output_loglevel='trace',
                                             python_shell=False,
                                             redirect_stderr=True)
            if not result['retcode']:
                ret[target] = {'uninstall status': 'success'}
                changed.append(target)
            else:
                log.error('Failed to remove {0}'.format(target))
                log.error('retcode {0}'.format(result['retcode']))
                log.error('uninstaller output: {0}'.format(result['stdout']))
                ret[target] = {'uninstall status': 'failed'}

    # Get a new list of installed software
    new = list_pkgs(saltenv=saltenv)
    tries = 0
    difference = salt.utils.compare_dicts(old, new)

    while not all(name in difference for name in changed) and tries <= 1000:
        new = list_pkgs(saltenv=saltenv)
        difference = salt.utils.compare_dicts(old, new)
        tries += 1
        if tries == 1000:
            ret['_comment'] = 'Registry not updated.'

    # Compare the software list before and after
    # Add the difference to ret
    ret.update(difference)

    return ret


def purge(name=None, pkgs=None, version=None, saltenv='base', **kwargs):
    '''
    Package purges are not supported, this function is identical to
    ``remove()``.

    name
        The name of the package to be deleted.

    version
        The version of the package to be deleted. If this option is used in
        combination with the ``pkgs`` option below, then this version will be
        applied to all targeted packages.


    Multiple Package Options:

    pkgs
        A list of packages to delete. Must be passed as a python list. The
        ``name`` parameter will be ignored if this option is passed.

    .. versionadded:: 0.16.0


    Returns a dict containing the changes.

    CLI Example:

    .. code-block:: bash

        salt '*' pkg.purge <package name>
        salt '*' pkg.purge <package1>,<package2>,<package3>
        salt '*' pkg.purge pkgs='["foo", "bar"]'
    '''
    return remove(name=name,
                  pkgs=pkgs,
                  version=version,
                  saltenv=saltenv,
                  **kwargs)


def get_repo_data(saltenv='base'):
    '''
    Returns the cached winrepo data

    CLI Example:

    .. code-block:: bash

        salt '*' pkg.get_repo_data
    '''
    # if 'winrepo.data' in __context__:
    #     return __context__['winrepo.data']
    (repo_remote, repocache_dir) = _get_repo_src_dest(saltenv)
    winrepo = 'winrepo.p'
    if not os.path.exists(os.path.join(repocache_dir, winrepo)):
        log.debug('No winrepo.p cache file. Refresh pkg db now.')
        refresh_db(saltenv=saltenv)
    try:
        with salt.utils.fopen(
                os.path.join(repocache_dir, winrepo), 'rb') as repofile:
            try:
                repodata = msgpack.loads(repofile.read()) or {}
                return repodata
            except Exception as exc:
                log.exception(exc)
                return {}
    except IOError as exc:
        log.error('Not able to read repo file')
        log.exception(exc)
        return {}


def get_name_map(saltenv='base'):
    '''
    Return a reverse map of full pkg names to the names recognized by winrepo.

    Args:
        saltenv: The environment to pull use

    Returns: A dictionary of the name map

    CLI Example:

    .. code-block:: bash

        salt '*' pkg.get_name_map

    '''
    return _get_name_map(saltenv)


def _get_name_map(saltenv='base'):
    '''
    Return a reverse map of full pkg names to the names recognized by winrepo.
    '''
    u_name_map = {}
    name_map = get_repo_data(saltenv).get('name_map', {})
    for k in name_map.keys():
        u_name_map[k.decode('utf-8')] = name_map[k]
    return u_name_map


def _get_package_info(name, saltenv='base'):
    '''
    Return package info.
    Returns empty map if package not available
    TODO: Add option for version
    '''
    return get_repo_data(saltenv).get('repo', {}).get(name, {})


def _reverse_cmp_pkg_versions(pkg1, pkg2):
    '''
    Compare software package versions
    '''
    if LooseVersion(pkg1) > LooseVersion(pkg2):
        return 1
    else:
        return -1


def _get_latest_pkg_version(pkginfo):
    if len(pkginfo) == 1:
        return next(six.iterkeys(pkginfo))
    try:
        return sorted(pkginfo, cmp=_reverse_cmp_pkg_versions).pop()
    except IndexError:
        return ''


def compare_versions(ver1='', oper='==', ver2=''):
    '''
    Compare software package versions

    Args:
        ver1 (str): A software version to compare
        oper (str): The operand to use to compare
        ver2 (str): A software version to compare

    Returns (bool): True if the comparison is valid, otherwise False

    CLI Example:

    .. code-block:: bash

        salt '*' pkg.compare_versions 1.2 >= 1.3
    '''
    return salt.utils.compare_versions(ver1, oper, ver2)<|MERGE_RESOLUTION|>--- conflicted
+++ resolved
@@ -369,7 +369,6 @@
 
     (winrepo_source_dir, repo_path) = _get_repo_src_dest(saltenv)
     repo_age_sec = _repo_age(saltenv)
-<<<<<<< HEAD
 
     if repo_age_sec > -1:  # the file exists
         if expire_age > 0 and (repo_age_sec < expire_age):
@@ -396,34 +395,6 @@
         return True
 
 
-=======
-
-    if repo_age_sec > -1:  # the file exists
-        if expire_age > 0 and (repo_age_sec < expire_age):
-            log.debug(
-                'Using existing pkg meta db as of %d minutes ago',
-                int(repo_age_sec/60)
-                )
-            return True
-        if expire_age == 0 and (repo_age_sec < 60):
-            log.warning(
-                'pkg meta db less than a minute old and been asked to refresh it'
-            )
-
-    results = refresh_db(saltenv=saltenv, verbose=False, raise_error=False)
-    if results.get('failed', 0) > 0:
-        if raise_error:
-            raise CommandExecutionError(
-                'Error occurred while generating repo db',
-                info=results
-                )
-        else:
-            return False
-    else:
-        return True
-
-
->>>>>>> 34180c13
 def refresh_db(**kwargs):
     '''
     Compile the repository from the local cached state files and return a dict
@@ -484,7 +455,6 @@
     )
 
     results = genrepo(saltenv=saltenv, verbose=verbose, raise_error=False)
-<<<<<<< HEAD
 
     if results.get('failed', 0) > 0 and raise_error:
         raise CommandExecutionError(
@@ -494,17 +464,6 @@
     else:
         return results
 
-=======
-
-    if results.get('failed', 0) > 0 and raise_error:
-        raise CommandExecutionError(
-            'Error occurred while generating repo db',
-            info=results
-            )
-    else:
-        return results
-
->>>>>>> 34180c13
 
 def _get_repo_src_dest(saltenv):
     '''
@@ -541,7 +500,6 @@
     if not os.path.exists(repo_local):
         os.makedirs(repo_local)
     winrepo = os.path.join(repo_local, 'winrepo.p')
-<<<<<<< HEAD
 
     try:
         if os.path.isfile(winrepo):
@@ -552,23 +510,8 @@
         raise
 
     return time.time()-file_time
-=======
->>>>>>> 34180c13
-
-    try:
-        if os.path.isfile(winrepo):
-            file_time = os.stat(winrepo).st_mtime
-        else:
-            return -1
-    except:
-        raise
-
-<<<<<<< HEAD
-=======
-    return time.time()-file_time
-
-
->>>>>>> 34180c13
+
+
 def genrepo(**kwargs):
     '''
     Generate winrepo db based on sls files in the winrepo_source_dir
@@ -712,7 +655,6 @@
                         'pkgname "{0}", version "{1}" is not a string'
                         .format(pkgname, version)
                         )
-<<<<<<< HEAD
                     continue
                 #Ensure version contains a dict
                 if not isinstance(repodata, dict):
@@ -727,22 +669,6 @@
                         .format(pkgname, version)
                         )
                     continue
-=======
-                    continue
-                #Ensure version contains a dict
-                if not isinstance(repodata, dict):
-                    log.error(
-                        'pkgname "{0}" version "{1}" within "{2}", '
-                        '"version number" is not defined as dictionary(hash) key'
-                        .format(pkgname, version, short_path_name)
-                        )
-                    error_msg_list.append(
-                        'pkgname "{0}", version "{1}" is not defined as a '
-                        'dictionary(hash) key'
-                        .format(pkgname, version)
-                        )
-                    continue
->>>>>>> 34180c13
                 revmap[repodata['full_name']] = pkgname
         if error_msg_list:
             ret.setdefault(
