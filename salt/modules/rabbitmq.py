"""
Module to provide RabbitMQ compatibility to Salt.
Todo: A lot, need to add cluster support, logging, and minion configuration
data.
"""

import logging
import os
import random
import re
import string

import salt.utils.itertools
import salt.utils.json
import salt.utils.path
import salt.utils.platform
import salt.utils.user
from salt.exceptions import CommandExecutionError, SaltInvocationError
from salt.utils.versions import Version

log = logging.getLogger(__name__)

RABBITMQCTL = None
RABBITMQ_PLUGINS = None


def __virtual__():
    """
    Verify RabbitMQ is installed.
    """
    global RABBITMQCTL
    global RABBITMQ_PLUGINS

    if salt.utils.platform.is_windows():
        import winreg

        key = None
        try:
            key = winreg.OpenKeyEx(
                winreg.HKEY_LOCAL_MACHINE,
                "SOFTWARE\\VMware, Inc.\\RabbitMQ Server",
                0,
                winreg.KEY_READ | winreg.KEY_WOW64_32KEY,
            )
            (dir_path, value_type) = winreg.QueryValueEx(key, "Install_Dir")
            if value_type != winreg.REG_SZ:
                raise TypeError(f"Invalid RabbitMQ Server directory type: {value_type}")
            if not os.path.isdir(dir_path):
                raise OSError(f"RabbitMQ directory not found: {dir_path}")
            subdir_match = ""
            for name in os.listdir(dir_path):
                if name.startswith("rabbitmq_server-"):
                    subdir_path = os.path.join(dir_path, name)
                    # Get the matching entry that is last in ASCII order.
                    if os.path.isdir(subdir_path) and subdir_path > subdir_match:
                        subdir_match = subdir_path
            if not subdir_match:
                raise OSError(
                    f'"rabbitmq_server-*" subdirectory not found in: {dir_path}'
                )
            RABBITMQCTL = os.path.join(subdir_match, "sbin", "rabbitmqctl.bat")
            RABBITMQ_PLUGINS = os.path.join(
                subdir_match, "sbin", "rabbitmq-plugins.bat"
            )
        except Exception:  # pylint: disable=broad-except
            pass
        finally:
            if key is not None:
                winreg.CloseKey(key)
    else:
        RABBITMQCTL = salt.utils.path.which("rabbitmqctl")
        RABBITMQ_PLUGINS = salt.utils.path.which("rabbitmq-plugins")

    if not RABBITMQCTL:
        return (False, "Module rabbitmq: module only works when RabbitMQ is installed")
    return True


def _check_response(response):
    if isinstance(response, dict):
        if response["retcode"] != 0 or response["stderr"]:
            raise CommandExecutionError(
                "RabbitMQ command failed: {}".format(response["stderr"])
            )
    else:
        if "Error" in response:
            raise CommandExecutionError(f"RabbitMQ command failed: {response}")


def _format_response(response, msg):
    if isinstance(response, dict):
        if response["retcode"] != 0 or response["stderr"]:
            raise CommandExecutionError(
                "RabbitMQ command failed: {}".format(response["stderr"])
            )
        else:
            response = response["stdout"]
    else:
        if "Error" in response:
            raise CommandExecutionError(f"RabbitMQ command failed: {response}")
    return {msg: response}


def _get_rabbitmq_plugin():
    """
    Returns the rabbitmq-plugin command path if we're running an OS that
    doesn't put it in the standard /usr/bin or /usr/local/bin
    This works by taking the rabbitmq-server version and looking for where it
    seems to be hidden in /usr/lib.
    """
    global RABBITMQ_PLUGINS

    if RABBITMQ_PLUGINS is None:
        version = __salt__["pkg.version"]("rabbitmq-server").split("-")[0]
        RABBITMQ_PLUGINS = (
            "/usr/lib/rabbitmq/lib/rabbitmq_server-{}/sbin/rabbitmq-plugins".format(
                version
            )
        )

    return RABBITMQ_PLUGINS


def _safe_output(line):
    """
    Looks for rabbitmqctl warning, or general formatting, strings that aren't
    intended to be parsed as output.
    Returns a boolean whether the line can be parsed as rabbitmqctl output.
    """
    return not any(
        [
            line.startswith("Listing") and line.endswith("..."),
            line.startswith("Listing") and "\t" not in line,
            "...done" in line,
            line.startswith("WARNING:"),
            len(line) == 0,
        ]
    )


def _strip_listing_to_done(output_list):
    """
    Conditionally remove non-relevant first and last line,
    "Listing ..." - "...done".
    outputlist: rabbitmq command output split by newline
    return value: list, conditionally modified, may be empty.
    """
    return [line for line in output_list if _safe_output(line)]


def _output_to_dict(cmdoutput, values_mapper=None):
    """
    Convert rabbitmqctl output to a dict of data
    cmdoutput: string output of rabbitmqctl commands
    values_mapper: function object to process the values part of each line
    """
    if isinstance(cmdoutput, dict):
        if cmdoutput["retcode"] != 0 or cmdoutput["stderr"]:
            raise CommandExecutionError(
                "RabbitMQ command failed: {}".format(cmdoutput["stderr"])
            )
        cmdoutput = cmdoutput["stdout"]

    ret = {}
    if values_mapper is None:

        def values_mapper(string):
            return string.split("\t")

    # remove first and last line: Listing ... - ...done
    data_rows = _strip_listing_to_done(cmdoutput.splitlines())

    for row in data_rows:
        try:
            key, values = row.split("\t", 1)
        except ValueError:
            # If we have reached this far, we've hit an edge case where the row
            # only has one item: the key. The key doesn't have any values, so we
            # set it to an empty string to preserve rabbitmq reporting behavior.
            # e.g. A user's permission string for '/' is set to ['', '', ''],
            # Rabbitmq reports this only as '/' from the rabbitmqctl command.
            log.debug(
                "Could not find any values for key '%s'. "
                "Setting to '%s' to an empty string.",
                row,
                row,
            )
            ret[row] = ""
            continue
        ret[key] = values_mapper(values)
    return ret


def _output_to_list(cmdoutput):
    """
    Convert rabbitmqctl output to a list of strings (assuming whitespace-delimited output).
    Ignores output lines that shouldn't be parsed, like warnings.
    cmdoutput: string output of rabbitmqctl commands
    """
    return [
        item
        for line in cmdoutput.splitlines()
        if _safe_output(line)
        for item in line.split()
    ]


def _output_lines_to_list(cmdoutput):
    """
    Convert rabbitmqctl output to a list of strings (assuming newline-delimited output).
    Ignores output lines that shouldn't be parsed, like warnings.
    cmdoutput: string output of rabbitmqctl commands
    """
    return [line.strip() for line in cmdoutput.splitlines() if _safe_output(line)]


def list_users(runas=None):
    """
    Return a list of users based off of rabbitmqctl user_list.

    CLI Example:

    .. code-block:: bash

        salt '*' rabbitmq.list_users
    """
    # Windows runas currently requires a password.
    # Due to this, don't use a default value for
    # runas in Windows.
    if runas is None and not salt.utils.platform.is_windows():
        runas = salt.utils.user.get_user()
    res = __salt__["cmd.run_all"](
        [RABBITMQCTL, "list_users", "-q"],
        reset_system_locale=False,
        runas=runas,
        python_shell=False,
    )

    # func to get tags from string such as "[admin, monitoring]"
<<<<<<< HEAD
    func = lambda string: (
        [x.strip() for x in string[1:-1].split(",")]
        if "," in string
        else [x for x in string[1:-1].split(" ")]
    )
=======
    def func(string):
        if "," in string:
            return [x.strip() for x in string[1:-1].split(",")]
        return [x for x in string[1:-1].split(" ")]

>>>>>>> fcb38a54
    return _output_to_dict(res, func)


def list_vhosts(runas=None):
    """
    Return a list of vhost based on rabbitmqctl list_vhosts.

    CLI Example:

    .. code-block:: bash

        salt '*' rabbitmq.list_vhosts
    """
    if runas is None and not salt.utils.platform.is_windows():
        runas = salt.utils.user.get_user()
    res = __salt__["cmd.run_all"](
        [RABBITMQCTL, "list_vhosts", "-q"],
        reset_system_locale=False,
        runas=runas,
        python_shell=False,
    )
    _check_response(res)
    return _output_to_list(res["stdout"])


def list_upstreams(runas=None):
    """
    Returns a dict of upstreams based on rabbitmqctl list_parameters.

    :param str runas: The name of the user to run this command as.

    CLI Example:

    .. code-block:: bash

        salt '*' rabbitmq.list_upstreams

    .. versionadded:: 3000
    """
    if runas is None and not salt.utils.platform.is_windows():
        runas = salt.utils.user.get_user()
    ret = {}
    res = __salt__["cmd.run_all"](
        [RABBITMQCTL, "list_parameters", "-q"],
        reset_system_locale=False,
        runas=runas,
        python_shell=False,
    )
    for raw_line in res["stdout"].split("\n"):
        if _safe_output(raw_line):
            (_, name, definition) = raw_line.split("\t")
            ret[name] = definition
    return ret


def user_exists(name, runas=None):
    """
    Return whether the user exists based on rabbitmqctl list_users.

    CLI Example:

    .. code-block:: bash

        salt '*' rabbitmq.user_exists rabbit_user
    """
    if runas is None and not salt.utils.platform.is_windows():
        runas = salt.utils.user.get_user()
    return name in list_users(runas=runas)


def vhost_exists(name, runas=None):
    """
    Return whether the vhost exists based on rabbitmqctl list_vhosts.

    CLI Example:

    .. code-block:: bash

        salt '*' rabbitmq.vhost_exists rabbit_host
    """
    if runas is None and not salt.utils.platform.is_windows():
        runas = salt.utils.user.get_user()
    return name in list_vhosts(runas=runas)


def upstream_exists(name, runas=None):
    """
    Return whether the upstreamexists based on rabbitmqctl list_parameters.

    :param str name: The name of the upstream to check for.
    :param str runas: The name of the user to run the command as.

    CLI Example:

    .. code-block:: bash

        salt '*' rabbitmq.upstream_exists rabbit_upstream

    .. versionadded:: 3000
    """
    if runas is None and not salt.utils.platform.is_windows():
        runas = salt.utils.user.get_user()
    return name in list_upstreams(runas=runas)


def add_user(name, password=None, runas=None):
    """
    Add a rabbitMQ user via rabbitmqctl user_add <user> <password>

    CLI Example:

    .. code-block:: bash

        salt '*' rabbitmq.add_user rabbit_user password
    """
    clear_pw = False

    if password is None:
        # Generate a random, temporary password. RabbitMQ requires one.
        clear_pw = True
        password = "".join(
            random.SystemRandom().choice(string.ascii_uppercase + string.digits)
            for x in range(15)
        )

    if runas is None and not salt.utils.platform.is_windows():
        runas = salt.utils.user.get_user()

    if salt.utils.platform.is_windows():
        # On Windows, if the password contains a special character
        # such as '|', normal execution will fail. For example:
        # cmd: rabbitmq.add_user abc "asdf|def"
        # stderr: 'def' is not recognized as an internal or external
        #         command,\r\noperable program or batch file.
        # Work around this by using a shell and a quoted command.
        python_shell = True
        cmd = f'"{RABBITMQCTL}" add_user "{name}" "{password}"'
    else:
        python_shell = False
        cmd = [RABBITMQCTL, "add_user", name, password]

    res = __salt__["cmd.run_all"](
        cmd,
        reset_system_locale=False,
        output_loglevel="quiet",
        runas=runas,
        python_shell=python_shell,
    )

    if clear_pw:
        # Now, Clear the random password from the account, if necessary
        try:
            clear_password(name, runas)
        except Exception:  # pylint: disable=broad-except
            # Clearing the password failed. We should try to cleanup
            # and rerun and error.
            delete_user(name, runas)
            raise

    msg = "Added"
    return _format_response(res, msg)


def delete_user(name, runas=None):
    """
    Deletes a user via rabbitmqctl delete_user.

    CLI Example:

    .. code-block:: bash

        salt '*' rabbitmq.delete_user rabbit_user
    """
    if runas is None and not salt.utils.platform.is_windows():
        runas = salt.utils.user.get_user()
    res = __salt__["cmd.run_all"](
        [RABBITMQCTL, "delete_user", name],
        reset_system_locale=False,
        python_shell=False,
        runas=runas,
    )
    msg = "Deleted"

    return _format_response(res, msg)


def change_password(name, password, runas=None):
    """
    Changes a user's password.

    CLI Example:

    .. code-block:: bash

        salt '*' rabbitmq.change_password rabbit_user password
    """
    if runas is None and not salt.utils.platform.is_windows():
        runas = salt.utils.user.get_user()
    if salt.utils.platform.is_windows():
        # On Windows, if the password contains a special character
        # such as '|', normal execution will fail. For example:
        # cmd: rabbitmq.add_user abc "asdf|def"
        # stderr: 'def' is not recognized as an internal or external
        #         command,\r\noperable program or batch file.
        # Work around this by using a shell and a quoted command.
        python_shell = True
        cmd = f'"{RABBITMQCTL}" change_password "{name}" "{password}"'
    else:
        python_shell = False
        cmd = [RABBITMQCTL, "change_password", name, password]
    res = __salt__["cmd.run_all"](
        cmd,
        reset_system_locale=False,
        runas=runas,
        output_loglevel="quiet",
        python_shell=python_shell,
    )
    msg = "Password Changed"

    return _format_response(res, msg)


def clear_password(name, runas=None):
    """
    Removes a user's password.

    CLI Example:

    .. code-block:: bash

        salt '*' rabbitmq.clear_password rabbit_user
    """
    if runas is None and not salt.utils.platform.is_windows():
        runas = salt.utils.user.get_user()
    res = __salt__["cmd.run_all"](
        [RABBITMQCTL, "clear_password", name],
        reset_system_locale=False,
        runas=runas,
        python_shell=False,
    )
    msg = "Password Cleared"

    return _format_response(res, msg)


def check_password(name, password, runas=None):
    """
    .. versionadded:: 2016.3.0

    Checks if a user's password is valid.

    CLI Example:

    .. code-block:: bash

        salt '*' rabbitmq.check_password rabbit_user password
    """
    # try to get the rabbitmq-version - adapted from _get_rabbitmq_plugin

    if runas is None and not salt.utils.platform.is_windows():
        runas = salt.utils.user.get_user()

    try:
        res = __salt__["cmd.run"](
            [RABBITMQCTL, "status"],
            reset_system_locale=False,
            runas=runas,
            python_shell=False,
        )
        # Check regex against older RabbitMQ version status output
        old_server_version = re.search(r'\{rabbit,"RabbitMQ","(.+)"\}', res)
        # Check regex against newer RabbitMQ version status output
        server_version = re.search(r"RabbitMQ version:\s*(.+)", res)

        if server_version is None and old_server_version is None:
            raise ValueError

        if old_server_version:
            server_version = old_server_version
        server_version = server_version.group(1).split("-")[0]
        version = [int(i) for i in server_version.split(".")]

    except ValueError:
        version = (0, 0, 0)
    if len(version) < 3:
        version = (0, 0, 0)

    # rabbitmq introduced a native api to check a username and password in version 3.5.7.
    if tuple(version) >= (3, 5, 7):
        if salt.utils.platform.is_windows():
            # On Windows, if the password contains a special character
            # such as '|', normal execution will fail. For example:
            # cmd: rabbitmq.add_user abc "asdf|def"
            # stderr: 'def' is not recognized as an internal or external
            #         command,\r\noperable program or batch file.
            # Work around this by using a shell and a quoted command.
            python_shell = True
            cmd = f'"{RABBITMQCTL}" authenticate_user "{name}" "{password}"'
        else:
            python_shell = False
            cmd = [RABBITMQCTL, "authenticate_user", name, password]

        res = __salt__["cmd.run_all"](
            cmd,
            reset_system_locale=False,
            runas=runas,
            output_loglevel="quiet",
            python_shell=python_shell,
        )

        if res["retcode"] != 0 or res["stderr"]:
            return False
        return True

    cmd = (
        "rabbit_auth_backend_internal:check_user_login"
        '(<<"{}">>, [{{password, <<"{}">>}}]).'.format(
            name.replace('"', '\\"'), password.replace('"', '\\"')
        )
    )

    res = __salt__["cmd.run_all"](
        [RABBITMQCTL, "eval", cmd],
        reset_system_locale=False,
        runas=runas,
        output_loglevel="quiet",
        python_shell=False,
    )
    msg = "password-check"

    _response = _format_response(res, msg)
    _key = next(iter(_response))

    if "invalid credentials" in _response[_key]:
        return False

    return True


def add_vhost(vhost, runas=None):
    """
    Adds a vhost via rabbitmqctl add_vhost.

    CLI Example:

    .. code-block:: bash

        salt '*' rabbitmq add_vhost '<vhost_name>'
    """
    if runas is None and not salt.utils.platform.is_windows():
        runas = salt.utils.user.get_user()
    res = __salt__["cmd.run_all"](
        [RABBITMQCTL, "add_vhost", vhost],
        reset_system_locale=False,
        runas=runas,
        python_shell=False,
    )

    msg = "Added"
    return _format_response(res, msg)


def delete_vhost(vhost, runas=None):
    """
    Deletes a vhost rabbitmqctl delete_vhost.

    CLI Example:

    .. code-block:: bash

        salt '*' rabbitmq.delete_vhost '<vhost_name>'
    """
    if runas is None and not salt.utils.platform.is_windows():
        runas = salt.utils.user.get_user()
    res = __salt__["cmd.run_all"](
        [RABBITMQCTL, "delete_vhost", vhost],
        reset_system_locale=False,
        runas=runas,
        python_shell=False,
    )
    msg = "Deleted"
    return _format_response(res, msg)


def set_permissions(vhost, user, conf=".*", write=".*", read=".*", runas=None):
    """
    Sets permissions for vhost via rabbitmqctl set_permissions

    CLI Example:

    .. code-block:: bash

        salt '*' rabbitmq.set_permissions myvhost myuser
    """
    if runas is None and not salt.utils.platform.is_windows():
        runas = salt.utils.user.get_user()
    res = __salt__["cmd.run_all"](
        [RABBITMQCTL, "set_permissions", "-p", vhost, user, conf, write, read],
        reset_system_locale=False,
        runas=runas,
        python_shell=False,
    )
    msg = "Permissions Set"
    return _format_response(res, msg)


def list_permissions(vhost, runas=None):
    """
    Lists permissions for vhost via rabbitmqctl list_permissions

    CLI Example:

    .. code-block:: bash

        salt '*' rabbitmq.list_permissions /myvhost
    """
    if runas is None and not salt.utils.platform.is_windows():
        runas = salt.utils.user.get_user()
    res = __salt__["cmd.run_all"](
        [RABBITMQCTL, "list_permissions", "--formatter=json", "-p", vhost],
        reset_system_locale=False,
        runas=runas,
        python_shell=False,
    )

    perms = salt.utils.json.loads(res["stdout"])
    perms_dict = {}
    for perm in perms:
        user = perm["user"]
        perms_dict[user] = perm
        del perms_dict[user]["user"]
    return perms_dict


def list_user_permissions(name, runas=None):
    """
    List permissions for a user via rabbitmqctl list_user_permissions

    CLI Example:

    .. code-block:: bash

        salt '*' rabbitmq.list_user_permissions user
    """
    if runas is None and not salt.utils.platform.is_windows():
        runas = salt.utils.user.get_user()
    res = __salt__["cmd.run_all"](
        [RABBITMQCTL, "list_user_permissions", name, "--formatter=json"],
        reset_system_locale=False,
        runas=runas,
        python_shell=False,
    )

    perms = salt.utils.json.loads(res["stdout"])
    perms_dict = {}
    for perm in perms:
        vhost = perm["vhost"]
        perms_dict[vhost] = perm
        del perms_dict[vhost]["vhost"]
    return perms_dict


def set_user_tags(name, tags, runas=None):
    """Add user tags via rabbitmqctl set_user_tags

    CLI Example:

    .. code-block:: bash

        salt '*' rabbitmq.set_user_tags myadmin administrator
    """
    if runas is None and not salt.utils.platform.is_windows():
        runas = salt.utils.user.get_user()

    if not isinstance(tags, (list, tuple)):
        tags = [tags]

    res = __salt__["cmd.run_all"](
        [RABBITMQCTL, "set_user_tags", name] + list(tags),
        reset_system_locale=False,
        runas=runas,
        python_shell=False,
    )
    msg = "Tag(s) set"
    return _format_response(res, msg)


def status(runas=None):
    """
    return rabbitmq status

    CLI Example:

    .. code-block:: bash

        salt '*' rabbitmq.status
    """
    if runas is None and not salt.utils.platform.is_windows():
        runas = salt.utils.user.get_user()
    res = __salt__["cmd.run_all"](
        [RABBITMQCTL, "status"],
        reset_system_locale=False,
        runas=runas,
        python_shell=False,
    )
    _check_response(res)
    return res["stdout"]


def cluster_status(runas=None):
    """
    return rabbitmq cluster_status

    CLI Example:

    .. code-block:: bash

        salt '*' rabbitmq.cluster_status
    """
    if runas is None and not salt.utils.platform.is_windows():
        runas = salt.utils.user.get_user()
    res = __salt__["cmd.run_all"](
        [RABBITMQCTL, "cluster_status"],
        reset_system_locale=False,
        runas=runas,
        python_shell=False,
    )
    _check_response(res)
    return res["stdout"]


def join_cluster(host, user="rabbit", ram_node=None, runas=None):
    """
    Join a rabbit cluster

    CLI Example:

    .. code-block:: bash

        salt '*' rabbitmq.join_cluster rabbit.example.com rabbit
    """
    cmd = [RABBITMQCTL, "join_cluster"]
    if ram_node:
        cmd.append("--ram")
    cmd.append(f"{user}@{host}")

    if runas is None and not salt.utils.platform.is_windows():
        runas = salt.utils.user.get_user()
    stop_app(runas)
    res = __salt__["cmd.run_all"](
        cmd, reset_system_locale=False, runas=runas, python_shell=False
    )
    start_app(runas)

    return _format_response(res, "Join")


def stop_app(runas=None):
    """
    Stops the RabbitMQ application, leaving the Erlang node running.

    CLI Example:

    .. code-block:: bash

        salt '*' rabbitmq.stop_app
    """
    if runas is None and not salt.utils.platform.is_windows():
        runas = salt.utils.user.get_user()
    res = __salt__["cmd.run_all"](
        [RABBITMQCTL, "stop_app"],
        reset_system_locale=False,
        runas=runas,
        python_shell=False,
    )
    _check_response(res)
    return res["stdout"]


def start_app(runas=None):
    """
    Start the RabbitMQ application.

    CLI Example:

    .. code-block:: bash

        salt '*' rabbitmq.start_app
    """
    if runas is None and not salt.utils.platform.is_windows():
        runas = salt.utils.user.get_user()
    res = __salt__["cmd.run_all"](
        [RABBITMQCTL, "start_app"],
        reset_system_locale=False,
        runas=runas,
        python_shell=False,
    )
    _check_response(res)
    return res["stdout"]


def reset(runas=None):
    """
    Return a RabbitMQ node to its virgin state

    CLI Example:

    .. code-block:: bash

        salt '*' rabbitmq.reset
    """
    if runas is None and not salt.utils.platform.is_windows():
        runas = salt.utils.user.get_user()
    res = __salt__["cmd.run_all"](
        [RABBITMQCTL, "reset"],
        reset_system_locale=False,
        runas=runas,
        python_shell=False,
    )
    _check_response(res)
    return res["stdout"]


def force_reset(runas=None):
    """
    Forcefully Return a RabbitMQ node to its virgin state

    CLI Example:

    .. code-block:: bash

        salt '*' rabbitmq.force_reset
    """
    if runas is None and not salt.utils.platform.is_windows():
        runas = salt.utils.user.get_user()
    res = __salt__["cmd.run_all"](
        [RABBITMQCTL, "force_reset"],
        reset_system_locale=False,
        runas=runas,
        python_shell=False,
    )
    _check_response(res)
    return res["stdout"]


def list_queues(runas=None, *args):
    """
    Returns queue details of the / virtual host

    CLI Example:

    .. code-block:: bash

        salt '*' rabbitmq.list_queues messages consumers
    """
    if runas is None and not salt.utils.platform.is_windows():
        runas = salt.utils.user.get_user()
    cmd = [RABBITMQCTL, "list_queues", "-q"]
    cmd.extend(args)
    res = __salt__["cmd.run_all"](
        cmd, reset_system_locale=False, runas=runas, python_shell=False
    )
    _check_response(res)
    return _output_to_dict(res["stdout"])


def list_queues_vhost(vhost, runas=None, *args):
    """
    Returns queue details of specified virtual host. This command will consider
    first parameter as the vhost name and rest will be treated as
    queueinfoitem. For getting details on vhost ``/``, use :mod:`list_queues
    <salt.modules.rabbitmq.list_queues>` instead).

    CLI Example:

    .. code-block:: bash

        salt '*' rabbitmq.list_queues messages consumers
    """
    if runas is None and not salt.utils.platform.is_windows():
        runas = salt.utils.user.get_user()
    cmd = [RABBITMQCTL, "list_queues", "-q", "-p", vhost]
    cmd.extend(args)
    res = __salt__["cmd.run_all"](
        cmd, reset_system_locale=False, runas=runas, python_shell=False
    )
    _check_response(res)
    return _output_to_dict(res["stdout"])


def list_policies(vhost="/", runas=None):
    """
    Return a dictionary of policies nested by vhost and name
    based on the data returned from rabbitmqctl list_policies.

    Reference: http://www.rabbitmq.com/ha.html

    CLI Example:

    .. code-block:: bash

        salt '*' rabbitmq.list_policies
    """
    ret = {}
    if runas is None and not salt.utils.platform.is_windows():
        runas = salt.utils.user.get_user()
    res = __salt__["cmd.run_all"](
        [RABBITMQCTL, "list_policies", "-q", "-p", vhost],
        reset_system_locale=False,
        runas=runas,
        python_shell=False,
    )
    _check_response(res)
    output = res["stdout"]

    if __grains__["os_family"] != "FreeBSD":
        version = __salt__["pkg.version"]("rabbitmq-server").split("-")[0]
    else:
        version = __salt__["pkg.version"]("rabbitmq").split("-")[0]

    for line in _output_lines_to_list(output):
        parts = line.split("\t")

        if len(parts) not in (5, 6):
            continue

        vhost, name = parts[0], parts[1]
        if vhost not in ret:
            ret[vhost] = {}
        ret[vhost][name] = {}

        if Version(version) >= Version("3.7"):
            # in version 3.7 the position of apply_to and pattern has been
            # switched
            ret[vhost][name]["pattern"] = parts[2]
            ret[vhost][name]["apply_to"] = parts[3]
            ret[vhost][name]["definition"] = parts[4]
            ret[vhost][name]["priority"] = parts[5]
        else:
            # How many fields are there? - 'apply_to' was inserted in position
            # 2 at some point
            # and in version 3.7 the position of apply_to and pattern has been
            # switched
            offset = len(parts) - 5
            if len(parts) == 6:
                ret[vhost][name]["apply_to"] = parts[2]
            ret[vhost][name].update(
                {
                    "pattern": parts[offset + 2],
                    "definition": parts[offset + 3],
                    "priority": parts[offset + 4],
                }
            )

    return ret


def set_policy(
    vhost, name, pattern, definition, priority=None, runas=None, apply_to=None
):
    """
    Set a policy based on rabbitmqctl set_policy.

    Reference: http://www.rabbitmq.com/ha.html

    CLI Example:

    .. code-block:: bash

        salt '*' rabbitmq.set_policy / HA '.*' '{"ha-mode":"all"}'
    """
    if runas is None and not salt.utils.platform.is_windows():
        runas = salt.utils.user.get_user()
    if isinstance(definition, dict):
        definition = salt.utils.json.dumps(definition)
    if not isinstance(definition, str):
        raise SaltInvocationError(
            "The 'definition' argument must be a dictionary or JSON string"
        )
    cmd = [RABBITMQCTL, "set_policy", "-p", vhost]
    if priority:
        cmd.extend(["--priority", priority])
    if apply_to:
        cmd.extend(["--apply-to", apply_to])
    cmd.extend([name, pattern, definition])
    res = __salt__["cmd.run_all"](
        cmd, reset_system_locale=False, runas=runas, python_shell=False
    )
    log.debug("Set policy: %s", res["stdout"])
    return _format_response(res, "Set")


def delete_policy(vhost, name, runas=None):
    """
    Delete a policy based on rabbitmqctl clear_policy.

    Reference: http://www.rabbitmq.com/ha.html

    CLI Example:

    .. code-block:: bash

        salt '*' rabbitmq.delete_policy / HA
    """
    if runas is None and not salt.utils.platform.is_windows():
        runas = salt.utils.user.get_user()
    res = __salt__["cmd.run_all"](
        [RABBITMQCTL, "clear_policy", "-p", vhost, name],
        reset_system_locale=False,
        runas=runas,
        python_shell=False,
    )
    log.debug("Delete policy: %s", res["stdout"])
    return _format_response(res, "Deleted")


def policy_exists(vhost, name, runas=None):
    """
    Return whether the policy exists based on rabbitmqctl list_policies.

    Reference: http://www.rabbitmq.com/ha.html

    CLI Example:

    .. code-block:: bash

        salt '*' rabbitmq.policy_exists / HA
    """
    if runas is None and not salt.utils.platform.is_windows():
        runas = salt.utils.user.get_user()
    policies = list_policies(runas=runas)
    return bool(vhost in policies and name in policies[vhost])


def list_available_plugins(runas=None):
    """
    Returns a list of the names of all available plugins (enabled and disabled).

    CLI Example:

    .. code-block:: bash

        salt '*' rabbitmq.list_available_plugins
    """
    if runas is None and not salt.utils.platform.is_windows():
        runas = salt.utils.user.get_user()
    cmd = [_get_rabbitmq_plugin(), "list", "-m"]
    ret = __salt__["cmd.run_all"](
        cmd, reset_system_locale=False, runas=runas, python_shell=False
    )
    _check_response(ret)
    return _output_to_list(ret["stdout"])


def list_enabled_plugins(runas=None):
    """
    Returns a list of the names of the enabled plugins.

    CLI Example:

    .. code-block:: bash

        salt '*' rabbitmq.list_enabled_plugins
    """
    if runas is None and not salt.utils.platform.is_windows():
        runas = salt.utils.user.get_user()
    cmd = [_get_rabbitmq_plugin(), "list", "-m", "-e"]
    ret = __salt__["cmd.run_all"](
        cmd, reset_system_locale=False, runas=runas, python_shell=False
    )
    _check_response(ret)
    return _output_to_list(ret["stdout"])


def plugin_is_enabled(name, runas=None):
    """
    Return whether the plugin is enabled.

    CLI Example:

    .. code-block:: bash

        salt '*' rabbitmq.plugin_is_enabled rabbitmq_plugin_name
    """
    if runas is None and not salt.utils.platform.is_windows():
        runas = salt.utils.user.get_user()
    return name in list_enabled_plugins(runas)


def enable_plugin(name, runas=None):
    """
    Enable a RabbitMQ plugin via the rabbitmq-plugins command.

    CLI Example:

    .. code-block:: bash

        salt '*' rabbitmq.enable_plugin foo
    """
    if runas is None and not salt.utils.platform.is_windows():
        runas = salt.utils.user.get_user()
    cmd = [_get_rabbitmq_plugin(), "enable", name]
    ret = __salt__["cmd.run_all"](
        cmd, reset_system_locale=False, runas=runas, python_shell=False
    )
    return _format_response(ret, "Enabled")


def disable_plugin(name, runas=None):
    """
    Disable a RabbitMQ plugin via the rabbitmq-plugins command.

    CLI Example:

    .. code-block:: bash

        salt '*' rabbitmq.disable_plugin foo
    """
    if runas is None and not salt.utils.platform.is_windows():
        runas = salt.utils.user.get_user()
    cmd = [_get_rabbitmq_plugin(), "disable", name]
    ret = __salt__["cmd.run_all"](
        cmd, reset_system_locale=False, runas=runas, python_shell=False
    )
    return _format_response(ret, "Disabled")


def set_upstream(
    name,
    uri,
    prefetch_count=None,
    reconnect_delay=None,
    ack_mode=None,
    trust_user_id=None,
    exchange=None,
    max_hops=None,
    expires=None,
    message_ttl=None,
    ha_policy=None,
    queue=None,
    runas=None,
):
    """
    Configures an upstream via rabbitmqctl set_parameter. This can be an exchange-upstream,
    a queue-upstream or both.

    :param str name: The name of the upstream to configure.

    The following parameters apply to federated exchanges and federated queues:

    :param str uri: The AMQP URI(s) for the upstream.
    :param int prefetch_count: The maximum number of unacknowledged messages copied
        over a link at any one time. Default: 1000
    :param int reconnect_delay: The duration (in seconds) to wait before reconnecting
        to the broker after being disconnected. Default: 1
    :param str ack_mode: Determines how the link should acknowledge messages.
        If set to ``on-confirm`` (the default), messages are acknowledged to the
        upstream broker after they have been confirmed downstream. This handles
        network errors and broker failures without losing messages, and is the
        slowest option.
        If set to ``on-publish``, messages are acknowledged to the upstream broker
        after they have been published downstream. This handles network errors
        without losing messages, but may lose messages in the event of broker failures.
        If set to ``no-ack``, message acknowledgements are not used. This is the
        fastest option, but may lose messages in the event of network or broker failures.
    :param bool trust_user_id: Determines how federation should interact with the
        validated user-id feature. If set to true, federation will pass through
        any validated user-id from the upstream, even though it cannot validate
        it itself. If set to false or not set, it will clear any validated user-id
        it encounters. You should only set this to true if you trust the upstream
        server (and by extension, all its upstreams) not to forge user-ids.

    The following parameters apply to federated exchanges only:

    :param str exchange: The name of the upstream exchange. Default is to use the
        same name as the federated exchange.
    :param int max_hops: The maximum number of federation links that a message
        published to a federated exchange can traverse before it is discarded.
        Default is 1. Note that even if max-hops is set to a value greater than 1,
        messages will never visit the same node twice due to travelling in a loop.
        However, messages may still be duplicated if it is possible for them to
        travel from the source to the destination via multiple routes.
    :param int expires: The expiry time (in milliseconds) after which an upstream
        queue for a federated exchange may be deleted, if a connection to the upstream
        broker is lost. The default is 'none', meaning the queue should never expire.
        This setting controls how long the upstream queue will last before it is
        eligible for deletion if the connection is lost.
        This value is used to set the "x-expires" argument for the upstream queue.
    :param int message_ttl: The expiry time for messages in the upstream queue
        for a federated exchange (see expires), in milliseconds. Default is ``None``,
        meaning messages should never expire. This does not apply to federated queues.
        This value is used to set the "x-message-ttl" argument for the upstream queue.
    :param str ha_policy: Determines the "x-ha-policy" argument for the upstream
        queue for a federated exchange (see expires). This is only of interest
        when connecting to old brokers which determine queue HA mode using this
        argument. Default is ``None``, meaning the queue is not HA.

    The following parameter applies to federated queues only:

    :param str queue: The name of the upstream queue. Default is to use the same
        name as the federated queue.

    :param str runas: The name of the user to run the command as.

    CLI Example:

    .. code-block:: bash

        salt '*' rabbitmq.set_upstream upstream_name ack_mode=on-confirm max_hops=1 \
            trust_user_id=True uri=amqp://hostname

    .. versionadded:: 3000
    """
    if runas is None and not salt.utils.platform.is_windows():
        runas = salt.utils.user.get_user()
    params = salt.utils.data.filter_falsey(
        {
            "uri": uri,
            "prefetch-count": prefetch_count,
            "reconnect-delay": reconnect_delay,
            "ack-mode": ack_mode,
            "trust-user-id": trust_user_id,
            "exchange": exchange,
            "max-hops": max_hops,
            "expires": expires,
            "message-ttl": message_ttl,
            "ha-policy": ha_policy,
            "queue": queue,
        }
    )
    res = __salt__["cmd.run_all"](
        [
            RABBITMQCTL,
            "set_parameter",
            "federation-upstream",
            name,
            salt.utils.json.dumps(params),
        ],
        reset_system_locale=False,
        runas=runas,
        python_shell=False,
    )
    _check_response(res)
    return True


def delete_upstream(name, runas=None):
    """
    Deletes an upstream via rabbitmqctl clear_parameter.

    :param str name: The name of the upstream to delete.
    :param str runas: The name of the user to run the command as.

    CLI Example:

    .. code-block:: bash

        salt '*' rabbitmq.delete_upstream upstream_name

    .. versionadded:: 3000
    """
    if runas is None and not salt.utils.platform.is_windows():
        runas = salt.utils.user.get_user()
    res = __salt__["cmd.run_all"](
        [RABBITMQCTL, "clear_parameter", "federation-upstream", name],
        reset_system_locale=False,
        runas=runas,
        python_shell=False,
    )
    _check_response(res)
    return True<|MERGE_RESOLUTION|>--- conflicted
+++ resolved
@@ -237,19 +237,11 @@
     )
 
     # func to get tags from string such as "[admin, monitoring]"
-<<<<<<< HEAD
-    func = lambda string: (
-        [x.strip() for x in string[1:-1].split(",")]
-        if "," in string
-        else [x for x in string[1:-1].split(" ")]
-    )
-=======
     def func(string):
         if "," in string:
             return [x.strip() for x in string[1:-1].split(",")]
         return [x for x in string[1:-1].split(" ")]
 
->>>>>>> fcb38a54
     return _output_to_dict(res, func)
 
 
