--- conflicted
+++ resolved
@@ -2530,14 +2530,8 @@
     if base is None:
         base = os.path.join(syspaths.CACHE_DIR, 'cloud')
 
-<<<<<<< HEAD
     if not fingerprint and pubkey is not None:
-        fingerprint = salt.utils.pem_finger(key=pubkey)
-=======
-    if not fingerprint:
-        if pubkey is not None:
-            fingerprint = salt.utils.pem_finger(key=pubkey, sum_type=(opts and opts.get('hash_type') or 'sha256'))
->>>>>>> 826fea65
+        fingerprint = salt.utils.pem_finger(key=pubkey, sum_type=(opts and opts.get('hash_type') or 'sha256'))
 
     init_cachedir(base)
 
