--- conflicted
+++ resolved
@@ -410,18 +410,10 @@
         """
         Close the pusher connection (if established)
         """
-<<<<<<< HEAD
-        if not self.cpush:
-            return
-        self.pusher.close()
-        self.pusher = None
-        self.cpush = False
-=======
         if self.pusher:
             self.pusher.close()
             self.pusher = None
             self.cpush = False
->>>>>>> de9b297c
 
     @classmethod
     def unpack(cls, raw):
