--- conflicted
+++ resolved
@@ -107,19 +107,12 @@
             recurse_count += recurse_count
             return prep_jid(nocache=nocache)
 
-<<<<<<< HEAD
-    with salt.utils.fopen(os.path.join(jid_dir_, 'jid'), 'wb+') as fn_:
-        if six.PY2:
-            fn_.write(jid)
-        else:
-            fn_.write(bytes(jid, 'utf-8'))
-    if nocache:
-        with salt.utils.fopen(os.path.join(jid_dir_, 'nocache'), 'wb+') as fn_:
-            fn_.write('')
-=======
     try:
         with salt.utils.fopen(os.path.join(jid_dir_, 'jid'), 'wb+') as fn_:
-            fn_.write(jid)
+            if six.PY2:
+                fn_.write(jid)
+            else:
+                fn_.write(bytes(jid, 'utf-8'))
         if nocache:
             with salt.utils.fopen(os.path.join(jid_dir_, 'nocache'), 'wb+') as fn_:
                 fn_.write('')
@@ -128,7 +121,6 @@
         time.sleep(0.1)
         recurse_count += recurse_count
         return prep_jid(passed_jid=jid, nocache=nocache)
->>>>>>> 97d2a5fd
 
     return jid
 
