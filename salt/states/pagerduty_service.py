--- conflicted
+++ resolved
@@ -23,15 +23,10 @@
 def __virtual__():
     """
     Only load if the pygerduty module is available in __salt__
-<<<<<<< HEAD
-    '''
-    if 'pagerduty_util.get_resource' in __salt__:
-        return 'pagerduty_service'
-    return (False, 'pagerduty_util module could not be loaded')
-=======
     """
-    return "pagerduty_service" if "pagerduty_util.get_resource" in __salt__ else False
->>>>>>> a670b4ae
+    if "pagerduty_util.get_resource" in __salt__:
+        return "pagerduty_service"
+    return (False, "pagerduty_util module could not be loaded")
 
 
 def present(profile="pagerduty", subdomain=None, api_key=None, **kwargs):
