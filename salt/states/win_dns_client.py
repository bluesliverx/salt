--- conflicted
+++ resolved
@@ -8,15 +8,10 @@
 def __virtual__():
     """
     Load if the module win_dns_client is loaded
-<<<<<<< HEAD
-    '''
-    if 'win_dns_client.add_dns' in __salt__:
-        return 'win_dns_client'
-    return (False, 'win_dns_client module could not be loaded')
-=======
-    """
-    return "win_dns_client" if "win_dns_client.add_dns" in __salt__ else False
->>>>>>> a670b4ae
+    """
+    if "win_dns_client.add_dns" in __salt__:
+        return "win_dns_client"
+    return (False, "win_dns_client module could not be loaded")
 
 
 def dns_exists(name, servers=None, interface="Local Area Connection", replace=False):
