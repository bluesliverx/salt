# -*- coding: utf-8 -*-
'''
States for managing zpools

:maintainer:    Jorge Schrauwen <sjorge@blackdot.be>
:maturity:      new
:depends:       salt.utils.zfs, salt.modules.zpool
:platform:      smartos, illumos, solaris, freebsd, linux

.. versionadded:: 2016.3.0
.. versionchanged:: 2018.3.1
  Big refactor to remove duplicate code, better type converions and improved
  consistancy in output.

.. code-block:: yaml

    oldpool:
      zpool.absent:
        - export: true

    newpool:
      zpool.present:
        - config:
            import: false
            force: true
        - properties:
            comment: salty storage pool
        - layout:
            - mirror:
              - /dev/disk0
              - /dev/disk1
            - mirror:
              - /dev/disk2
              - /dev/disk3

    partitionpool:
      zpool.present:
        - config:
            import: false
            force: true
        - properties:
            comment: disk partition salty storage pool
            ashift: '12'
            feature@lz4_compress: enabled
        - filesystem_properties:
            compression: lz4
            atime: on
            relatime: on
        - layout:
            - /dev/disk/by-uuid/3e43ce94-77af-4f52-a91b-6cdbb0b0f41b

    simplepool:
      zpool.present:
        - config:
            import: false
            force: true
        - properties:
            comment: another salty storage pool
        - layout:
            - /dev/disk0
            - /dev/disk1

.. warning::

    The layout will never be updated, it will only be used at time of creation.
    It's a whole lot of work to figure out if a devices needs to be detached, removed, ... this is best done by the sysadmin on a case per case basis.

    Filesystem properties are also not updated, this should be managed by the zfs state module.

'''
from __future__ import absolute_import, print_function, unicode_literals

# Import Python libs
import os
import logging

# Import Salt libs
from salt.utils.odict import OrderedDict

log = logging.getLogger(__name__)

# Define the state's virtual name
__virtualname__ = 'zpool'


def __virtual__():
    '''
    Provides zpool state
    '''
    if __grains__['zfs_support']:
        return __virtualname__
    else:
        return (False, "The zpool state cannot be loaded: zfs not supported")


def _layout_to_vdev(layout, device_dir=None):
    '''
    Turn the layout data into usable vdevs spedcification

    We need to support 2 ways of passing the layout:

    .. code::
        layout_new:
          - mirror:
            - disk0
            - disk1
          - mirror:
            - disk2
            - disk3

    .. code:
        layout_legacy:
          mirror-0:
            disk0
            disk1
          mirror-1:
            disk2
            disk3

    '''
    vdevs = []

    # NOTE: check device_dir exists
    if device_dir and not os.path.exists(device_dir):
        device_dir = None

    # NOTE: handle list of OrderedDicts (new layout)
    if isinstance(layout, list):
        # NOTE: parse each vdev as a tiny layout and just append
        for vdev in layout:
            if isinstance(vdev, OrderedDict):
                vdevs.extend(_layout_to_vdev(vdev, device_dir))
            else:
                if device_dir and vdev[0] != '/':
                    vdev = os.path.join(device_dir, vdev)
                vdevs.append(vdev)

    # NOTE: handle nested OrderedDict (legacy layout)
    #       this is also used to parse the nested OrderedDicts
    #       from the new layout
    elif isinstance(layout, OrderedDict):
        for vdev in layout:
            # NOTE: extract the vdev type and disks in the vdev
            vdev_type = vdev.split('-')[0]
            vdev_disk = layout[vdev]

            # NOTE: skip appending the dummy type 'disk'
            if vdev_type != 'disk':
                vdevs.append(vdev_type)

            # NOTE: ensure the disks are a list (legacy layout are not)
            if not isinstance(vdev_disk, list):
                vdev_disk = vdev_disk.split(' ')

            # NOTE: also append the actualy disks behind the type
            #       also prepend device_dir to disks if required
            for disk in vdev_disk:
                if device_dir and disk[0] != '/':
                    disk = os.path.join(device_dir, disk)
                vdevs.append(disk)

    # NOTE: we got invalid data for layout
    else:
        vdevs = None

    return vdevs


def present(name, properties=None, filesystem_properties=None, layout=None, config=None):
    '''
    ensure storage pool is present on the system

    name : string
        name of storage pool
    properties : dict
        optional set of properties to set for the storage pool
    filesystem_properties : dict
        optional set of filesystem properties to set for the storage pool (creation only)
    layout: dict
        disk layout to use if the pool does not exist (creation only)
    config : dict
        fine grain control over this state

    .. note::

        The following configuration properties can be toggled in the config parameter.
          - import (true) - try to import the pool before creating it if absent
          - import_dirs (None) - specify additional locations to scan for devices on import (comma-seperated)
          - device_dir (None, SunOS=/dev/dsk, Linux=/dev) - specify device directory to prepend for none absolute device paths
          - force (false) - try to force the import or creation

    .. note::

        It is no longer needed to give a unique name to each top-level vdev, the old
        layout format is still supported but no longer recommended.

        .. code-block:: yaml

            - mirror:
              - /tmp/vdisk3
              - /tmp/vdisk2
            - mirror:
              - /tmp/vdisk0
              - /tmp/vdisk1

        The above yaml will always result in the following zpool create:

        .. code-block:: bash

            zpool create mypool mirror /tmp/vdisk3 /tmp/vdisk2 mirror /tmp/vdisk0 /tmp/vdisk1

    .. warning::

        The legacy format is also still supported but not recommended,
        because ID's inside the layout dict must be unique they need to have a suffix.

        .. code-block:: yaml

            mirror-0:
              /tmp/vdisk3
              /tmp/vdisk2
            mirror-1:
              /tmp/vdisk0
              /tmp/vdisk1

    .. warning::

        Pay attention to the order of your dict!

        .. code-block:: yaml

            - mirror:
              - /tmp/vdisk0
              - /tmp/vdisk1
            - /tmp/vdisk2

        The above will result in the following zpool create:

        .. code-block:: bash

            zpool create mypool mirror /tmp/vdisk0 /tmp/vdisk1 /tmp/vdisk2

        Creating a 3-way mirror! While you probably expect it to be mirror root vdev with 2 devices + a root vdev of 1 device!

    '''
    ret = {'name': name,
           'changes': {},
           'result': None,
           'comment': ''}

    ## config defaults
    default_config = {
        'import': True,
        'import_dirs': None,
        'device_dir': None,
        'force': False
    }
    if __grains__['kernel'] == 'SunOS':
        default_config['device_dir'] = '/dev/dsk'
    elif __grains__['kernel'] == 'Linux':
        default_config['device_dir'] = '/dev'

    ## merge state config
    if config:
        default_config.update(config)
    config = default_config

    ## ensure properties are zfs values
    if properties:
        properties = __utils__['zfs.from_auto_dict'](properties)
    elif properties is None:
        properties = {}
    if filesystem_properties:
        filesystem_properties = __utils__['zfs.from_auto_dict'](filesystem_properties)
    elif filesystem_properties is None:
        filesystem_properties = {}

    ## parse layout
    vdevs = _layout_to_vdev(layout, config['device_dir'])
    if vdevs:
        vdevs.insert(0, name)

    ## log configuration
    log.debug('zpool.present::%s::config - %s',
        name, config)
    log.debug('zpool.present::%s::vdevs - %s',
        name, vdevs)
    log.debug('zpool.present::%s::properties -  %s',
        name, properties)
    log.debug('zpool.present::%s::filesystem_properties -  %s',
        name, filesystem_properties)

    ## ensure the pool is present
    ret['result'] = False

    ## NOTE: don't do anything because this is a test
    if __opts__['test']:
        ret['result'] = True
        if __salt__['zpool.exists'](name):
            ret['changes'][name] = 'uptodate'
        else:
            ret['changes'][name] = 'imported' if config['import'] else 'created'
        ret['comment'] = 'storage pool {0} was {1}'.format(name, ret['changes'][name])

    ## NOTE: update pool
    elif __salt__['zpool.exists'](name):
        ret['result'] = True

        ## NOTE: fetch current pool properties
        properties_current = __salt__['zpool.get'](name, parsable=True)

        ## NOTE: build list of properties to update
        properties_update = []
<<<<<<< HEAD
        for prop in properties:
            ## NOTE: skip unexisting properties
            if prop not in properties_current:
                log.warning('zpool.present::%s::update - unknown property: %s', name, prop)
                continue

            ## NOTE: compare current and wanted value
            if properties_current[prop] != properties[prop]:
                properties_update.append(prop)
=======
        if properties:
            for prop in properties:
                if prop not in properties_current:
                    continue

                value = properties[prop]
                if isinstance(value, bool):
                    value = 'on' if value else 'off'

                if properties_current[prop] != value:
                    properties_update.append(prop)
>>>>>>> 46618d2c

        ## NOTE: update pool properties
        for prop in properties_update:
            res = __salt__['zpool.set'](name, prop, properties[prop])

            if res['set']:
                if name not in ret['changes']:
                    ret['changes'][name] = {}
                ret['changes'][name][prop] = properties[prop]
            else:
                ret['result'] = False
                if ret['comment'] == '':
                    ret['comment'] = 'The following properties were not updated:'
                ret['comment'] = '{0} {1}'.format(ret['comment'], prop)

        if ret['result']:
            ret['comment'] = 'properties updated' if ret['changes'] else 'no update needed'

    ## NOTE: import or create the pool (at least try to anyway)
    else:
        ## NOTE: import pool
        if config['import']:
            mod_res = __salt__['zpool.import'](
                name,
                force=config['force'],
                dir=config['import_dirs'],
            )

            ret['result'] = mod_res['imported']
            if ret['result']:
                ret['changes'][name] = 'imported'
                ret['comment'] = 'storage pool {0} was imported'.format(name)

        ## NOTE: create pool
        if not ret['result'] and vdevs:
            log.debug('zpool.present::%s::creating', name)

            ## NOTE: execute zpool.create
            mod_res = __salt__['zpool.create'](
                *vdevs,
                force=config['force'],
                properties=properties,
                filesystem_properties=filesystem_properties
            )

            ret['result'] = mod_res['created']
            if ret['result']:
                ret['changes'][name] = 'created'
                ret['comment'] = 'storage pool {0} was created'.format(name)
            elif 'error' in mod_res:
                ret['comment'] = mod_res['error']
            else:
                ret['comment'] = 'could not create storage pool {0}'.format(name)

        ## NOTE: give up, we cannot import the pool and we do not have a layout to create it
        if not ret['result'] and not vdevs:
            ret['comment'] = 'storage pool {0} was not imported, no (valid) layout specified for creation'.format(name)

    return ret


def absent(name, export=False, force=False):
    '''
    ensure storage pool is absent on the system

    name : string
        name of storage pool
    export : boolean
        export instread of destroy the zpool if present
    force : boolean
        force destroy or export

    '''
    ret = {'name': name,
           'changes': {},
           'result': None,
           'comment': ''}

    ## log configuration
    log.debug('zpool.absent::%s::config::force = %s',
        name, force)
    log.debug('zpool.absent::%s::config::export = %s',
        name, export)

    ## ensure the pool is absent
    if __salt__['zpool.exists'](name):  # looks like we need to do some work
        mod_res = {}
        ret['result'] = False

        # NOTE: handle test
        if __opts__['test']:
            ret['result'] = True

        # NOTE: try to export the pool
        elif export:
            mod_res = __salt__['zpool.export'](name, force=force)
            ret['result'] = mod_res['exported']

        # NOTE: try to destroy the pool
        else:
            mod_res = __salt__['zpool.destroy'](name, force=force)
            ret['result'] = mod_res['destroyed']

        if ret['result']:  # update the changes and comment
            ret['changes'][name] = 'exported' if export else 'destroyed'
            ret['comment'] = 'storage pool {0} was {1}'.format(name, ret['changes'][name])
        elif 'error' in mod_res:
            ret['comment'] = mod_res['error']

    else:  # we are looking good
        ret['result'] = True
        ret['comment'] = 'storage pool {0} is absent'.format(name)

    return ret

# vim: tabstop=4 expandtab shiftwidth=4 softtabstop=4<|MERGE_RESOLUTION|>--- conflicted
+++ resolved
@@ -311,29 +311,20 @@
 
         ## NOTE: build list of properties to update
         properties_update = []
-<<<<<<< HEAD
-        for prop in properties:
-            ## NOTE: skip unexisting properties
-            if prop not in properties_current:
-                log.warning('zpool.present::%s::update - unknown property: %s', name, prop)
-                continue
-
-            ## NOTE: compare current and wanted value
-            if properties_current[prop] != properties[prop]:
-                properties_update.append(prop)
-=======
         if properties:
             for prop in properties:
+                ## NOTE: skip unexisting properties
                 if prop not in properties_current:
+                    log.warning('zpool.present::%s::update - unknown property: %s', name, prop)
                     continue
 
                 value = properties[prop]
                 if isinstance(value, bool):
                     value = 'on' if value else 'off'
 
+                ## NOTE: compare current and wanted value
                 if properties_current[prop] != value:
                     properties_update.append(prop)
->>>>>>> 46618d2c
 
         ## NOTE: update pool properties
         for prop in properties_update:
