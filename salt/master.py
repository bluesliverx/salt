--- conflicted
+++ resolved
@@ -167,12 +167,7 @@
                                                      returners=self.returners)
         self.ckminions = salt.utils.minions.CkMinions(self.opts)
         # Make Event bus for firing
-<<<<<<< HEAD
         self.event = salt.utils.event.get_master_event(self.opts, self.opts['sock_dir'])
-=======
-        self.event = salt.utils.event.MasterEvent(self.opts['sock_dir'])
-
->>>>>>> 028da8fd
         # Init any values needed by the git ext pillar
         self.pillargitfs = salt.daemons.masterapi.init_git_pillar(self.opts)
         # Set up search object
