'''
This module contains all of the routines needed to set up a master server, this
involves preparing the three listeners and the workers needed by the master.
'''

# Import python libs
import os
import re
import time
import errno
import fnmatch
import signal
import shutil
import stat
import logging
import hashlib
import datetime
import pwd
import getpass
import resource
import subprocess
import multiprocessing

# Import third party libs
import zmq
import yaml
from M2Crypto import RSA

# Import salt libs
import salt.crypt
import salt.utils
import salt.client
import salt.payload
import salt.pillar
import salt.state
import salt.runner
import salt.auth
import salt.wheel
import salt.minion
import salt.search
import salt.utils
import salt.utils.atomicfile
import salt.utils.event
import salt.utils.verify
import salt.utils.minions
import salt.utils.gzip_util
from salt.utils.debug import enable_sigusr1_handler


log = logging.getLogger(__name__)


def clean_proc(proc, wait_for_kill=10):
    '''
    Generic method for cleaning up multiprocessing procs
    '''
<<<<<<< HEAD
    jid_root = os.path.join(cachedir, 'jobs')
    jid = "{0:%Y%m%d%H%M%S%f}".format(datetime.datetime.now())
=======
    # NoneType and other fun stuff need not apply
    if not proc:
        return
    try:
        waited = 0
        while proc.is_alive():
            proc.terminate()
            waited += 1
            time.sleep(0.1)
            if proc.is_alive() and (waited >= wait_for_kill):
                log.error(('Process did not die with terminate(): {0}'
                    .format(proc.pid)))
                os.kill(signal.SIGKILL, proc.pid)
    except (AssertionError, AttributeError):
        # Catch AssertionError when the proc is evaluated inside the child
        # Catch AttributeError when the process dies between proc.is_alive()
        # and proc.terminate() and turns into a NoneType
        pass
>>>>>>> 43b9c2a1


class MasterExit(SystemExit):
    '''
    Named exit exception for the master process exiting
    '''
    pass


class SMaster(object):
    '''
    Create a simple salt-master, this will generate the top level master
    '''
    def __init__(self, opts):
        '''
        Create a salt master server instance
        '''
        self.opts = opts
        self.master_key = salt.crypt.MasterKeys(self.opts)
        self.key = self.__prep_key()
        self.crypticle = self.__prep_crypticle()

    def __prep_crypticle(self):
        '''
        Return the crypticle used for AES
        '''
        return salt.crypt.Crypticle(self.opts, self.opts['aes'])

    def __prep_key(self):
        '''
        A key needs to be placed in the filesystem with permissions 0400 so
        clients are required to run as root.
        '''
        users = []
        keys = {}
        acl_users = set(self.opts['client_acl'].keys())
        if self.opts.get('user'):
            acl_users.add(self.opts['user'])
        acl_users.add(getpass.getuser())
        for user in pwd.getpwall():
            users.append(user.pw_name)
        for user in acl_users:
            log.info(
                    'Preparing the {0} key for local communication'.format(
                        user
                        )
                    )
            cumask = os.umask(191)
            if not user in users:
                log.error('ACL user {0} is not available'.format(user))
                continue
            keyfile = os.path.join(
                    self.opts['cachedir'], '.{0}_key'.format(user)
                    )

            if os.path.exists(keyfile):
                log.debug('Removing stale keyfile: {0}'.format(keyfile))
                os.unlink(keyfile)

            key = salt.crypt.Crypticle.generate_key_string()
            with salt.utils.fopen(keyfile, 'w+') as fp_:
                fp_.write(key)
            os.umask(cumask)
            os.chmod(keyfile, 256)
            try:
                os.chown(keyfile, pwd.getpwnam(user).pw_uid, -1)
            except OSError:
                # The master is not being run as root and can therefore not
                # chown the key file
                pass
            keys[user] = key
        return keys


class Master(SMaster):
    '''
    The salt master server
    '''
    def __init__(self, opts):
        '''
        Create a salt master server instance
        '''
        SMaster.__init__(self, opts)

    def _clear_old_jobs(self):
        '''
        Clean out the old jobs
        '''
        jid_root = os.path.join(self.opts['cachedir'], 'jobs')
        search = salt.search.Search(self.opts)
        last = time.time()
        while True:
<<<<<<< HEAD
            cur = "{0:%Y%m%d%H}".format(datetime.datetime.now())
=======
            if self.opts['keep_jobs'] != 0:
                cur = "{0:%Y%m%d%H}".format(datetime.datetime.now())
>>>>>>> 43b9c2a1

                for top in os.listdir(jid_root):
                    t_path = os.path.join(jid_root, top)
                    for final in os.listdir(t_path):
                        f_path = os.path.join(t_path, final)
                        jid_file = os.path.join(f_path, 'jid')
                        if not os.path.isfile(jid_file):
                            continue
                        with salt.utils.fopen(jid_file, 'r') as fn_:
                            jid = fn_.read()
                        if len(jid) < 18:
                            # Invalid jid, scrub the dir
                            shutil.rmtree(f_path)
                        elif int(cur) - int(jid[:10]) > self.opts['keep_jobs']:
                            shutil.rmtree(f_path)
            if self.opts.get('search'):
                now = time.time()
                if now - last > self.opts['search_index_interval']:
                    search.index()
            try:
                time.sleep(60)
            except KeyboardInterrupt:
                break

    def __set_max_open_files(self):
        # Let's check to see how our max open files(ulimit -n) setting is
        mof_s, mof_h = resource.getrlimit(resource.RLIMIT_NOFILE)
        log.info(
            'Current values for max open files soft/hard setting: '
            '{0}/{1}'.format(
                mof_s, mof_h
            )
        )
        # Let's grab, from the configuration file, the value to raise max open
        # files to
        mof_c = self.opts['max_open_files']
        if mof_c > mof_h:
            # The configured value is higher than what's allowed
            log.warning(
                'The value for the \'max_open_files\' setting, {0}, is higher '
                'than what the user running salt is allowed to raise to, {1}. '
                'Defaulting to {1}.'.format(mof_c, mof_h)
            )
            mof_c = mof_h

        if mof_s < mof_c:
            # There's room to raise the value. Raise it!
            log.warning('Raising max open files value to {0}'.format(mof_c))
            resource.setrlimit(resource.RLIMIT_NOFILE, (mof_c, mof_h))
            mof_s, mof_h = resource.getrlimit(resource.RLIMIT_NOFILE)
            log.warning(
                'New values for max open files soft/hard values: '
                '{0}/{1}'.format(mof_s, mof_h)
            )

    def start(self):
        '''
        Turn on the master server components
        '''
        log.info(
            'salt-master is starting as user \'{0}\''.format(getpass.getuser())
        )

        enable_sigusr1_handler()

        self.__set_max_open_files()
        clear_old_jobs_proc = multiprocessing.Process(
            target=self._clear_old_jobs)
        clear_old_jobs_proc.start()
        reqserv = ReqServer(
                self.opts,
                self.crypticle,
                self.key,
                self.master_key)
        reqserv.start_publisher()
        reqserv.start_event_publisher()
        reqserv.start_reactor()

        def sigterm_clean(signum, frame):
            '''
            Cleaner method for stopping multiprocessing processes when a
            SIGTERM is encountered.  This is required when running a salt
            master under a process minder like daemontools
            '''
            log.warn(('Caught signal {0}, stopping the Salt Master'
                .format(signum)))
            clean_proc(clear_old_jobs_proc)
            clean_proc(reqserv.publisher)
            clean_proc(reqserv.eventpublisher)
            for proc in reqserv.work_procs:
                clean_proc(proc)
            raise MasterExit

        signal.signal(signal.SIGTERM, sigterm_clean)

        try:
            reqserv.run()
        except KeyboardInterrupt:
            # Shut the master down gracefully on SIGINT
            log.warn('Stopping the Salt Master')
            raise SystemExit('\nExiting on Ctrl-c')


class Publisher(multiprocessing.Process):
    '''
    The publishing interface, a simple zeromq publisher that sends out the
    commands.
    '''
    def __init__(self, opts):
        super(Publisher, self).__init__()
        self.opts = opts

    def run(self):
        '''
        Bind to the interface specified in the configuration file
        '''
        # Set up the context
        context = zmq.Context(1)
        # Prepare minion publish socket
        pub_sock = context.socket(zmq.PUB)
        # if 2.1 >= zmq < 3.0, we only have one HWM setting
        try:
            pub_sock.setsockopt(zmq.HWM, 1)
        # in zmq >= 3.0, there are separate send and receive HWM settings
        except AttributeError:
            pub_sock.setsockopt(zmq.SNDHWM, 1)
            pub_sock.setsockopt(zmq.RCVHWM, 1)
        pub_uri = 'tcp://{interface}:{publish_port}'.format(**self.opts)
        # Prepare minion pull socket
        pull_sock = context.socket(zmq.PULL)
        pull_uri = 'ipc://{0}'.format(
                os.path.join(self.opts['sock_dir'], 'publish_pull.ipc')
                )
        # Start the minion command publisher
        log.info('Starting the Salt Publisher on {0}'.format(pub_uri))
        pub_sock.bind(pub_uri)
        pull_sock.bind(pull_uri)
        # Restrict access to the socket
        os.chmod(
                os.path.join(self.opts['sock_dir'],
                    'publish_pull.ipc'),
                448
                )

        try:
            while True:
                # Catch and handle EINTR from when this process is sent
                # SIGUSR1 gracefully so we don't choke and die horribly
                try:
                    package = pull_sock.recv()
                    pub_sock.send(package)
                except zmq.ZMQError as exc:
                    if exc.errno == errno.EINTR:
                        continue
                    raise exc

        except KeyboardInterrupt:
            pub_sock.close()
            pull_sock.close()
        finally:
            context.term()


class ReqServer(object):
    '''
    Starts up the master request server, minions send results to this
    interface.
    '''
    def __init__(self, opts, crypticle, key, mkey):
        self.opts = opts
        self.master_key = mkey
        self.context = zmq.Context(self.opts['worker_threads'])
        # Prepare the zeromq sockets
        self.uri = 'tcp://{interface}:{ret_port}'.format(**self.opts)
        self.clients = self.context.socket(zmq.ROUTER)
        self.workers = self.context.socket(zmq.DEALER)
        self.w_uri = 'ipc://{0}'.format(
            os.path.join(self.opts['sock_dir'], 'workers.ipc')
            )
        # Prepare the AES key
        self.key = key
        self.crypticle = crypticle

    def __bind(self):
        '''
        Binds the reply server
        '''
        log.info('Setting up the master communication server')
        self.clients.bind(self.uri)
        self.work_procs = []

        for ind in range(int(self.opts['worker_threads'])):
            self.work_procs.append(MWorker(self.opts,
                    self.master_key,
                    self.key,
                    self.crypticle))

        for ind, proc in enumerate(self.work_procs):
            log.info('Starting Salt worker process {0}'.format(ind))
            proc.start()

        self.workers.bind(self.w_uri)

        while True:
            try:
                zmq.device(zmq.QUEUE, self.clients, self.workers)
            except zmq.ZMQError as exc:
                if exc.errno == errno.EINTR:
                    continue
                raise exc

    def start_publisher(self):
        '''
        Start the salt publisher interface
        '''
        # Start the publisher
        self.publisher = Publisher(self.opts)
        self.publisher.start()

    def start_event_publisher(self):
        '''
        Start the salt publisher interface
        '''
        # Start the publisher
        self.eventpublisher = salt.utils.event.EventPublisher(self.opts)
        self.eventpublisher.start()

    def start_reactor(self):
        '''
        Start the reactor, but only if the reactor interface is configured
        '''
        if self.opts.get('reactor'):
            self.reactor = salt.utils.event.Reactor(self.opts)
            self.reactor.start()

    def run(self):
        '''
        Start up the ReqServer
        '''
        self.__bind()

    def __del__(self):
        self.clients.close()
        self.workers.close()
        self.context.term()


class MWorker(multiprocessing.Process):
    '''
    The worker multiprocess instance to manage the backend operations for the
    salt master.
    '''
    def __init__(self,
            opts,
            mkey,
            key,
            crypticle):
        multiprocessing.Process.__init__(self)
        self.opts = opts
        self.serial = salt.payload.Serial(opts)
        self.crypticle = crypticle
        self.mkey = mkey
        self.key = key

    def __bind(self):
        '''
        Bind to the local port
        '''
        context = zmq.Context(1)
        socket = context.socket(zmq.REP)
        w_uri = 'ipc://{0}'.format(
            os.path.join(self.opts['sock_dir'], 'workers.ipc')
            )
        log.info('Worker binding to socket {0}'.format(w_uri))
        try:
            socket.connect(w_uri)

            while True:
                try:
                    package = socket.recv()
                    payload = self.serial.loads(package)
                    ret = self.serial.dumps(self._handle_payload(payload))
                    socket.send(ret)
                # Properly handle EINTR from SIGUSR1
                except zmq.ZMQError as exc:
                    if exc.errno == errno.EINTR:
                        continue
                    raise exc
        except KeyboardInterrupt:
            socket.close()
        finally:
            context.term()

    def _handle_payload(self, payload):
        '''
        The _handle_payload method is the key method used to figure out what
        needs to be done with communication to the server
        '''
        try:
            key = payload['enc']
            load = payload['load']
        except KeyError:
            return ''
        return {'aes': self._handle_aes,
                'pub': self._handle_pub,
                'clear': self._handle_clear}[key](load)

    def _handle_clear(self, load):
        '''
        Take care of a cleartext command
        '''
        log.info('Clear payload received with command {cmd}'.format(**load))
        return getattr(self.clear_funcs, load['cmd'])(load)

    def _handle_pub(self, load):
        '''
        Handle a command sent via a public key pair
        '''
        log.info('Pubkey payload received with command {cmd}'.format(**load))

    def _handle_aes(self, load):
        '''
        Handle a command sent via an aes key
        '''
        try:
            data = self.crypticle.loads(load)
        except Exception:
            return ''
        if 'cmd' not in data:
            log.error('Received malformed command {0}'.format(data))
            return {}
        log.info('AES payload received with command {0}'.format(data['cmd']))
        return self.aes_funcs.run_func(data['cmd'], data)

    def run(self):
        '''
        Start a Master Worker
        '''
        self.clear_funcs = ClearFuncs(
                self.opts,
                self.key,
                self.mkey,
                self.crypticle)
        self.aes_funcs = AESFuncs(self.opts, self.crypticle)
        self.__bind()


class AESFuncs(object):
    '''
    Set up functions that are available when the load is encrypted with AES
    '''
    # The AES Functions:
    #
    def __init__(self, opts, crypticle):
        self.opts = opts
        self.event = salt.utils.event.MasterEvent(self.opts['sock_dir'])
        self.serial = salt.payload.Serial(opts)
        self.crypticle = crypticle
        self.ckminions = salt.utils.minions.CkMinions(opts)
        # Create the tops dict for loading external top data
        self.tops = salt.loader.tops(self.opts)
        # Make a client
        self.local = salt.client.LocalClient(self.opts['conf_file'])
        # Create the master minion to access the external job cache
        self.mminion = salt.minion.MasterMinion(self.opts)

    def __find_file(self, path, env='base'):
        '''
        Search the environment for the relative path
        '''
        fnd = {'path': '',
               'rel': ''}
        if os.path.isabs(path):
            return fnd
        if env not in self.opts['file_roots']:
            return fnd
        for root in self.opts['file_roots'][env]:
            full = os.path.join(root, path)
            if os.path.isfile(full) and not self.__is_file_ignored(full):
                fnd['path'] = full
                fnd['rel'] = path
                return fnd
        return fnd

    def __verify_minion(self, id_, token):
        '''
        Take a minion id and a string signed with the minion private key
        The string needs to verify as 'salt' with the minion public key
        '''
        pub_path = os.path.join(self.opts['pki_dir'], 'minions', id_)
        with salt.utils.fopen(pub_path, 'r') as fp_:
            minion_pub = fp_.read()
        tmp_pub = salt.utils.mkstemp()
        with salt.utils.fopen(tmp_pub, 'w+') as fp_:
            fp_.write(minion_pub)

        pub = None
        try:
            pub = RSA.load_pub_key(tmp_pub)
        except RSA.RSAError as e:
            log.error('Unable to load temporary public key "{0}": {1}'
                      .format(tmp_pub, e))
        try:
            os.remove(tmp_pub)
            if pub.public_decrypt(token, 5) == 'salt':
                return True
        except RSA.RSAError, e:
            log.error('Unable to decrypt token: {0}'.format(e))

        log.error('Salt minion claiming to be {0} has attempted to'
                  'communicate with the master and could not be verified'
                  .format(id_))
        return False

    def __is_file_ignored(self, fn):
        '''
        If file_ignore_regex or file_ignore_glob were given in config,
        compare the given file path against all of them and return True
        on the first match.
        '''
        if self.opts['file_ignore_regex']:
            for r in self.opts['file_ignore_regex']:
                if re.search(r, fn):
                    log.debug('File matching file_ignore_regex. Skipping: {0}'.format(fn))
                    return True

        if self.opts['file_ignore_glob']:
            for g in self.opts['file_ignore_glob']:
                if fnmatch.fnmatch(fn, g):
                    log.debug('File matching file_ignore_glob. Skipping: {0}'.format(fn))
                    return True
        return False

    def _ext_nodes(self, load):
        '''
        Return the results from an external node classifier if one is
        specified
        '''
        if not 'id' in load:
            log.error('Received call for external nodes without an id')
            return {}
        ret = {}
        # The old ext_nodes method is set to be deprecated in 0.10.4
        # and should be removed within 3-5 releases in favor of the
        # "master_tops" system
        if self.opts['external_nodes']:
            if not salt.utils.which(self.opts['external_nodes']):
                log.error(('Specified external nodes controller {0} is not'
                           ' available, please verify that it is installed'
                           '').format(self.opts['external_nodes']))
                return {}
            cmd = '{0} {1}'.format(self.opts['external_nodes'], load['id'])
            ndata = yaml.safe_load(
                    subprocess.Popen(
                        cmd,
                        shell=True,
                        stdout=subprocess.PIPE
                        ).communicate()[0])
            if 'environment' in ndata:
                env = ndata['environment']
            else:
                env = 'base'

            if 'classes' in ndata:
                if isinstance(ndata['classes'], dict):
                    ret[env] = list(ndata['classes'])
                elif isinstance(ndata['classes'], list):
                    ret[env] = ndata['classes']
                else:
                    return ret
        # Evaluate all configured master_tops interfaces

        opts = {}
        grains = {}
        if 'opts' in load:
            opts = load['opts']
            if 'grains' in load['opts']:
                grains = load['opts']['grains']
        for fun in self.tops:
            try:
                ret.update(self.tops[fun](opts=opts, grains=grains))
            except Exception as exc:
                log.error(
                        ('Top function {0} failed with error {1} for minion '
                         '{2}').format(fun, exc, load['id'])
                        )
                # If anything happens in the top generation, log it and move on
                pass
        return ret

    def _serve_file(self, load):
        '''
        Return a chunk from a file based on the data received
        '''
        ret = {'data': '',
               'dest': ''}
        if 'path' not in load or 'loc' not in load or 'env' not in load:
            return ret
        fnd = self.__find_file(load['path'], load['env'])
        if not fnd['path']:
            return ret
        ret['dest'] = fnd['rel']
        gzip = load.get('gzip', None)

        with salt.utils.fopen(fnd['path'], 'rb') as fp_:
            fp_.seek(load['loc'])
            data = fp_.read(self.opts['file_buffer_size'])
            #if not data:
            #    ret.update(self._file_hash(load))
            if gzip and data:
                data = salt.utils.gzip_util.compress(data, gzip)
                ret['gzip'] = gzip
            ret['data'] = data
        return ret

    def _file_hash(self, load):
        '''
        Return a file hash, the hash type is set in the master config file
        '''
        if 'path' not in load or 'env' not in load:
            return ''
        path = self.__find_file(load['path'], load['env'])['path']
        if not path:
            return {}
        ret = {}
        with salt.utils.fopen(path, 'rb') as fp_:
            ret['hsum'] = getattr(hashlib, self.opts['hash_type'])(
                    fp_.read()).hexdigest()
        ret['hash_type'] = self.opts['hash_type']
        return ret

    def _file_list(self, load):
        '''
        Return a list of all files on the file server in a specified
        environment
        '''
        ret = []
        if load['env'] not in self.opts['file_roots']:
            return ret

        for path in self.opts['file_roots'][load['env']]:
            for root, dirs, files in os.walk(path, followlinks=True):
                for fn in files:
                    rel_fn = os.path.relpath(
                                os.path.join(root, fn),
                                path
                            )
                    if not self.__is_file_ignored(rel_fn):
                        ret.append(rel_fn)
        return ret

    def _file_list_emptydirs(self, load):
        '''
        Return a list of all empty directories on the master
        '''
        ret = []
        if load['env'] not in self.opts['file_roots']:
            return ret
        for path in self.opts['file_roots'][load['env']]:
            for root, dirs, files in os.walk(path, followlinks=True):
                if len(dirs) == 0 and len(files) == 0:
                    rel_fn = os.path.relpath(root, path)
                    if not self.__is_file_ignored(rel_fn):
                        ret.append(rel_fn)
        return ret

    def _dir_list(self, load):
        '''
        Return a list of all directories on the master
        '''
        ret = []
        if load['env'] not in self.opts['file_roots']:
            return ret
        for path in self.opts['file_roots'][load['env']]:
            for root, dirs, files in os.walk(path, followlinks=True):
                ret.append(os.path.relpath(root, path))
        return ret

    def _master_opts(self, load):
        '''
        Return the master options to the minion
        '''
        return self.opts

    def _pillar(self, load):
        '''
        Return the pillar data for the minion
        '''
        if 'id' not in load or 'grains' not in load or 'env' not in load:
            return False
        pillar = salt.pillar.Pillar(
                self.opts,
                load['grains'],
                load['id'],
                load['env'])
        data = pillar.compile_pillar()
        if self.opts.get('minion_data_cache', False):
            cdir = os.path.join(self.opts['cachedir'], 'minions', load['id'])
            if not os.path.isdir(cdir):
                os.makedirs(cdir)
            datap = os.path.join(cdir, 'data.p')
            with salt.utils.fopen(datap, 'w+') as fp_:
                fp_.write(
                        self.serial.dumps(
                            {'grains': load['grains'],
                             'pillar': data})
                            )
        return data

    def _master_state(self, load):
        '''
        Call the master to compile a master side highstate
        '''
        if 'opts' not in load or 'grains' not in load:
            return False
        return salt.state.master_compile(
                self.opts,
                load['opts'],
                load['grains'],
                load['opts']['id'],
                load['opts']['environment'])

    def _minion_event(self, load):
        '''
        Receive an event from the minion and fire it on the master event
        interface
        '''
        if 'id' not in load or 'tag' not in load or 'data' not in load:
            return False
        tag = load['tag']
        return self.event.fire_event(load, tag)

    def _return(self, load):
        '''
        Handle the return data sent from the minions
        '''
        # If the return data is invalid, just ignore it
        if 'return' not in load or 'jid' not in load or 'id' not in load:
            return False
        if load['jid'] == 'req':
        # The minion is returning a standalone job, request a jobid
            load['jid'] = salt.utils.prep_jid(
                    self.opts['cachedir'],
                    self.opts['hash_type'])
        log.info('Got return from {id} for job {jid}'.format(**load))
        self.event.fire_event(load, load['jid'])
        if self.opts['master_ext_job_cache']:
            fstr = '{0}.returner'.format(self.opts['master_ext_job_cache'])
            self.mminion.returners[fstr](load)
            return
        if not self.opts['job_cache'] or self.opts.get('ext_job_cache'):
            return
        jid_dir = salt.utils.jid_dir(
                load['jid'],
                self.opts['cachedir'],
                self.opts['hash_type']
                )
        if not os.path.isdir(jid_dir):
            log.error(
                'An inconsistency occurred, a job was received with a job id '
                'that is not present on the master: {jid}'.format(**load)
            )
            return False
        hn_dir = os.path.join(jid_dir, load['id'])
        if not os.path.isdir(hn_dir):
            os.makedirs(hn_dir)
        # Otherwise the minion has already returned this jid and it should
        # be dropped
        else:
            log.error(
                    ('An extra return was detected from minion {0}, please'
                    ' verify the minion, this could be a replay'
                    ' attack').format(load['id'])
                    )
            return False

        self.serial.dump(
            load['return'],
            # Use atomic open here to avoid the file being read before it's
            # completely written to. Refs #1935
            salt.utils.atomicfile.atomic_open(
                os.path.join(hn_dir, 'return.p'), 'w+'
            )
        )
        if 'out' in load:
            self.serial.dump(
                load['out'],
                # Use atomic open here to avoid the file being read before
                # it's completely written to. Refs #1935
                salt.utils.atomicfile.atomic_open(
                    os.path.join(hn_dir, 'out.p'), 'w+'
                )
            )

    def _syndic_return(self, load):
        '''
        Receive a syndic minion return and format it to look like returns from
        individual minions.
        '''
        # Verify the load
        if 'return' not in load or 'jid' not in load or 'id' not in load:
            return None
        # set the write flag
        jid_dir = salt.utils.jid_dir(
                load['jid'],
                self.opts['cachedir'],
                self.opts['hash_type']
                )
        if not os.path.isdir(jid_dir):
            log.error(
                'An inconsistency occurred, a job was received with a job id '
                'that is not present on the master: {jid}'.format(**load)
            )
            return False
        wtag = os.path.join(jid_dir, 'wtag_{0}'.format(load['id']))
        try:
            with salt.utils.fopen(wtag, 'w+') as fp_:
                fp_.write('')
        except (IOError, OSError):
            log.error(
                    ('Failed to commit the write tag for the syndic return,'
                    ' are permissions correct in the cache dir:'
                    ' {0}?').format(self.opts['cachedir'])
                    )
            return False

        # Format individual return loads
        self.event.fire_event({'syndic': load['return'].keys()}, load['jid'])
        for key, item in load['return'].items():
            ret = {'jid': load['jid'],
                   'id': key,
                   'return': item}
            if 'out' in load:
                ret['out'] = load['out']
            self._return(ret)
        if os.path.isfile(wtag):
            os.remove(wtag)

    def minion_runner(self, clear_load):
        '''
        Execute a runner from a minion, return the runner's function data
        '''
        if 'peer_run' not in self.opts:
            return {}
        if not isinstance(self.opts['peer_run'], dict):
            return {}
        if 'fun' not in clear_load\
                or 'arg' not in clear_load\
                or 'id' not in clear_load\
                or 'tok' not in clear_load:
            return {}
        if not self.__verify_minion(clear_load['id'], clear_load['tok']):
            # The minion is not who it says it is!
            # We don't want to listen to it!
            msg = 'Minion id {0} is not who it says it is!'.format(
                    clear_load['id'])
            log.warn(msg)
            return {}
        perms = set()
        for match in self.opts['peer_run']:
            if re.match(match, clear_load['id']):
                # This is the list of funcs/modules!
                if isinstance(self.opts['peer_run'][match], list):
                    perms.update(self.opts['peer_run'][match])
        good = False
        for perm in perms:
            if re.match(perm, clear_load['fun']):
                good = True
        if not good:
            return {}
        # Prepare the runner object
        opts = {'fun': clear_load['fun'],
                'arg': clear_load['arg'],
                'doc': False,
                'conf_file': self.opts['conf_file']}
        opts.update(self.opts)
        runner = salt.runner.Runner(opts)
        return runner.run()

    def minion_publish(self, clear_load):
        '''
        Publish a command initiated from a minion, this method executes minion
        restrictions so that the minion publication will only work if it is
        enabled in the config.
        The configuration on the master allows minions to be matched to
        salt functions, so the minions can only publish allowed salt functions
        The config will look like this:
        peer:
            .*:
                - .*
        This configuration will enable all minions to execute all commands.
        peer:
            foo.example.com:
                - test.*
        This configuration will only allow the minion foo.example.com to
        execute commands from the test module
        '''
        # Verify that the load is valid
        if 'peer' not in self.opts:
            return {}
        if not isinstance(self.opts['peer'], dict):
            return {}
        if 'fun' not in clear_load\
                or 'arg' not in clear_load\
                or 'tgt' not in clear_load\
                or 'ret' not in clear_load\
                or 'tok' not in clear_load\
                or 'id' not in clear_load:
            return {}
        # If the command will make a recursive publish don't run
        if re.match('publish.*', clear_load['fun']):
            return {}
        # Check the permissions for this minion
        if not self.__verify_minion(clear_load['id'], clear_load['tok']):
            # The minion is not who it says it is!
            # We don't want to listen to it!
            msg = 'Minion id {0} is not who it says it is!'.format(
                    clear_load['id'])
            log.warn(msg)
            return {}
        perms = []
        for match in self.opts['peer']:
            if re.match(match, clear_load['id']):
                # This is the list of funcs/modules!
                if isinstance(self.opts['peer'][match], list):
                    perms.extend(self.opts['peer'][match])
        if ',' in clear_load['fun']:
            # 'arg': [['cat', '/proc/cpuinfo'], [], ['foo']]
            clear_load['fun'] = clear_load['fun'].split(',')
            arg_ = []
            for arg in clear_load['arg']:
                arg_.append(arg.split())
            clear_load['arg'] = arg_
        good = self.ckminions.auth_check(
                perms,
                clear_load['fun'],
                clear_load['tgt'],
                clear_load.get('tgt_type', 'glob'))
        if not good:
            return {}
        # Set up the publication payload
<<<<<<< HEAD
        jid = prep_jid(self.opts['cachedir'], clear_load)
        payload = {'enc': 'aes'}
=======
        jid = salt.utils.prep_jid(
                self.opts['cachedir'],
                self.opts['hash_type']
                )
>>>>>>> 43b9c2a1
        load = {
                'fun': clear_load['fun'],
                'arg': clear_load['arg'],
                'tgt_type': clear_load.get('tgt_type', 'glob'),
                'tgt': clear_load['tgt'],
                'jid': jid,
                'ret': clear_load['ret'],
                'id': clear_load['id'],
               }
        self.serial.dump(
                load, salt.utils.fopen(
                    os.path.join(
                        salt.utils.jid_dir(
                            jid,
                            self.opts['cachedir'],
                            self.opts['hash_type']
                            ),
                        '.load.p'
                        ),
                    'w+')
                )
        # Save the load to the ext_job_cace if it is turned on
        if self.opts['ext_job_cache']:
            try:
                fstr = '{0}.save_load'.format(self.opts['ext_job_cache'])
                self.mminion.returners[fstr](clear_load['jid'], clear_load)
            except KeyError:
                msg = ('The specified returner used for the external job '
                       'cache "{0}" does not have a save_load function!'
                       ).format(self.opts['ext_job_cache'])
                log.critical(msg)
        payload = {'enc': 'aes'}
        expr_form = 'glob'
        timeout = 5
        if 'tmo' in clear_load:
            try:
                timeout = int(clear_load['tmo'])
            except ValueError:
                msg = 'Failed to parse timeout value: {0}'.format(
                        clear_load['tmo'])
                log.warn(msg)
                return {}
        if 'tgt_type' in clear_load:
            load['tgt_type'] = clear_load['tgt_type']
            expr_form = load['tgt_type']
        if 'timeout' in clear_load:
            timeout = clear_load['timeout']
        # Encrypt!
        payload['load'] = self.crypticle.dumps(load)
        # Connect to the publisher
        context = zmq.Context(1)
        pub_sock = context.socket(zmq.PUSH)
        pull_uri = 'ipc://{0}'.format(
            os.path.join(self.opts['sock_dir'], 'publish_pull.ipc')
            )
        pub_sock.connect(pull_uri)
<<<<<<< HEAD
        pub_sock.send(salt.payload.package(payload))
        # Run the client get_returns method
        return self.local.get_returns(
                jid,
                self.local.check_minions(
                    clear_load['tgt'],
                    expr_form
=======
        log.info(('Publishing minion job: #{jid}, func: "{fun}", args:'
                  ' "{arg}", target: "{tgt}"').format(**load))
        pub_sock.send(self.serial.dumps(payload))
        # Run the client get_returns method based on the form data sent
        if 'form' in clear_load:
            ret_form = clear_load['form']
        else:
            ret_form = 'clean'
        if ret_form == 'clean':
            try:
                return self.local.get_returns(
                    jid,
                    self.ckminions.check_minions(
                        clear_load['tgt'],
                        expr_form
>>>>>>> 43b9c2a1
                    ),
                    timeout
                )
            finally:
                pub_sock.close()
                context.term()
        elif ret_form == 'full':
            ret = self.local.get_full_returns(
                    jid,
                    self.ckminions.check_minions(
                        clear_load['tgt'],
                        expr_form
                        ),
                    timeout
                    )
            ret['__jid__'] = jid
            try:
                return ret
            finally:
                pub_sock.close()
                context.term()

    def run_func(self, func, load):
        '''
        Wrapper for running functions executed with AES encryption
        '''
        # Don't honor private functions
        if func.startswith('__'):
            return self.crypticle.dumps({})
        # Run the func
        if hasattr(self, func):
            ret = getattr(self, func)(load)
        else:
            log.error(('Received function {0} which is unavailable on the '
                       'master, returning False').format(func))
            return self.crypticle.dumps(False)
        # Don't encrypt the return value for the _return func
        # (we don't care about the return value, so why encrypt it?)
        if func == '_return':
            return ret
        if func == '_pillar' and 'id' in load:
            if not load.get('ver') == '2' and self.opts['pillar_version'] == 1:
                # Authorized to return old pillar proto
                return self.crypticle.dumps(ret)
            # encrypt with a specific aes key
            pubfn = os.path.join(self.opts['pki_dir'],
                    'minions',
                    load['id'])
            key = salt.crypt.Crypticle.generate_key_string()
            pcrypt = salt.crypt.Crypticle(
                    self.opts,
                    key)
            try:
                pub = RSA.load_pub_key(pubfn)
            except RSA.RSAError:
                return self.crypticle.dumps({})

            pret = {}
            pret['key'] = pub.public_encrypt(key, 4)
            pret['pillar'] = pcrypt.dumps(ret)
            return pret
        # AES Encrypt the return
        return self.crypticle.dumps(ret)


class ClearFuncs(object):
    '''
    Set up functions that are safe to execute when commands sent to the master
    without encryption and authentication
    '''
    # The ClearFuncs object encapsulates the functions that can be executed in
    # the clear:
    # publish (The publish from the LocalClient)
    # _auth
    def __init__(self, opts, key, master_key, crypticle):
        self.opts = opts
        self.serial = salt.payload.Serial(opts)
        self.key = key
        self.master_key = master_key
        self.crypticle = crypticle
        # Create the event manager
        self.event = salt.utils.event.MasterEvent(self.opts['sock_dir'])
        # Make a client
        self.local = salt.client.LocalClient(self.opts['conf_file'])
        # Make an minion checker object
        self.ckminions = salt.utils.minions.CkMinions(opts)
        # Make an Auth object
        self.loadauth = salt.auth.LoadAuth(opts)
        # Stand up the master Minion to access returner data
        self.mminion = salt.minion.MasterMinion(self.opts)
        # Make a wheel object
        self.wheel_ = salt.wheel.Wheel(opts)

    def _send_cluster(self):
        '''
        Send the cluster data out
        '''
        log.debug('Sending out cluster data')
        ret = self.local.cmd(self.opts['cluster_masters'],
                'cluster.distrib',
                self._cluster_load(),
                0,
                'list'
                )
        log.debug('Cluster distributed: {0}'.format(ret))

    def _cluster_load(self):
        '''
        Generates the data sent to the cluster nodes.
        '''
        minions = {}
        master_pem = ''
        with salt.utils.fopen(self.opts['conf_file'], 'r') as fp_:
            master_conf = fp_.read()
        minion_dir = os.path.join(self.opts['pki_dir'], 'minions')
        for host in os.listdir(minion_dir):
            pub = os.path.join(minion_dir, host)
            minions[host] = salt.utils.fopen(pub, 'r').read()
        if self.opts['cluster_mode'] == 'full':
            master_pem_path = os.path.join(self.opts['pki_dir'], 'master.pem')
            with salt.utils.fopen(master_pem_path) as fp_:
                master_pem = fp_.read()
        return [minions,
                master_conf,
                master_pem,
                self.opts['conf_file']]

    def _check_permissions(self, filename):
        '''
        check if the specified filename has correct permissions
        '''
        if 'os' in os.environ:
            if os.environ['os'].startswith('Windows'):
                return True

        import pwd  # after confirming not running Windows
        import grp
        try:
            user = self.opts['user']
            pwnam = pwd.getpwnam(user)
            uid = pwnam[2]
            gid = pwnam[3]
            groups = [g.gr_gid for g in grp.getgrall() if user in g.gr_mem]
        except KeyError:
            err = ('Failed to determine groups for user '
            '{0}. The user is not available.\n').format(user)
            log.error(err)
            return False

        fmode = os.stat(filename)

        if os.getuid() == 0:
            if fmode.st_uid == uid or not fmode.st_gid == gid:
                return True
            elif self.opts.get('permissive_pki_access', False) \
                    and fmode.st_gid in groups:
                return True
        else:
            if stat.S_IWOTH & fmode.st_mode:
                # don't allow others to write to the file
                return False

            # check group flags
            if self.opts.get('permissive_pki_access', False) \
              and stat.S_IWGRP & fmode.st_mode:
                return True
            elif stat.S_IWGRP & fmode.st_mode:
                return False

            # check if writable by group or other
            if not (stat.S_IWGRP & fmode.st_mode or
              stat.S_IWOTH & fmode.st_mode):
                return True

        return False

    def _check_autosign(self, keyid):
        '''
        Checks if the specified keyid should automatically be signed.
        '''

        if self.opts['auto_accept']:
            return True

        autosign_file = self.opts.get("autosign_file", None)

        if not autosign_file or not os.path.exists(autosign_file):
            return False

        if not self._check_permissions(autosign_file):
            message = "Wrong permissions for {0}, ignoring content"
            log.warn(message.format(autosign_file))
            return False

        with salt.utils.fopen(autosign_file, 'r') as fp_:
            for line in fp_:
                line = line.strip()

                if line.startswith('#'):
                    continue

                if line == keyid:
                    return True
                if fnmatch.fnmatch(keyid, line):
                    return True
                try:
                    if re.match(line, keyid):
                        return True
                except re.error:
                    message = ('{0} is not a valid regular expression, '
                               'ignoring line in {1}')
                    log.warn(message.format(line, autosign_file))
                    continue

        return False

    def _auth(self, load):
        '''
        Authenticate the client, use the sent public key to encrypt the aes key
        which was generated at start up.

        This method fires an event over the master event manager. The event is
        tagged "auth" and returns a dict with information about the auth
        event
        '''
        # 0. Check for max open files
        # 1. Verify that the key we are receiving matches the stored key
        # 2. Store the key if it is not there
        # 3. make an rsa key with the pub key
        # 4. encrypt the aes key as an encrypted salt.payload
        # 5. package the return and return it

        salt.utils.verify.check_max_open_files(self.opts)

        log.info('Authentication request from {id}'.format(**load))
        pubfn = os.path.join(self.opts['pki_dir'],
                'minions',
                load['id'])
        pubfn_pend = os.path.join(self.opts['pki_dir'],
                'minions_pre',
                load['id'])
        pubfn_rejected = os.path.join(self.opts['pki_dir'],
                'minions_rejected',
                load['id'])
        if self.opts['open_mode']:
            # open mode is turned on, nuts to checks and overwrite whatever
            # is there
            pass
        elif os.path.isfile(pubfn_rejected):
            # The key has been rejected, don't place it in pending
            log.info('Public key rejected for {id}'.format(**load))
            ret = {'enc': 'clear',
                   'load': {'ret': False}}
            eload = {'result': False,
                     'id': load['id'],
                     'pub': load['pub']}
            self.event.fire_event(eload, 'auth')
            return ret
        elif os.path.isfile(pubfn):
            # The key has been accepted check it
            if not salt.utils.fopen(pubfn, 'r').read() == load['pub']:
                log.error(
                    'Authentication attempt from {id} failed, the public '
                    'keys did not match. This may be an attempt to compromise '
                    'the Salt cluster.'.format(**load)
                )
                ret = {'enc': 'clear',
                       'load': {'ret': False}}
                eload = {'result': False,
                         'id': load['id'],
                         'pub': load['pub']}
                self.event.fire_event(eload, 'auth')
                return ret
        elif not os.path.isfile(pubfn_pend)\
                and not self._check_autosign(load['id']):
            # This is a new key, stick it in pre
            log.info(
                'New public key placed in pending for {id}'.format(**load)
            )
            with salt.utils.fopen(pubfn_pend, 'w+') as fp_:
                fp_.write(load['pub'])
            ret = {'enc': 'clear',
                   'load': {'ret': True}}
            eload = {'result': True,
                     'act': 'pend',
                     'id': load['id'],
                     'pub': load['pub']}
            self.event.fire_event(eload, 'auth')
            return ret
        elif os.path.isfile(pubfn_pend)\
                and not self._check_autosign(load['id']):
            # This key is in pending, if it is the same key ret True, else
            # ret False
            if not salt.utils.fopen(pubfn_pend, 'r').read() == load['pub']:
                log.error(
                    'Authentication attempt from {id} failed, the public '
                    'keys in pending did not match. This may be an attempt to '
                    'compromise the Salt cluster.'.format(**load)
                )
                eload = {'result': False,
                         'id': load['id'],
                         'pub': load['pub']}
                self.event.fire_event(eload, 'auth')
                return {'enc': 'clear',
                        'load': {'ret': False}}
            else:
                log.info(
                    'Authentication failed from host {id}, the key is in '
                    'pending and needs to be accepted with salt-key'
                    '-a {id}'.format(**load)
                )
                eload = {'result': True,
                         'act': 'pend',
                         'id': load['id'],
                         'pub': load['pub']}
                self.event.fire_event(eload, 'auth')
                return {'enc': 'clear',
                        'load': {'ret': True}}
        elif os.path.isfile(pubfn_pend)\
                and self._check_autosign(load['id']):
            # This key is in pending, if it is the same key auto accept it
            if not salt.utils.fopen(pubfn_pend, 'r').read() == load['pub']:
                log.error(
                    'Authentication attempt from {id} failed, the public '
                    'keys in pending did not match. This may be an attempt to '
                    'compromise the Salt cluster.'.format(**load)
                )
                eload = {'result': False,
                         'id': load['id'],
                         'pub': load['pub']}
                self.event.fire_event(eload, 'auth')
                return {'enc': 'clear',
                        'load': {'ret': False}}
            else:
                pass
        elif not os.path.isfile(pubfn_pend)\
                and self._check_autosign(load['id']):
            # This is a new key and it should be automatically be accepted
            pass
        else:
            # Something happened that I have not accounted for, FAIL!
            log.warn('Unaccounted for authentication failure')
            eload = {'result': False,
                     'id': load['id'],
                     'pub': load['pub']}
            self.event.fire_event(eload, 'auth')
            return {'enc': 'clear',
                    'load': {'ret': False}}

        log.info('Authentication accepted from {id}'.format(**load))
        with salt.utils.fopen(pubfn, 'w+') as fp_:
            fp_.write(load['pub'])
        pub = None

        # The key payload may sometimes be corrupt when using auto-accept
        # and an empty request comes in
        try:
            pub = RSA.load_pub_key(pubfn)
        except RSA.RSAError, e:
            log.error('Corrupt public key "{0}": {1}'.format(pubfn, e))
            return {'enc': 'clear',
                    'load': {'ret': False}}

        ret = {'enc': 'pub',
               'pub_key': self.master_key.get_pub_str(),
               'publish_port': self.opts['publish_port'],
              }
        if self.opts['auth_mode'] >= 2:
            if 'token' in load:
                try:
                    mtoken = self.master_key.key.private_decrypt(load['token'], 4)
                    aes = '{0}_|-{1}'.format(self.opts['aes'], mtoken)
                except Exception:
                    # Token failed to decrypt, send back the salty bacon to
                    # support older minions
                    pass
            else:
                aes = self.opts['aes']

            ret['aes'] = pub.public_encrypt(aes, 4)
        else:
            if 'token' in load:
                try:
                    mtoken = self.master_key.key.private_decrypt(load['token'], 4)
                    ret['token'] = pub.public_encrypt(mtoken, 4)
                except Exception:
                    # Token failed to decrypt, send back the salty bacon to
                    # support older minions
                    pass

            aes = self.opts['aes']
            ret['aes'] = pub.public_encrypt(self.opts['aes'], 4)
        # Be aggressive about the signature
        digest = hashlib.sha256(aes).hexdigest()
        ret['sig'] = self.master_key.key.private_encrypt(digest, 5)
        eload = {'result': True,
                 'act': 'accept',
                 'id': load['id'],
                 'pub': load['pub']}
        self.event.fire_event(eload, 'auth')
        return ret

    def wheel(self, clear_load):
        '''
        Send a master control function back to the wheel system
        '''
        # All wheel ops pass through eauth
        if not 'eauth' in clear_load:
            return ''
        if not clear_load['eauth'] in self.opts['external_auth']:
            # The eauth system is not enabled, fail
            return ''
        try:
            name = self.loadauth.load_name(clear_load)
            if not name in self.opts['external_auth'][clear_load['eauth']]:
                return ''
            if not self.loadauth.time_auth(clear_load):
                return ''
            good = self.ckminions.wheel_check(
                    self.opts['external_auth'][clear_load['eauth']][name],
                    clear_load['fun'])
            if not good:
                return ''
            return self.wheel_.call_func(
                    clear_load.pop('fun'),
                    **clear_load)
        except Exception as exc:
            log.error(
                    ('Exception occurred in the wheel system: {0}'
                        ).format(exc)
                    )
            return ''

    def mk_token(self, clear_load):
        '''
        Create aand return an authentication token, the clear load needs to
        contain the eauth key and the needed authentication creds.
        '''
        if not 'eauth' in clear_load:
            return ''
        if not clear_load['eauth'] in self.opts['external_auth']:
            # The eauth system is not enabled, fail
            return ''
        try:
            name = self.loadauth.load_name(clear_load)
            if not name in self.opts['external_auth'][clear_load['eauth']]:
                return ''
            if not self.loadauth.time_auth(clear_load):
                return ''
            return self.loadauth.mk_token(clear_load)
        except Exception as exc:
            log.error(
                    ('Exception occured while authenticating: {0}'
                        ).format(exc)
                    )
            return ''

    def publish(self, clear_load):
        '''
        This method sends out publications to the minions, it can only be used
        by the LocalClient.
        '''
        extra = clear_load.get('kwargs', {})
        # Check for external auth calls
        if extra.get('token', False):
            # A token was passwd, check it
            try:
                token = self.loadauth.get_tok(extra['token'])
            except Exception as exc:
                log.error(
                        ('Exception occured when generating auth token: {0}'
                            ).format(exc)
                        )
                return ''
            if not token:
                return ''
            if not token['eauth'] in self.opts['external_auth']:
                return ''
            if not token['name'] in self.opts['external_auth'][token['eauth']]:
                return ''
            good = self.ckminions.auth_check(
                    self.opts['external_auth'][token['eauth']][token['name']],
                    clear_load['fun'],
                    clear_load['tgt'],
                    clear_load.get('tgt_type', 'glob'))
            if not good:
                # Accept find_job so the cli will function cleanly
                if not clear_load['fun'] == 'saltutil.find_job':
                    return ''
        elif 'eauth' in extra:
            if not extra['eauth'] in self.opts['external_auth']:
                # The eauth system is not enabled, fail
                return ''
            try:
                name = self.loadauth.load_name(extra)
                if not name in self.opts['external_auth'][extra['eauth']]:
                    return ''
                if not self.loadauth.time_auth(extra):
                    return ''
            except Exception as exc:
                log.error(
                        ('Exception occured while authenticating: {0}'
                            ).format(exc)
                        )
                return ''
            good = self.ckminions.auth_check(
                    self.opts['external_auth'][extra['eauth']][name],
                    clear_load['fun'],
                    clear_load['tgt'],
                    clear_load.get('tgt_type', 'glob'))
            if not good:
                # Accept find_job so the cli will function cleanly
                if not clear_load['fun'] == 'saltutil.find_job':
                    return ''
        # Verify that the caller has root on master
        elif 'user' in clear_load:
            if clear_load['user'].startswith('sudo_'):
                if not clear_load.pop('key') == self.key[self.opts.get('user', 'root')]:
                    return ''
            elif clear_load['user'] == self.opts.get('user', 'root'):
                if not clear_load.pop('key') == self.key[self.opts.get('user', 'root')]:
                    return ''
            elif clear_load['user'] == 'root':
                if not clear_load.pop('key') == self.key.get(self.opts.get('user', 'root')):
                    return ''
            elif clear_load['user'] == getpass.getuser():
                if not clear_load.pop('key') == self.key.get(clear_load['user']):
                    return ''
            else:
                if clear_load['user'] in self.key:
                    # User is authorised, check key and check perms
                    if not clear_load.pop('key') == self.key[clear_load['user']]:
                        return ''
                    if not clear_load['user'] in self.opts['client_acl']:
                        return ''
                    good = self.ckminions.auth_check(
                            self.opts['client_acl'][clear_load['user']],
                            clear_load['fun'],
                            clear_load['tgt'],
                            clear_load.get('tgt_type', 'glob'))
                    if not good:
                        # Accept find_job so the cli will function cleanly
                        if not clear_load['fun'] == 'saltutil.find_job':
                            return ''
                else:
                    return ''
        else:
            if not clear_load.pop('key') == self.key[getpass.getuser()]:
                return ''
        if not clear_load['jid']:
            clear_load['jid'] = salt.utils.prep_jid(
                    self.opts['cachedir'],
                    self.opts['hash_type']
                    )
        jid_dir = salt.utils.jid_dir(
                clear_load['jid'],
                self.opts['cachedir'],
                self.opts['hash_type']
                )
        # Verify the jid dir
        if not os.path.isdir(jid_dir):
            os.makedirs(jid_dir)
        # Save the invocation information
        self.serial.dump(
                clear_load,
                salt.utils.fopen(os.path.join(jid_dir, '.load.p'), 'w+')
                )
        if self.opts['ext_job_cache']:
            try:
                fstr = '{0}.save_load'.format(self.opts['ext_job_cache'])
                self.mminion.returners[fstr](clear_load['jid'], clear_load)
            except KeyError:
                msg = ('The specified returner used for the external job '
                       'cache "{0}" does not have a save_load function!'
                       ).format(self.opts['ext_job_cache'])
                log.critical(msg)
        # Set up the payload
        payload = {'enc': 'aes'}
        # Altering the contents of the publish load is serious!! Changes here
        # break compatibility with minion/master versions and even tiny
        # additions can have serious implications on the performance of the
        # publish commands.
        #
        # In short, check with Thomas Hatch before you even think about
        # touching this stuff, we can probably do what you want to do another
        # way that won't have a negative impact.
        load = {
                'fun': clear_load['fun'],
                'arg': clear_load['arg'],
                'tgt': clear_load['tgt'],
                'jid': clear_load['jid'],
                'ret': clear_load['ret'],
               }

        if 'tgt_type' in clear_load:
            load['tgt_type'] = clear_load['tgt_type']
        if 'to' in clear_load:
            load['to'] = clear_load['to']

        if 'user' in clear_load:
            log.info(('User {user} Published command {fun} with jid'
                      ' {jid}').format(**clear_load))
            load['user'] = clear_load['user']
        else:
            log.info(('Published command {fun} with jid'
                      ' {jid}').format(**clear_load))
        log.debug('Published command details {0}'.format(load))

        payload['load'] = self.crypticle.dumps(load)
        # Send 0MQ to the publisher
        context = zmq.Context(1)
        pub_sock = context.socket(zmq.PUSH)
        pull_uri = 'ipc://{0}'.format(
            os.path.join(self.opts['sock_dir'], 'publish_pull.ipc')
            )
        pub_sock.connect(pull_uri)
        pub_sock.send(self.serial.dumps(payload))
        minions = self.ckminions.check_minions(
                load['tgt'],
                load.get('tgt_type', 'glob')
                )
        try:
            return {
                'enc': 'clear',
                'load': {
                    'jid': clear_load['jid'],
                    'minions': minions
                }
            }
        finally:
            pub_sock.close()
            context.term()<|MERGE_RESOLUTION|>--- conflicted
+++ resolved
@@ -54,10 +54,6 @@
     '''
     Generic method for cleaning up multiprocessing procs
     '''
-<<<<<<< HEAD
-    jid_root = os.path.join(cachedir, 'jobs')
-    jid = "{0:%Y%m%d%H%M%S%f}".format(datetime.datetime.now())
-=======
     # NoneType and other fun stuff need not apply
     if not proc:
         return
@@ -76,7 +72,6 @@
         # Catch AttributeError when the process dies between proc.is_alive()
         # and proc.terminate() and turns into a NoneType
         pass
->>>>>>> 43b9c2a1
 
 
 class MasterExit(SystemExit):
@@ -169,12 +164,8 @@
         search = salt.search.Search(self.opts)
         last = time.time()
         while True:
-<<<<<<< HEAD
-            cur = "{0:%Y%m%d%H}".format(datetime.datetime.now())
-=======
             if self.opts['keep_jobs'] != 0:
                 cur = "{0:%Y%m%d%H}".format(datetime.datetime.now())
->>>>>>> 43b9c2a1
 
                 for top in os.listdir(jid_root):
                     t_path = os.path.join(jid_root, top)
@@ -1016,15 +1007,10 @@
         if not good:
             return {}
         # Set up the publication payload
-<<<<<<< HEAD
-        jid = prep_jid(self.opts['cachedir'], clear_load)
-        payload = {'enc': 'aes'}
-=======
         jid = salt.utils.prep_jid(
                 self.opts['cachedir'],
                 self.opts['hash_type']
                 )
->>>>>>> 43b9c2a1
         load = {
                 'fun': clear_load['fun'],
                 'arg': clear_load['arg'],
@@ -1081,15 +1067,6 @@
             os.path.join(self.opts['sock_dir'], 'publish_pull.ipc')
             )
         pub_sock.connect(pull_uri)
-<<<<<<< HEAD
-        pub_sock.send(salt.payload.package(payload))
-        # Run the client get_returns method
-        return self.local.get_returns(
-                jid,
-                self.local.check_minions(
-                    clear_load['tgt'],
-                    expr_form
-=======
         log.info(('Publishing minion job: #{jid}, func: "{fun}", args:'
                   ' "{arg}", target: "{tgt}"').format(**load))
         pub_sock.send(self.serial.dumps(payload))
@@ -1105,7 +1082,6 @@
                     self.ckminions.check_minions(
                         clear_load['tgt'],
                         expr_form
->>>>>>> 43b9c2a1
                     ),
                     timeout
                 )
