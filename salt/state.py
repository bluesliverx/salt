# -*- coding: utf-8 -*-
'''
The module used to execute states in salt. A state is unlike a module
execution in that instead of just executing a command it ensure that a
certain state is present on the system.

The data sent to the state calls is as follows:
    { 'state': '<state module name>',
      'fun': '<state function name>',
      'name': '<the name argument passed to all states>'
      'argn': '<arbitrary argument, can have many of these>'
      }
'''

# Import python libs
from __future__ import absolute_import
import os
import sys
import copy
import site
import fnmatch
import logging
import datetime
import traceback
import re

# Import salt libs
import salt.utils
import salt.loader
import salt.minion
import salt.pillar
import salt.fileclient
import salt.utils.event
import salt.utils.url
import salt.syspaths as syspaths
from salt.utils import immutabletypes
from salt.template import compile_template, compile_template_str
from salt.exceptions import (
    SaltException,
    SaltInvocationError,
    SaltRenderError,
    SaltReqTimeoutError
)
from salt.utils.odict import OrderedDict, DefaultOrderedDict
<<<<<<< HEAD
# Explicit late import to avoid circular import. DO NOT MOVE THIS.
import salt.utils.yamlloader as yamlloader
=======
from salt.utils.locales import sdecode
>>>>>>> 430e9376

# Import third party libs
# pylint: disable=import-error,no-name-in-module,redefined-builtin
import salt.ext.six as six
from salt.ext.six.moves import map, range
# pylint: enable=import-error,no-name-in-module,redefined-builtin

log = logging.getLogger(__name__)


# These are keywords passed to state module functions which are to be used
# by salt in this state module and not on the actual state module function
STATE_REQUISITE_KEYWORDS = frozenset([
    'onchanges',
    'onfail',
    'prereq',
    'prerequired',
    'watch',
    'require',
    'listen',
    ])
STATE_REQUISITE_IN_KEYWORDS = frozenset([
    'onchanges_in',
    'onfail_in',
    'prereq_in',
    'watch_in',
    'require_in',
    'listen_in',
    ])
STATE_RUNTIME_KEYWORDS = frozenset([
    'fun',
    'state',
    'check_cmd',
    'failhard',
    'onlyif',
    'unless',
    'order',
    'prereq',
    'prereq_in',
    'prerequired',
    'reload_modules',
    'reload_grains',
    'reload_pillar',
    'fire_event',
    'saltenv',
    'use',
    'use_in',
    '__env__',
    '__sls__',
    '__id__',
    '__pub_user',
    '__pub_arg',
    '__pub_jid',
    '__pub_fun',
    '__pub_tgt',
    '__pub_ret',
    '__pub_pid',
    '__pub_tgt_type',
    '__prereq__',
    ])

STATE_INTERNAL_KEYWORDS = STATE_REQUISITE_KEYWORDS.union(STATE_REQUISITE_IN_KEYWORDS).union(STATE_RUNTIME_KEYWORDS)

VALID_PILLAR_ENC = ('gpg',)


def _odict_hashable(self):
    return id(self)


OrderedDict.__hash__ = _odict_hashable


def split_low_tag(tag):
    '''
    Take a low tag and split it back into the low dict that it came from
    '''
    state, id_, name, fun = tag.split('_|-')

    return {'state': state,
            '__id__': id_,
            'name': name,
            'fun': fun}


def _gen_tag(low):
    '''
    Generate the running dict tag string from the low data structure
    '''
    return '{0[state]}_|-{0[__id__]}_|-{0[name]}_|-{0[fun]}'.format(low)


def _l_tag(name, id_):
    low = {'name': 'listen_{0}'.format(name),
           '__id__': 'listen_{0}'.format(id_),
           'state': 'Listen_Error',
           'fun': 'Listen_Error'}
    return _gen_tag(low)


def trim_req(req):
    '''
    Trim any function off of a requisite
    '''
    reqfirst = next(iter(req))
    if '.' in reqfirst:
        return {reqfirst.split('.')[0]: req[reqfirst]}
    return req


def state_args(id_, state, high):
    '''
    Return a set of the arguments passed to the named state
    '''
    args = set()
    if id_ not in high:
        return args
    if state not in high[id_]:
        return args
    for item in high[id_][state]:
        if not isinstance(item, dict):
            continue
        if len(item) != 1:
            continue
        args.add(next(iter(item)))
    return args


def find_name(name, state, high):
    '''
    Scan high data for the id referencing the given name
    '''
    ext_id = ''
    if name in high:
        ext_id = name
    else:
        # We need to scan for the name
        for nid in high:
            if state in high[nid]:
                if isinstance(
                        high[nid][state],
                        list):
                    for arg in high[nid][state]:
                        if not isinstance(arg, dict):
                            continue
                        if len(arg) != 1:
                            continue
                        if arg[next(iter(arg))] == name:
                            ext_id = nid
    return ext_id


def format_log(ret):
    '''
    Format the state into a log message
    '''
    msg = ''
    if isinstance(ret, dict):
        # Looks like the ret may be a valid state return
        if 'changes' in ret:
            # Yep, looks like a valid state return
            chg = ret['changes']
            if not chg:
                if ret['comment']:
                    msg = ret['comment']
                else:
                    msg = 'No changes made for {0[name]}'.format(ret)
            elif isinstance(chg, dict):
                if 'diff' in chg:
                    if isinstance(chg['diff'], six.string_types):
                        msg = 'File changed:\n{0}'.format(chg['diff'])
                if all([isinstance(x, dict) for x in six.itervalues(chg)]):
                    if all([('old' in x and 'new' in x)
                            for x in six.itervalues(chg)]):
                        msg = 'Made the following changes:\n'
                        for pkg in chg:
                            old = chg[pkg]['old']
                            if not old and old not in (False, None):
                                old = 'absent'
                            new = chg[pkg]['new']
                            if not new and new not in (False, None):
                                new = 'absent'
                            msg += '\'{0}\' changed from \'{1}\' to ' \
                                   '\'{2}\'\n'.format(pkg, old, new)
            if not msg:
                msg = str(ret['changes'])
            if ret['result'] is True or ret['result'] is None:
                log.info(msg)
            else:
                log.error(msg)
    else:
        # catch unhandled data
        log.info(str(ret))


def master_compile(master_opts, minion_opts, grains, id_, saltenv):
    '''
    Compile the master side low state data, and build the hidden state file
    '''
    st_ = MasterHighState(master_opts, minion_opts, grains, id_, saltenv)
    return st_.compile_highstate()


def ishashable(obj):
    try:
        hash(obj)
    except TypeError:
        return False
    return True


class StateError(Exception):
    '''
    Custom exception class.
    '''
    pass


class Compiler(object):
    '''
    Class used to compile and manage the High Data structure
    '''
    def __init__(self, opts, renderers):
        self.opts = opts
        self.rend = renderers

    # We need __setstate__ and __getstate__ to avoid pickling errors since
    # 'self.rend' contains a function reference which is not picklable.
    # These methods are only used when pickling so will not be used on
    # non-Windows platforms.
    def __setstate__(self, state):
        self.__init__(state['opts'])

    def __getstate__(self):
        return {'opts': self.opts}

    def render_template(self, template, **kwargs):
        '''
        Enforce the states in a template
        '''
        high = compile_template(
            template, self.rend, self.opts['renderer'], **kwargs)
        if not high:
            return high
        return self.pad_funcs(high)

    def pad_funcs(self, high):
        '''
        Turns dot delimited function refs into function strings
        '''
        for name in high:
            if not isinstance(high[name], dict):
                if isinstance(high[name], six.string_types):
                    # Is this is a short state? It needs to be padded!
                    if '.' in high[name]:
                        comps = high[name].split('.')
                        if len(comps) >= 2:
                            # Merge the comps
                            comps[1] = '.'.join(comps[1:len(comps)])
                        high[name] = {
                            # '__sls__': template,
                            # '__env__': None,
                            comps[0]: [comps[1]]
                        }
                        continue
                    continue
            skeys = set()
            for key in sorted(high[name]):
                if key.startswith('_'):
                    continue
                if not isinstance(high[name][key], list):
                    continue
                if '.' in key:
                    comps = key.split('.')
                    if len(comps) >= 2:
                        # Merge the comps
                        comps[1] = '.'.join(comps[1:len(comps)])
                    # Salt doesn't support state files such as:
                    #
                    # /etc/redis/redis.conf:
                    #   file.managed:
                    #     - user: redis
                    #     - group: redis
                    #     - mode: 644
                    #   file.comment:
                    #     - regex: ^requirepass
                    if comps[0] in skeys:
                        continue
                    high[name][comps[0]] = high[name].pop(key)
                    high[name][comps[0]].append(comps[1])
                    skeys.add(comps[0])
                    continue
                skeys.add(key)
        return high

    def verify_high(self, high):
        '''
        Verify that the high data is viable and follows the data structure
        '''
        errors = []
        if not isinstance(high, dict):
            errors.append('High data is not a dictionary and is invalid')
        reqs = {}
        for name, body in six.iteritems(high):
            if name.startswith('__'):
                continue
            if not isinstance(name, six.string_types):
                errors.append(
                    'ID \'{0}\' in SLS \'{1}\' is not formed as a string, but '
                    'is a {2}'.format(
                        name,
                        body['__sls__'],
                        type(name).__name__
                    )
                )
            if not isinstance(body, dict):
                err = ('The type {0} in {1} is not formatted as a dictionary'
                       .format(name, body))
                errors.append(err)
                continue
            for state in body:
                if state.startswith('__'):
                    continue
                if not isinstance(body[state], list):
                    errors.append(
                        'State \'{0}\' in SLS \'{1}\' is not formed as a list'
                        .format(name, body['__sls__'])
                    )
                else:
                    fun = 0
                    if '.' in state:
                        fun += 1
                    for arg in body[state]:
                        if isinstance(arg, six.string_types):
                            fun += 1
                            if ' ' in arg.strip():
                                errors.append(('The function "{0}" in state '
                                '"{1}" in SLS "{2}" has '
                                'whitespace, a function with whitespace is '
                                'not supported, perhaps this is an argument '
                                'that is missing a ":"').format(
                                    arg,
                                    name,
                                    body['__sls__']))
                        elif isinstance(arg, dict):
                            # The arg is a dict, if the arg is require or
                            # watch, it must be a list.
                            #
                            # Add the requires to the reqs dict and check them
                            # all for recursive requisites.
                            argfirst = next(iter(arg))
                            if argfirst in ('require', 'watch', 'prereq', 'onchanges'):
                                if not isinstance(arg[argfirst], list):
                                    errors.append(('The {0}'
                                    ' statement in state \'{1}\' in SLS \'{2}\' '
                                    'needs to be formed as a list').format(
                                        argfirst,
                                        name,
                                        body['__sls__']
                                        ))
                                # It is a list, verify that the members of the
                                # list are all single key dicts.
                                else:
                                    reqs[name] = {'state': state}
                                    for req in arg[argfirst]:
                                        if not isinstance(req, dict):
                                            err = ('Requisite declaration {0}'
                                            ' in SLS {1} is not formed as a'
                                            ' single key dictionary').format(
                                                req,
                                                body['__sls__'])
                                            errors.append(err)
                                            continue
                                        req_key = next(iter(req))
                                        req_val = req[req_key]
                                        if '.' in req_key:
                                            errors.append((
                                                'Invalid requisite type \'{0}\' '
                                                'in state \'{1}\', in SLS '
                                                '\'{2}\'. Requisite types must '
                                                'not contain dots, did you '
                                                'mean \'{3}\'?'.format(
                                                    req_key,
                                                    name,
                                                    body['__sls__'],
                                                    req_key[:req_key.find('.')]
                                                )
                                            ))
                                        if not ishashable(req_val):
                                            errors.append((
                                                'Illegal requisite "{0}", '
                                                'is SLS {1}\n'
                                                ).format(
                                                    str(req_val),
                                                    body['__sls__']))
                                            continue

                                        # Check for global recursive requisites
                                        reqs[name][req_val] = req_key
                                        # I am going beyond 80 chars on
                                        # purpose, this is just too much
                                        # of a pain to deal with otherwise
                                        if req_val in reqs:
                                            if name in reqs[req_val]:
                                                if reqs[req_val][name] == state:
                                                    if reqs[req_val]['state'] == reqs[name][req_val]:
                                                        err = ('A recursive '
                                                        'requisite was found, SLS '
                                                        '"{0}" ID "{1}" ID "{2}"'
                                                        ).format(
                                                                body['__sls__'],
                                                                name,
                                                                req_val
                                                                )
                                                        errors.append(err)
                                # Make sure that there is only one key in the
                                # dict
                                if len(list(arg)) != 1:
                                    errors.append(('Multiple dictionaries '
                                    'defined in argument of state \'{0}\' in SLS'
                                    ' \'{1}\'').format(
                                        name,
                                        body['__sls__']))
                    if not fun:
                        if state == 'require' or state == 'watch':
                            continue
                        errors.append(('No function declared in state \'{0}\' in'
                            ' SLS \'{1}\'').format(state, body['__sls__']))
                    elif fun > 1:
                        errors.append(
                            'Too many functions declared in state \'{0}\' in '
                            'SLS \'{1}\''.format(state, body['__sls__'])
                        )
        return errors

    def order_chunks(self, chunks):
        '''
        Sort the chunk list verifying that the chunks follow the order
        specified in the order options.
        '''
        cap = 1
        for chunk in chunks:
            if 'order' in chunk:
                if not isinstance(chunk['order'], int):
                    continue

                chunk_order = chunk['order']
                if chunk_order > cap - 1 and chunk_order > 0:
                    cap = chunk_order + 100
        for chunk in chunks:
            if 'order' not in chunk:
                chunk['order'] = cap
                continue

            if not isinstance(chunk['order'], (int, float)):
                if chunk['order'] == 'last':
                    chunk['order'] = cap + 1000000
                else:
                    chunk['order'] = cap
            if 'name_order' in chunk:
                chunk['order'] = chunk['order'] + chunk.pop('name_order') / 10000.0
            if chunk['order'] < 0:
                chunk['order'] = cap + 1000000 + chunk['order']
            chunk['name'] = sdecode(chunk['name'])
        chunks.sort(key=lambda chunk: (chunk['order'], '{0[state]}{0[name]}{0[fun]}'.format(chunk)))
        return chunks

    def compile_high_data(self, high):
        '''
        "Compile" the high data as it is retrieved from the CLI or YAML into
        the individual state executor structures
        '''
        chunks = []
        for name, body in six.iteritems(high):
            if name.startswith('__'):
                continue
            for state, run in six.iteritems(body):
                funcs = set()
                names = set()
                if state.startswith('__'):
                    continue
                chunk = {'state': state,
                         'name': name}
                if '__sls__' in body:
                    chunk['__sls__'] = body['__sls__']
                if '__env__' in body:
                    chunk['__env__'] = body['__env__']
                chunk['__id__'] = name
                for arg in run:
                    if isinstance(arg, six.string_types):
                        funcs.add(arg)
                        continue
                    if isinstance(arg, dict):
                        for key, val in six.iteritems(arg):
                            if key == 'names':
                                names.update(val)
                                continue
                            else:
                                chunk.update(arg)
                if names:
                    name_order = 1
                    for entry in names:
                        live = copy.deepcopy(chunk)
                        if isinstance(entry, dict):
                            low_name = next(six.iterkeys(entry))
                            live['name'] = low_name
                            list(map(live.update, entry[low_name]))
                        else:
                            live['name'] = entry
                        live['name_order'] = name_order
                        name_order = name_order + 1
                        for fun in funcs:
                            live['fun'] = fun
                            chunks.append(live)
                else:
                    live = copy.deepcopy(chunk)
                    for fun in funcs:
                        live['fun'] = fun
                        chunks.append(live)
        chunks = self.order_chunks(chunks)
        return chunks

    def apply_exclude(self, high):
        '''
        Read in the __exclude__ list and remove all excluded objects from the
        high data
        '''
        if '__exclude__' not in high:
            return high
        ex_sls = set()
        ex_id = set()
        exclude = high.pop('__exclude__')
        for exc in exclude:
            if isinstance(exc, str):
                # The exclude statement is a string, assume it is an sls
                ex_sls.add(exc)
            if isinstance(exc, dict):
                # Explicitly declared exclude
                if len(exc) != 1:
                    continue
                key = next(six.iterkeys(exc))
                if key == 'sls':
                    ex_sls.add(exc['sls'])
                elif key == 'id':
                    ex_id.add(exc['id'])
        # Now the excludes have been simplified, use them
        if ex_sls:
            # There are sls excludes, find the associtaed ids
            for name, body in six.iteritems(high):
                if name.startswith('__'):
                    continue
                if body.get('__sls__', '') in ex_sls:
                    ex_id.add(name)
        for id_ in ex_id:
            if id_ in high:
                high.pop(id_)
        return high


class State(object):
    '''
    Class used to execute salt states
    '''
    def __init__(self, opts, pillar=None, jid=None, pillar_enc=None, proxy=None):
        if 'grains' not in opts:
            opts['grains'] = salt.loader.grains(opts)
        self.opts = opts
        self.proxy = proxy
        self._pillar_override = pillar
        if pillar_enc is not None:
            try:
                pillar_enc = pillar_enc.lower()
            except AttributeError:
                pillar_enc = str(pillar_enc).lower()
            if pillar_enc not in VALID_PILLAR_ENC:
                raise SaltInvocationError(
                    'Invalid pillar encryption type. Valid types are: {0}'
                    .format(', '.join(VALID_PILLAR_ENC))
                )
        self._pillar_enc = pillar_enc
        self.opts['pillar'] = self._gather_pillar()
        self.state_con = {}
        self.load_modules(proxy=proxy)
        self.active = set()
        self.mod_init = set()
        self.pre = {}
        self.__run_num = 0
        self.jid = jid
        self.instance_id = str(id(self))
        self.inject_globals = {}

    def _decrypt_pillar_override(self):
        '''
        Decrypt CLI pillar overrides
        '''
        if not self._pillar_enc:
            decrypt = None
        else:
            # Pillar data must be gathered before the modules are loaded, since
            # it will be packed into each loaded function. Thus, we will not
            # have access to the functions and must past an empty dict here.
            decrypt = salt.loader.render(
                self.opts,
                {}).get(self._pillar_enc)
        try:
            return decrypt(self._pillar_override, translate_newlines=True)
        except TypeError:
            return self._pillar_override

    def _gather_pillar(self):
        '''
        Whenever a state run starts, gather the pillar data fresh
        '''
        pillar = salt.pillar.get_pillar(
                self.opts,
                self.opts['grains'],
                self.opts['id'],
                self.opts['environment'],
                pillar=self._pillar_override,
                pillarenv=self.opts.get('pillarenv')
                )
        ret = pillar.compile_pillar()
        if self._pillar_override:
            if isinstance(self._pillar_override, dict):
                ret.update(self._decrypt_pillar_override())
            else:
                decrypted = yamlloader.load(
                    self._decrypt_pillar_override(),
                    Loader=yamlloader.SaltYamlSafeLoader
                )
                if not isinstance(decrypted, dict):
                    log.error(
                        'Decrypted pillar data did not render to a dictionary'
                    )
                else:
                    ret.update(decrypted)
        return ret

    def _mod_init(self, low):
        '''
        Check the module initialization function, if this is the first run
        of a state package that has a mod_init function, then execute the
        mod_init function in the state module.
        '''
        # ensure that the module is loaded
        try:
            self.states['{0}.{1}'.format(low['state'], low['fun'])]  # pylint: disable=W0106
        except KeyError:
            return
        minit = '{0}.mod_init'.format(low['state'])
        if low['state'] not in self.mod_init:
            if minit in self.states._dict:
                mret = self.states[minit](low)
                if not mret:
                    return
                self.mod_init.add(low['state'])

    def _mod_aggregate(self, low, running, chunks):
        '''
        Execute the aggregation systems to runtime modify the low chunk
        '''
        agg_opt = self.functions['config.option']('state_aggregate')
        if low.get('aggregate') is True:
            agg_opt = low['aggregate']
        if agg_opt is True:
            agg_opt = [low['state']]
        else:
            return low
        if low['state'] in agg_opt and not low.get('__agg__'):
            agg_fun = '{0}.mod_aggregate'.format(low['state'])
            if agg_fun in self.states:
                try:
                    low = self.states[agg_fun](low, chunks, running)
                    low['__agg__'] = True
                except TypeError:
                    log.error('Failed to execute aggregate for state {0}'.format(low['state']))
        return low

    def _run_check(self, low_data):
        '''
        Check that unless doesn't return 0, and that onlyif returns a 0.
        '''
        ret = {'result': False}
        cmd_opts = {}

        if 'shell' in self.opts['grains']:
            cmd_opts['shell'] = self.opts['grains'].get('shell')
        if 'onlyif' in low_data:
            if not isinstance(low_data['onlyif'], list):
                low_data_onlyif = [low_data['onlyif']]
            else:
                low_data_onlyif = low_data['onlyif']
            for entry in low_data_onlyif:
                cmd = self.functions['cmd.retcode'](
                    entry, ignore_retcode=True, python_shell=True, **cmd_opts)
                log.debug('Last command return code: {0}'.format(cmd))
                if cmd != 0 and ret['result'] is False:
                    ret.update({'comment': 'onlyif execution failed',
                                'skip_watch': True,
                                'result': True})
                    return ret
                elif cmd == 0:
                    ret.update({'comment': 'onlyif execution succeeded', 'result': False})
            return ret

        if 'unless' in low_data:
            if not isinstance(low_data['unless'], list):
                low_data_unless = [low_data['unless']]
            else:
                low_data_unless = low_data['unless']
            for entry in low_data_unless:
                cmd = self.functions['cmd.retcode'](
                    entry, ignore_retcode=True, python_shell=True, **cmd_opts)
                log.debug('Last command return code: {0}'.format(cmd))
                if cmd == 0 and ret['result'] is False:
                    ret.update({'comment': 'unless execution succeeded',
                                'skip_watch': True,
                                'result': True})
                elif cmd != 0:
                    ret.update({'comment': 'unless execution failed', 'result': False})
                    return ret

        # No reason to stop, return ret
        return ret

    def _run_check_cmd(self, low_data):
        '''
        Alter the way a successful state run is determined
        '''
        ret = {'result': False}
        cmd_opts = {}
        if 'shell' in self.opts['grains']:
            cmd_opts['shell'] = self.opts['grains'].get('shell')
        for entry in low_data['check_cmd']:
            cmd = self.functions['cmd.retcode'](
                entry, ignore_retcode=True, python_shell=True, **cmd_opts)
            log.debug('Last command return code: {0}'.format(cmd))
            if cmd == 0 and ret['result'] is False:
                ret.update({'comment': 'check_cmd determined the state succeeded', 'result': True})
            elif cmd != 0:
                ret.update({'comment': 'check_cmd determined the state failed', 'result': False})
                return ret
        return ret

    def reset_run_num(self):
        '''
        Rest the run_num value to 0
        '''
        self.__run_num = 0

    def load_modules(self, data=None, proxy=None):
        '''
        Load the modules into the state
        '''
        log.info('Loading fresh modules for state activity')
        self.utils = salt.loader.utils(self.opts)
        self.functions = salt.loader.minion_mods(self.opts, self.state_con,
                                                 utils=self.utils,
                                                 proxy=proxy)
        if isinstance(data, dict):
            if data.get('provider', False):
                if isinstance(data['provider'], str):
                    providers = [{data['state']: data['provider']}]
                elif isinstance(data['provider'], list):
                    providers = data['provider']
                else:
                    providers = {}
                for provider in providers:
                    for mod in provider:
                        funcs = salt.loader.raw_mod(self.opts,
                                provider[mod],
                                self.functions)
                        if funcs:
                            for func in funcs:
                                f_key = '{0}{1}'.format(
                                        mod,
                                        func[func.rindex('.'):]
                                        )
                                self.functions[f_key] = funcs[func]
        self.states = salt.loader.states(self.opts, self.functions, self.utils)
        self.rend = salt.loader.render(self.opts, self.functions, states=self.states)

    def module_refresh(self):
        '''
        Refresh all the modules
        '''
        log.debug('Refreshing modules...')
        if self.opts['grains'].get('os') != 'MacOS':
            # In case a package has been installed into the current python
            # process 'site-packages', the 'site' module needs to be reloaded in
            # order for the newly installed package to be importable.
            try:
                reload(site)
            except RuntimeError:
                log.error('Error encountered during module reload. Modules were not reloaded.')
        self.load_modules(proxy=self.proxy)
        if not self.opts.get('local', False) and self.opts.get('multiprocessing', True):
            self.functions['saltutil.refresh_modules']()

    def check_refresh(self, data, ret):
        '''
        Check to see if the modules for this state instance need to be updated,
        only update if the state is a file or a package and if it changed
        something. If the file function is managed check to see if the file is a
        possible module type, e.g. a python, pyx, or .so. Always refresh if the
        function is recurse, since that can lay down anything.
        '''
        _reload_modules = False
        if data.get('reload_grains', False):
            log.debug('Refreshing grains...')
            self.opts['grains'] = salt.loader.grains(self.opts)
            _reload_modules = True

        if data.get('reload_pillar', False):
            log.debug('Refreshing pillar...')
            self.opts['pillar'] = self._gather_pillar()
            _reload_modules = True

        if data.get('reload_modules', False) or _reload_modules:
            # User explicitly requests a reload
            self.module_refresh()
            return

        if not ret['changes']:
            return

        if data['state'] == 'file':
            if data['fun'] == 'managed':
                if data['name'].endswith(
                    ('.py', '.pyx', '.pyo', '.pyc', '.so')):
                    self.module_refresh()
            elif data['fun'] == 'recurse':
                self.module_refresh()
            elif data['fun'] == 'symlink':
                if 'bin' in data['name']:
                    self.module_refresh()
        elif data['state'] in ('pkg', 'ports'):
            self.module_refresh()

    def verify_ret(self, ret):
        '''
        Verify the state return data
        '''
        if not isinstance(ret, dict):
            raise SaltException(
                    'Malformed state return, return must be a dict'
                    )
        bad = []
        for val in ['name', 'result', 'changes', 'comment']:
            if val not in ret:
                bad.append(val)
        if bad:
            raise SaltException(
                    ('The following keys were not present in the state '
                     'return: {0}'
                     ).format(','.join(bad)))

    def verify_data(self, data):
        '''
        Verify the data, return an error statement if something is wrong
        '''
        errors = []
        if 'state' not in data:
            errors.append('Missing "state" data')
        if 'fun' not in data:
            errors.append('Missing "fun" data')
        if 'name' not in data:
            errors.append('Missing "name" data')
        if data['name'] and not isinstance(data['name'], six.string_types):
            errors.append(
                'ID \'{0}\' in SLS \'{1}\' is not formed as a string, but is '
                'a {2}'.format(
                    data['name'], data['__sls__'], type(data['name']).__name__)
            )
        if errors:
            return errors
        full = data['state'] + '.' + data['fun']
        if full not in self.states:
            if '__sls__' in data:
                errors.append(
                    'State \'{0}\' was not found in SLS \'{1}\''.format(
                        full,
                        data['__sls__']
                        )
                    )
                reason = self.states.missing_fun_string(full)
                if reason:
                    errors.append('Reason: {0}'.format(reason))
            else:
                errors.append(
                        'Specified state \'{0}\' was not found'.format(
                            full
                            )
                        )
        else:
            # First verify that the parameters are met
            aspec = salt.utils.args.get_function_argspec(self.states[full])
            arglen = 0
            deflen = 0
            if isinstance(aspec.args, list):
                arglen = len(aspec.args)
            if isinstance(aspec.defaults, tuple):
                deflen = len(aspec.defaults)
            for ind in range(arglen - deflen):
                if aspec.args[ind] not in data:
                    errors.append(
                        'Missing parameter {0} for state {1}'.format(
                            aspec.args[ind],
                            full
                        )
                    )
        # If this chunk has a recursive require, then it will cause a
        # recursive loop when executing, check for it
        reqdec = ''
        if 'require' in data:
            reqdec = 'require'
        if 'watch' in data:
            # Check to see if the service has a mod_watch function, if it does
            # not, then just require
            # to just require extend the require statement with the contents
            # of watch so that the mod_watch function is not called and the
            # requisite capability is still used
            if '{0}.mod_watch'.format(data['state']) not in self.states:
                if 'require' in data:
                    data['require'].extend(data.pop('watch'))
                else:
                    data['require'] = data.pop('watch')
                reqdec = 'require'
            else:
                reqdec = 'watch'
        if reqdec:
            for req in data[reqdec]:
                reqfirst = next(iter(req))
                if data['state'] == reqfirst:
                    if (fnmatch.fnmatch(data['name'], req[reqfirst])
                            or fnmatch.fnmatch(data['__id__'], req[reqfirst])):
                        err = ('Recursive require detected in SLS {0} for'
                               ' require {1} in ID {2}').format(
                                   data['__sls__'],
                                   req,
                                   data['__id__'])
                        errors.append(err)
        return errors

    def verify_high(self, high):
        '''
        Verify that the high data is viable and follows the data structure
        '''
        errors = []
        if not isinstance(high, dict):
            errors.append('High data is not a dictionary and is invalid')
        reqs = {}
        for name, body in six.iteritems(high):
            try:
                if name.startswith('__'):
                    continue
            except AttributeError:
                pass
            if not isinstance(name, six.string_types):
                errors.append(
                    'ID \'{0}\' in SLS \'{1}\' is not formed as a string, but '
                    'is a {2}. It may need to be quoted.'.format(
                        name, body['__sls__'], type(name).__name__)
                )
            if not isinstance(body, dict):
                err = ('The type {0} in {1} is not formatted as a dictionary'
                       .format(name, body))
                errors.append(err)
                continue
            for state in body:
                if state.startswith('__'):
                    continue
                if body[state] is None:
                    errors.append(
                        'ID \'{0}\' in SLS \'{1}\' contains a short declaration '
                        '({2}) with a trailing colon. When not passing any '
                        'arguments to a state, the colon must be omitted.'
                        .format(name, body['__sls__'], state)
                    )
                    continue
                if not isinstance(body[state], list):
                    errors.append(
                        'State \'{0}\' in SLS \'{1}\' is not formed as a list'
                        .format(name, body['__sls__'])
                    )
                else:
                    fun = 0
                    if '.' in state:
                        fun += 1
                    for arg in body[state]:
                        if isinstance(arg, six.string_types):
                            fun += 1
                            if ' ' in arg.strip():
                                errors.append(('The function "{0}" in state '
                                '"{1}" in SLS "{2}" has '
                                'whitespace, a function with whitespace is '
                                'not supported, perhaps this is an argument '
                                'that is missing a ":"').format(
                                    arg,
                                    name,
                                    body['__sls__']))
                        elif isinstance(arg, dict):
                            # The arg is a dict, if the arg is require or
                            # watch, it must be a list.
                            #
                            # Add the requires to the reqs dict and check them
                            # all for recursive requisites.
                            argfirst = next(iter(arg))
                            if argfirst == 'names':
                                if not isinstance(arg[argfirst], list):
                                    errors.append(
                                        'The \'names\' argument in state '
                                        '\'{0}\' in SLS \'{1}\' needs to be '
                                        'formed as a list'
                                        .format(name, body['__sls__'])
                                    )
                            if argfirst in ('require', 'watch', 'prereq', 'onchanges'):
                                if not isinstance(arg[argfirst], list):
                                    errors.append(
                                        'The {0} statement in state \'{1}\' in '
                                        'SLS \'{2}\' needs to be formed as a '
                                        'list'.format(argfirst,
                                                      name,
                                                      body['__sls__'])
                                    )
                                # It is a list, verify that the members of the
                                # list are all single key dicts.
                                else:
                                    reqs[name] = {'state': state}
                                    for req in arg[argfirst]:
                                        if not isinstance(req, dict):
                                            err = ('Requisite declaration {0}'
                                            ' in SLS {1} is not formed as a'
                                            ' single key dictionary').format(
                                                req,
                                                body['__sls__'])
                                            errors.append(err)
                                            continue
                                        req_key = next(iter(req))
                                        req_val = req[req_key]
                                        if '.' in req_key:
                                            errors.append((
                                                'Invalid requisite type \'{0}\' '
                                                'in state \'{1}\', in SLS '
                                                '\'{2}\'. Requisite types must '
                                                'not contain dots, did you '
                                                'mean \'{3}\'?'.format(
                                                    req_key,
                                                    name,
                                                    body['__sls__'],
                                                    req_key[:req_key.find('.')]
                                                )
                                            ))
                                        if not ishashable(req_val):
                                            errors.append((
                                                'Illegal requisite "{0}", '
                                                'please check your syntax.\n'
                                                ).format(str(req_val)))
                                            continue

                                        # Check for global recursive requisites
                                        reqs[name][req_val] = req_key
                                        # I am going beyond 80 chars on
                                        # purpose, this is just too much
                                        # of a pain to deal with otherwise
                                        if req_val in reqs:
                                            if name in reqs[req_val]:
                                                if reqs[req_val][name] == state:
                                                    if reqs[req_val]['state'] == reqs[name][req_val]:
                                                        err = ('A recursive '
                                                        'requisite was found, SLS '
                                                        '"{0}" ID "{1}" ID "{2}"'
                                                        ).format(
                                                                body['__sls__'],
                                                                name,
                                                                req_val
                                                                )
                                                        errors.append(err)
                                # Make sure that there is only one key in the
                                # dict
                                if len(list(arg)) != 1:
                                    errors.append(
                                        'Multiple dictionaries defined in '
                                        'argument of state \'{0}\' in SLS \'{1}\''
                                        .format(name, body['__sls__'])
                                    )
                    if not fun:
                        if state == 'require' or state == 'watch':
                            continue
                        errors.append(
                            'No function declared in state \'{0}\' in SLS \'{1}\''
                            .format(state, body['__sls__'])
                        )
                    elif fun > 1:
                        errors.append(
                            'Too many functions declared in state \'{0}\' in '
                            'SLS \'{1}\''.format(state, body['__sls__'])
                        )
        return errors

    def verify_chunks(self, chunks):
        '''
        Verify the chunks in a list of low data structures
        '''
        err = []
        for chunk in chunks:
            err += self.verify_data(chunk)
        return err

    def order_chunks(self, chunks):
        '''
        Sort the chunk list verifying that the chunks follow the order
        specified in the order options.
        '''
        cap = 1
        for chunk in chunks:
            if 'order' in chunk:
                if not isinstance(chunk['order'], int):
                    continue

                chunk_order = chunk['order']
                if chunk_order > cap - 1 and chunk_order > 0:
                    cap = chunk_order + 100
        for chunk in chunks:
            if 'order' not in chunk:
                chunk['order'] = cap
                continue

            if not isinstance(chunk['order'], (int, float)):
                if chunk['order'] == 'last':
                    chunk['order'] = cap + 1000000
                else:
                    chunk['order'] = cap
            if 'name_order' in chunk:
                chunk['order'] = chunk['order'] + chunk.pop('name_order') / 10000.0
            if chunk['order'] < 0:
                chunk['order'] = cap + 1000000 + chunk['order']
        chunks.sort(key=lambda chunk: (chunk['order'], '{0[state]}{0[name]}{0[fun]}'.format(chunk)))
        return chunks

    def compile_high_data(self, high):
        '''
        "Compile" the high data as it is retrieved from the CLI or YAML into
        the individual state executor structures
        '''
        chunks = []
        for name, body in six.iteritems(high):
            if name.startswith('__'):
                continue
            for state, run in six.iteritems(body):
                funcs = set()
                names = set()
                if state.startswith('__'):
                    continue
                chunk = {'state': state,
                         'name': name}
                if '__sls__' in body:
                    chunk['__sls__'] = body['__sls__']
                if '__env__' in body:
                    chunk['__env__'] = body['__env__']
                chunk['__id__'] = name
                for arg in run:
                    if isinstance(arg, six.string_types):
                        funcs.add(arg)
                        continue
                    if isinstance(arg, dict):
                        for key, val in six.iteritems(arg):
                            if key == 'names':
                                names.update(val)
                            elif key == 'state':
                                # Don't pass down a state override
                                continue
                            elif (key == 'name' and
                                  not isinstance(val, six.string_types)):
                                # Invalid name, fall back to ID
                                chunk[key] = name
                            else:
                                chunk[key] = val
                if names:
                    name_order = 1
                    for entry in names:
                        live = copy.deepcopy(chunk)
                        if isinstance(entry, dict):
                            low_name = next(six.iterkeys(entry))
                            live['name'] = low_name
                            list(map(live.update, entry[low_name]))
                        else:
                            live['name'] = entry
                        live['name_order'] = name_order
                        name_order = name_order + 1
                        for fun in funcs:
                            live['fun'] = fun
                            chunks.append(live)
                else:
                    live = copy.deepcopy(chunk)
                    for fun in funcs:
                        live['fun'] = fun
                        chunks.append(live)
        chunks = self.order_chunks(chunks)
        return chunks

    def reconcile_extend(self, high):
        '''
        Pull the extend data and add it to the respective high data
        '''
        errors = []
        if '__extend__' not in high:
            return high, errors
        ext = high.pop('__extend__')
        for ext_chunk in ext:
            for name, body in six.iteritems(ext_chunk):
                if name not in high:
                    state_type = next(
                        x for x in body if not x.startswith('__')
                    )
                    # Check for a matching 'name' override in high data
                    id_ = find_name(name, state_type, high)
                    if id_:
                        name = id_
                    else:
                        errors.append(
                            'Cannot extend ID \'{0}\' in \'{1}:{2}\'. It is not '
                            'part of the high state.\n'
                            'This is likely due to a missing include statement '
                            'or an incorrectly typed ID.\nEnsure that a '
                            'state with an ID of \'{0}\' is available\nin '
                            'environment \'{1}\' and to SLS \'{2}\''.format(
                                name,
                                body.get('__env__', 'base'),
                                body.get('__sls__', 'base'))
                            )
                        continue
                for state, run in six.iteritems(body):
                    if state.startswith('__'):
                        continue
                    if state not in high[name]:
                        high[name][state] = run
                        continue
                    # high[name][state] is extended by run, both are lists
                    for arg in run:
                        update = False
                        for hind in range(len(high[name][state])):
                            if isinstance(arg, six.string_types) and isinstance(high[name][state][hind], six.string_types):
                                # replacing the function, replace the index
                                high[name][state].pop(hind)
                                high[name][state].insert(hind, arg)
                                update = True
                                continue
                            if isinstance(arg, dict) and isinstance(high[name][state][hind], dict):
                                # It is an option, make sure the options match
                                argfirst = next(iter(arg))
                                if argfirst == next(iter(high[name][state][hind])):
                                    # If argfirst is a requisite then we must merge
                                    # our requisite with that of the target state
                                    if argfirst in STATE_REQUISITE_KEYWORDS:
                                        high[name][state][hind][argfirst].extend(arg[argfirst])
                                    # otherwise, its not a requisite and we are just extending (replacing)
                                    else:
                                        high[name][state][hind] = arg
                                    update = True
                                if (argfirst == 'name' and
                                    next(iter(high[name][state][hind])) == 'names'):
                                    # If names are overwritten by name use the name
                                    high[name][state][hind] = arg
                        if not update:
                            high[name][state].append(arg)
        return high, errors

    def apply_exclude(self, high):
        '''
        Read in the __exclude__ list and remove all excluded objects from the
        high data
        '''
        if '__exclude__' not in high:
            return high
        ex_sls = set()
        ex_id = set()
        exclude = high.pop('__exclude__')
        for exc in exclude:
            if isinstance(exc, str):
                # The exclude statement is a string, assume it is an sls
                ex_sls.add(exc)
            if isinstance(exc, dict):
                # Explicitly declared exclude
                if len(exc) != 1:
                    continue
                key = next(six.iterkeys(exc))
                if key == 'sls':
                    ex_sls.add(exc['sls'])
                elif key == 'id':
                    ex_id.add(exc['id'])
        # Now the excludes have been simplified, use them
        if ex_sls:
            # There are sls excludes, find the associated ids
            for name, body in six.iteritems(high):
                if name.startswith('__'):
                    continue
                sls = body.get('__sls__', '')
                if not sls:
                    continue
                for ex_ in ex_sls:
                    if fnmatch.fnmatch(sls, ex_):
                        ex_id.add(name)
        for id_ in ex_id:
            if id_ in high:
                high.pop(id_)
        return high

    def requisite_in(self, high):
        '''
        Extend the data reference with requisite_in arguments
        '''
        req_in = set([
            'require_in',
            'watch_in',
            'onfail_in',
            'onchanges_in',
            'use',
            'use_in',
            'prereq',
            'prereq_in',
            ])
        req_in_all = req_in.union(
                set([
                    'require',
                    'watch',
                    'onfail',
                    'onchanges',
                    ]))
        extend = {}
        errors = []
        for id_, body in six.iteritems(high):
            if not isinstance(body, dict):
                continue
            for state, run in six.iteritems(body):
                if state.startswith('__'):
                    continue
                for arg in run:
                    if isinstance(arg, dict):
                        # It is not a function, verify that the arg is a
                        # requisite in statement
                        if len(arg) < 1:
                            # Empty arg dict
                            # How did we get this far?
                            continue
                        # Split out the components
                        key = next(iter(arg))
                        if key not in req_in:
                            continue
                        rkey = key.split('_')[0]
                        items = arg[key]
                        if isinstance(items, dict):
                            # Formatted as a single req_in
                            for _state, name in six.iteritems(items):

                                # Not a use requisite_in
                                found = False
                                if name not in extend:
                                    extend[name] = {}
                                if '.' in _state:
                                    errors.append((
                                        'Invalid requisite in {0}: {1} for '
                                        '{2}, in SLS \'{3}\'. Requisites must '
                                        'not contain dots, did you mean \'{4}\'?'
                                        .format(
                                            rkey,
                                            _state,
                                            name,
                                            body['__sls__'],
                                            _state[:_state.find('.')]
                                        )
                                    ))
                                    _state = _state.split(".")[0]
                                if _state not in extend[name]:
                                    extend[name][_state] = []
                                extend[name]['__env__'] = body['__env__']
                                extend[name]['__sls__'] = body['__sls__']
                                for ind in range(len(extend[name][_state])):
                                    if next(iter(
                                        extend[name][_state][ind])) == rkey:
                                        # Extending again
                                        extend[name][_state][ind][rkey].append(
                                                {state: id_}
                                                )
                                        found = True
                                if found:
                                    continue
                                # The rkey is not present yet, create it
                                extend[name][_state].append(
                                        {rkey: [{state: id_}]}
                                        )

                        if isinstance(items, list):
                            # Formed as a list of requisite additions
                            for ind in items:
                                if not isinstance(ind, dict):
                                    # Malformed req_in
                                    continue
                                if len(ind) < 1:
                                    continue
                                _state = next(iter(ind))
                                name = ind[_state]
                                if '.' in _state:
                                    errors.append((
                                        'Invalid requisite in {0}: {1} for '
                                        '{2}, in SLS \'{3}\'. Requisites must '
                                        'not contain dots, did you mean \'{4}\'?'
                                        .format(
                                            rkey,
                                            _state,
                                            name,
                                            body['__sls__'],
                                            _state[:_state.find('.')]
                                        )
                                    ))
                                    _state = _state.split(".")[0]
                                if key == 'prereq_in':
                                    # Add prerequired to origin
                                    if id_ not in extend:
                                        extend[id_] = {}
                                    if state not in extend[id_]:
                                        extend[id_][state] = []
                                    extend[id_][state].append(
                                            {'prerequired': [{_state: name}]}
                                            )
                                if key == 'prereq':
                                    # Add prerequired to prereqs
                                    ext_id = find_name(name, _state, high)
                                    if not ext_id:
                                        continue
                                    if ext_id not in extend:
                                        extend[ext_id] = {}
                                    if _state not in extend[ext_id]:
                                        extend[ext_id][_state] = []
                                    extend[ext_id][_state].append(
                                            {'prerequired': [{state: id_}]}
                                            )
                                    continue
                                if key == 'use_in':
                                    # Add the running states args to the
                                    # use_in states
                                    ext_id = find_name(name, _state, high)
                                    if not ext_id:
                                        continue
                                    ext_args = state_args(ext_id, _state, high)
                                    if ext_id not in extend:
                                        extend[ext_id] = {}
                                    if _state not in extend[ext_id]:
                                        extend[ext_id][_state] = []
                                    ignore_args = req_in_all.union(ext_args)
                                    for arg in high[id_][state]:
                                        if not isinstance(arg, dict):
                                            continue
                                        if len(arg) != 1:
                                            continue
                                        if next(iter(arg)) in ignore_args:
                                            continue
                                        # Don't use name or names
                                        if next(six.iterkeys(arg)) == 'name':
                                            continue
                                        if next(six.iterkeys(arg)) == 'names':
                                            continue
                                        extend[ext_id][_state].append(arg)
                                    continue
                                if key == 'use':
                                    # Add the use state's args to the
                                    # running state
                                    ext_id = find_name(name, _state, high)
                                    if not ext_id:
                                        continue
                                    loc_args = state_args(id_, state, high)
                                    if id_ not in extend:
                                        extend[id_] = {}
                                    if state not in extend[id_]:
                                        extend[id_][state] = []
                                    ignore_args = req_in_all.union(loc_args)
                                    for arg in high[ext_id][_state]:
                                        if not isinstance(arg, dict):
                                            continue
                                        if len(arg) != 1:
                                            continue
                                        if next(iter(arg)) in ignore_args:
                                            continue
                                        # Don't use name or names
                                        if next(six.iterkeys(arg)) == 'name':
                                            continue
                                        if next(six.iterkeys(arg)) == 'names':
                                            continue
                                        extend[id_][state].append(arg)
                                    continue
                                found = False
                                if name not in extend:
                                    extend[name] = {}
                                if _state not in extend[name]:
                                    extend[name][_state] = []
                                extend[name]['__env__'] = body['__env__']
                                extend[name]['__sls__'] = body['__sls__']
                                for ind in range(len(extend[name][_state])):
                                    if next(iter(
                                        extend[name][_state][ind])) == rkey:
                                        # Extending again
                                        extend[name][_state][ind][rkey].append(
                                                {state: id_}
                                                )
                                        found = True
                                if found:
                                    continue
                                # The rkey is not present yet, create it
                                extend[name][_state].append(
                                        {rkey: [{state: id_}]}
                                        )
        high['__extend__'] = []
        for key, val in six.iteritems(extend):
            high['__extend__'].append({key: val})
        req_in_high, req_in_errors = self.reconcile_extend(high)
        errors.extend(req_in_errors)
        return req_in_high, errors

    def call(self, low, chunks=None, running=None):
        '''
        Call a state directly with the low data structure, verify data
        before processing.
        '''
        start_time = datetime.datetime.now()
        log.info('Running state [{0}] at time {1}'.format(low['name'], start_time.time().isoformat()))
        errors = self.verify_data(low)
        if errors:
            ret = {
                'result': False,
                'name': low['name'],
                'changes': {},
                'comment': '',
                }
            for err in errors:
                ret['comment'] += '{0}\n'.format(err)
            ret['__run_num__'] = self.__run_num
            self.__run_num += 1
            format_log(ret)
            self.check_refresh(low, ret)
            return ret
        else:
            ret = {'result': False, 'name': low['name'], 'changes': {}}

        if not low.get('__prereq__'):
            log.info(
                    'Executing state {0[state]}.{0[fun]} for {0[name]}'.format(
                        low
                        )
                    )

        if 'provider' in low:
            self.load_modules(low)

        state_func_name = '{0[state]}.{0[fun]}'.format(low)
        cdata = salt.utils.format_call(
            self.states[state_func_name],
            low,
            initial_ret={'full': state_func_name},
            expected_extra_kws=STATE_INTERNAL_KEYWORDS
        )
        inject_globals = {
            # Pass a copy of the running dictionary, the low state chunks and
            # the current state dictionaries.
            # We pass deep copies here because we don't want any misbehaving
            # state module to change these at runtime.
            '__low__': immutabletypes.freeze(low),
            '__running__': immutabletypes.freeze(running) if running else {},
            '__instance_id__': self.instance_id,
            '__lowstate__': immutabletypes.freeze(chunks) if chunks else {}
        }

        if self.inject_globals:
            inject_globals.update(self.inject_globals)

        if low.get('__prereq__'):
            test = sys.modules[self.states[cdata['full']].__module__].__opts__['test']
            sys.modules[self.states[cdata['full']].__module__].__opts__['test'] = True
        try:
            # Let's get a reference to the salt environment to use within this
            # state call.
            #
            # If the state function accepts an 'env' keyword argument, it
            # allows the state to be overridden(we look for that in cdata). If
            # that's not found in cdata, we look for what we're being passed in
            # the original data, namely, the special dunder __env__. If that's
            # not found we default to 'base'
            if ('unless' in low and '{0[state]}.mod_run_check'.format(low) not in self.states) or \
                    ('onlyif' in low and '{0[state]}.mod_run_check'.format(low) not in self.states):
                ret.update(self._run_check(low))

            if 'saltenv' in low:
                inject_globals['__env__'] = str(low['saltenv'])
            elif isinstance(cdata['kwargs'].get('env', None), six.string_types):
                # User is using a deprecated env setting which was parsed by
                # format_call.
                # We check for a string type since module functions which
                # allow setting the OS environ also make use of the "env"
                # keyword argument, which is not a string
                inject_globals['__env__'] = str(cdata['kwargs']['env'])
            elif '__env__' in low:
                # The user is passing an alternative environment using __env__
                # which is also not the appropriate choice, still, handle it
                inject_globals['__env__'] = str(low['__env__'])
            else:
                # Let's use the default environment
                inject_globals['__env__'] = 'base'

            if 'result' not in ret or ret['result'] is False:
                self.states.inject_globals = inject_globals
                ret = self.states[cdata['full']](*cdata['args'],
                                                 **cdata['kwargs'])
                self.states.inject_globals = {}
            if 'check_cmd' in low and '{0[state]}.mod_run_check_cmd'.format(low) not in self.states:
                ret.update(self._run_check_cmd(low))
            self.verify_ret(ret)
        except Exception:
            trb = traceback.format_exc()
            # There are a number of possibilities to not have the cdata
            # populated with what we might have expected, so just be smart
            # enough to not raise another KeyError as the name is easily
            # guessable and fallback in all cases to present the real
            # exception to the user
            if len(cdata['args']) > 0:
                name = cdata['args'][0]
            elif 'name' in cdata['kwargs']:
                name = cdata['kwargs']['name']
            else:
                name = low.get('name', low.get('__id__'))
            ret = {
                'result': False,
                'name': name,
                'changes': {},
                'comment': 'An exception occurred in this state: {0}'.format(
                    trb)
            }
        finally:
            if low.get('__prereq__'):
                sys.modules[self.states[cdata['full']].__module__].__opts__[
                    'test'] = test

        # If format_call got any warnings, let's show them to the user
        if 'warnings' in cdata:
            ret.setdefault('warnings', []).extend(cdata['warnings'])

        if 'provider' in low:
            self.load_modules()

        if low.get('__prereq__'):
            low['__prereq__'] = False
            return ret

        ret['__run_num__'] = self.__run_num
        self.__run_num += 1
        format_log(ret)
        self.check_refresh(low, ret)
        finish_time = datetime.datetime.now()
        ret['start_time'] = start_time.time().isoformat()
        delta = (finish_time - start_time)
        # duration in milliseconds.microseconds
        duration = (delta.seconds * 1000000 + delta.microseconds)/1000.0
        ret['duration'] = duration
        ret['__id__'] = low['__id__']
        log.info('Completed state [{0}] at time {1} duration_in_ms={2}'.format(low['name'], finish_time.time().isoformat(), duration))
        return ret

    def call_chunks(self, chunks):
        '''
        Iterate over a list of chunks and call them, checking for requires.
        '''
        running = {}
        for low in chunks:
            if '__FAILHARD__' in running:
                running.pop('__FAILHARD__')
                return running
            tag = _gen_tag(low)
            if tag not in running:
                running = self.call_chunk(low, running, chunks)
                if self.check_failhard(low, running):
                    return running
            self.active = set()
        return running

    def check_failhard(self, low, running):
        '''
        Check if the low data chunk should send a failhard signal
        '''
        tag = _gen_tag(low)
        if (low.get('failhard', False) or self.opts['failhard']
                and tag in running):
            return not running[tag]['result']
        return False

    def check_requisite(self, low, running, chunks, pre=False):
        '''
        Look into the running data to check the status of all requisite
        states
        '''
        present = False
        # If mod_watch is not available make it a require
        if 'watch' in low:
            if '{0}.mod_watch'.format(low['state']) not in self.states:
                if 'require' in low:
                    low['require'].extend(low.pop('watch'))
                else:
                    low['require'] = low.pop('watch')
            else:
                present = True
        if 'require' in low:
            present = True
        if 'prerequired' in low:
            present = True
        if 'prereq' in low:
            present = True
        if 'onfail' in low:
            present = True
        if 'onchanges' in low:
            present = True
        if not present:
            return 'met', ()
        reqs = {
                'require': [],
                'watch': [],
                'prereq': [],
                'onfail': [],
                'onchanges': []}
        if pre:
            reqs['prerequired'] = []
        for r_state in reqs:
            if r_state in low and low[r_state] is not None:
                for req in low[r_state]:
                    req = trim_req(req)
                    found = False
                    for chunk in chunks:
                        req_key = next(iter(req))
                        req_val = req[req_key]
                        if req_val is None:
                            continue
                        if req_key == 'sls':
                            # Allow requisite tracking of entire sls files
                            if fnmatch.fnmatch(chunk['__sls__'], req_val):
                                found = True
                                reqs[r_state].append(chunk)
                            continue
                        if (fnmatch.fnmatch(chunk['name'], req_val) or
                            fnmatch.fnmatch(chunk['__id__'], req_val)):
                            if chunk['state'] == req_key:
                                found = True
                                reqs[r_state].append(chunk)
                    if not found:
                        return 'unmet', ()
        fun_stats = set()
        for r_state, chunks in six.iteritems(reqs):
            if r_state == 'prereq':
                run_dict = self.pre
            else:
                run_dict = running
            for chunk in chunks:
                tag = _gen_tag(chunk)
                if tag not in run_dict:
                    fun_stats.add('unmet')
                    continue
                if r_state == 'onfail':
                    if run_dict[tag]['result'] is True:
                        fun_stats.add('onfail')
                        continue
                else:
                    if run_dict[tag]['result'] is False:
                        fun_stats.add('fail')
                        continue
                if r_state == 'onchanges':
                    if not run_dict[tag]['changes']:
                        fun_stats.add('onchanges')
                    else:
                        fun_stats.add('onchangesmet')
                    continue
                if r_state == 'watch' and run_dict[tag]['changes']:
                    fun_stats.add('change')
                    continue
                if r_state == 'prereq' and run_dict[tag]['result'] is None:
                    fun_stats.add('premet')
                if r_state == 'prereq' and not run_dict[tag]['result'] is None:
                    fun_stats.add('pre')
                else:
                    fun_stats.add('met')

        if 'unmet' in fun_stats:
            status = 'unmet'
        elif 'fail' in fun_stats:
            status = 'fail'
        elif 'pre' in fun_stats:
            if 'premet' in fun_stats:
                status = 'met'
            else:
                status = 'pre'
        elif 'onfail' in fun_stats:
            status = 'onfail'
        elif 'onchanges' in fun_stats and 'onchangesmet' not in fun_stats:
            status = 'onchanges'
        elif 'change' in fun_stats:
            status = 'change'
        else:
            status = 'met'

        return status, reqs

    def event(self, chunk_ret, length, fire_event=False):
        '''
        Fire an event on the master bus

        If `fire_event` is set to True an event will be sent with the
        chunk name in the tag and the chunk result in the event data.

        If `fire_event` is set to a string such as `mystate/is/finished`,
        an event will be sent with the string added to the tag and the chunk
        result in the event data.

        If the `state_events` is set to True in the config, then after the
        chunk is evaluated an event will be set up to the master with the
        results.
        '''
        if not self.opts.get('local') and (self.opts.get('state_events', True) or fire_event) and self.opts.get('master_uri'):
            ret = {'ret': chunk_ret}
            if fire_event is True:
                tag = salt.utils.event.tagify(
                        [self.jid, self.opts['id'], str(chunk_ret['name'])], 'state_result'
                        )
            elif isinstance(fire_event, six.string_types):
                tag = salt.utils.event.tagify(
                        [self.jid, self.opts['id'], str(fire_event)], 'state_result'
                        )
            else:
                tag = salt.utils.event.tagify(
                        [self.jid, 'prog', self.opts['id'], str(chunk_ret['__run_num__'])], 'job'
                        )
                ret['len'] = length
            preload = {'jid': self.jid}
            self.functions['event.fire_master'](ret, tag, preload=preload)

    def call_chunk(self, low, running, chunks):
        '''
        Check if a chunk has any requires, execute the requires and then
        the chunk
        '''
        low = self._mod_aggregate(low, running, chunks)
        self._mod_init(low)
        tag = _gen_tag(low)
        if not low.get('prerequired'):
            self.active.add(tag)
        requisites = ['require', 'watch', 'prereq', 'onfail', 'onchanges']
        if not low.get('__prereq__'):
            requisites.append('prerequired')
            status, reqs = self.check_requisite(low, running, chunks, True)
        else:
            status, reqs = self.check_requisite(low, running, chunks)
        if status == 'unmet':
            lost = {}
            reqs = []
            for requisite in requisites:
                lost[requisite] = []
                if requisite not in low:
                    continue
                for req in low[requisite]:
                    req = trim_req(req)
                    found = False
                    for chunk in chunks:
                        req_key = next(iter(req))
                        req_val = req[req_key]
                        if req_val is None:
                            continue
                        if req_key == 'sls':
                            # Allow requisite tracking of entire sls files
                            if fnmatch.fnmatch(chunk['__sls__'], req_val):
                                if requisite == 'prereq':
                                    chunk['__prereq__'] = True
                                reqs.append(chunk)
                                found = True
                            continue
                        if (fnmatch.fnmatch(chunk['name'], req_val) or
                            fnmatch.fnmatch(chunk['__id__'], req_val)):
                            if chunk['state'] == req_key:
                                if requisite == 'prereq':
                                    chunk['__prereq__'] = True
                                elif requisite == 'prerequired':
                                    chunk['__prerequired__'] = True
                                reqs.append(chunk)
                                found = True
                    if not found:
                        lost[requisite].append(req)
            if lost['require'] or lost['watch'] or lost['prereq'] or lost['onfail'] or lost['onchanges'] or lost.get('prerequired'):
                comment = 'The following requisites were not found:\n'
                for requisite, lreqs in six.iteritems(lost):
                    if not lreqs:
                        continue
                    comment += \
                        '{0}{1}:\n'.format(' ' * 19, requisite)
                    for lreq in lreqs:
                        req_key = next(iter(lreq))
                        req_val = lreq[req_key]
                        comment += \
                            '{0}{1}: {2}\n'.format(' ' * 23, req_key, req_val)
                running[tag] = {'changes': {},
                                'result': False,
                                'comment': comment,
                                '__run_num__': self.__run_num,
                                '__sls__': low['__sls__']}
                self.__run_num += 1
                self.event(running[tag], len(chunks), fire_event=low.get('fire_event'))
                return running
            for chunk in reqs:
                # Check to see if the chunk has been run, only run it if
                # it has not been run already
                ctag = _gen_tag(chunk)
                if ctag not in running:
                    if ctag in self.active:
                        if chunk.get('__prerequired__'):
                            # Prereq recusive, run this chunk with prereq on
                            if tag not in self.pre:
                                low['__prereq__'] = True
                                self.pre[ctag] = self.call(low, chunks, running)
                                return running
                            else:
                                return running
                        elif ctag not in running:
                            log.error('Recursive requisite found')
                            running[tag] = {
                                    'changes': {},
                                    'result': False,
                                    'comment': 'Recursive requisite found',
                                    '__run_num__': self.__run_num,
                                    '__sls__': low['__sls__']}
                        self.__run_num += 1
                        self.event(running[tag], len(chunks), fire_event=low.get('fire_event'))
                        return running
                    running = self.call_chunk(chunk, running, chunks)
                    if self.check_failhard(chunk, running):
                        running['__FAILHARD__'] = True
                        return running
            if low.get('__prereq__'):
                status, reqs = self.check_requisite(low, running, chunks)
                self.pre[tag] = self.call(low, chunks, running)
                if not self.pre[tag]['changes'] and status == 'change':
                    self.pre[tag]['changes'] = {'watch': 'watch'}
                    self.pre[tag]['result'] = None
            else:
                running = self.call_chunk(low, running, chunks)
            if self.check_failhard(chunk, running):
                running['__FAILHARD__'] = True
                return running
        elif status == 'met':
            if low.get('__prereq__'):
                self.pre[tag] = self.call(low, chunks, running)
            else:
                running[tag] = self.call(low, chunks, running)
        elif status == 'fail':
            # if the requisite that failed was due to a prereq on this low state
            # show the normal error
            if tag in self.pre:
                running[tag] = self.pre[tag]
                running[tag]['__run_num__'] = self.__run_num
                running[tag]['__sls__'] = low['__sls__']
            # otherwise the failure was due to a requisite down the chain
            else:
                # determine what the requisite failures where, and return
                # a nice error message
                failed_requisites = set()
                # look at all requisite types for a failure
                for req_lows in six.itervalues(reqs):
                    for req_low in req_lows:
                        req_tag = _gen_tag(req_low)
                        req_ret = self.pre.get(req_tag, running.get(req_tag))
                        # if there is no run output for the requisite it
                        # can't be the failure
                        if req_ret is None:
                            continue
                        # If the result was False (not None) it was a failure
                        if req_ret['result'] is False:
                            # use SLS.ID for the key-- so its easier to find
                            key = '{sls}.{_id}'.format(sls=req_low['__sls__'],
                                                       _id=req_low['__id__'])
                            failed_requisites.add(key)

                _cmt = 'One or more requisite failed: {0}'.format(
                    ', '.join(str(i) for i in failed_requisites)
                )
                running[tag] = {
                    'changes': {},
                    'result': False,
                    'comment': _cmt,
                    '__run_num__': self.__run_num,
                    '__sls__': low['__sls__']
                }
            self.__run_num += 1
        elif status == 'change' and not low.get('__prereq__'):
            ret = self.call(low, chunks, running)
            if not ret['changes'] and not ret.get('skip_watch', False):
                low = low.copy()
                low['sfun'] = low['fun']
                low['fun'] = 'mod_watch'
                low['__reqs__'] = reqs
                ret = self.call(low, chunks, running)
            running[tag] = ret
        elif status == 'pre':
            pre_ret = {'changes': {},
                       'result': True,
                       'comment': 'No changes detected',
                       '__run_num__': self.__run_num,
                       '__sls__': low['__sls__']}
            running[tag] = pre_ret
            self.pre[tag] = pre_ret
            self.__run_num += 1
        elif status == 'onfail':
            running[tag] = {'changes': {},
                            'result': True,
                            'comment': 'State was not run because onfail req did not change',
                            '__run_num__': self.__run_num,
                            '__sls__': low['__sls__']}
            self.__run_num += 1
        elif status == 'onchanges':
            running[tag] = {'changes': {},
                            'result': True,
                            'comment': 'State was not run because none of the onchanges reqs changed',
                            '__run_num__': self.__run_num,
                            '__sls__': low['__sls__']}
            self.__run_num += 1
        else:
            if low.get('__prereq__'):
                self.pre[tag] = self.call(low, chunks, running)
            else:
                running[tag] = self.call(low, chunks, running)
        if tag in running:
            self.event(running[tag], len(chunks), fire_event=low.get('fire_event'))
        return running

    def call_listen(self, chunks, running):
        '''
        Find all of the listen routines and call the associated mod_watch runs
        '''
        listeners = []
        crefs = {}
        for chunk in chunks:
            crefs[(chunk['state'], chunk['name'])] = chunk
            crefs[(chunk['state'], chunk['__id__'])] = chunk
            if 'listen' in chunk:
                listeners.append({(chunk['state'], chunk['name']): chunk['listen']})
            if 'listen_in' in chunk:
                for l_in in chunk['listen_in']:
                    for key, val in six.iteritems(l_in):
                        listeners.append({(key, val): [{chunk['state']: chunk['name']}]})
        mod_watchers = []
        errors = {}
        for l_dict in listeners:
            for key, val in six.iteritems(l_dict):
                for listen_to in val:
                    if not isinstance(listen_to, dict):
                        continue
                    for lkey, lval in six.iteritems(listen_to):
                        if (lkey, lval) not in crefs:
                            rerror = {_l_tag(lkey, lval):
                                      {
                                          'comment': 'Referenced state {0}: {1} does not exist'.format(lkey, lval),
                                          'name': 'listen_{0}:{1}'.format(lkey, lval),
                                          'result': False,
                                          'changes': {}
                                      }}
                            errors.update(rerror)
                            continue
                        to_tag = _gen_tag(crefs[(lkey, lval)])
                        if to_tag not in running:
                            continue
                        if running[to_tag]['changes']:
                            if key not in crefs:
                                rerror = {_l_tag(key[0], key[1]):
                                             {'comment': 'Referenced state {0}: {1} does not exist'.format(key[0], key[1]),
                                              'name': 'listen_{0}:{1}'.format(key[0], key[1]),
                                              'result': False,
                                              'changes': {}}}
                                errors.update(rerror)
                                continue
                            chunk = crefs[key]
                            low = chunk.copy()
                            low['sfun'] = chunk['fun']
                            low['fun'] = 'mod_watch'
                            low['__id__'] = 'listener_{0}'.format(low['__id__'])
                            for req in STATE_REQUISITE_KEYWORDS:
                                if req in low:
                                    low.pop(req)
                            mod_watchers.append(low)
        ret = self.call_chunks(mod_watchers)
        running.update(ret)
        for err in errors:
            errors[err]['__run_num__'] = self.__run_num
            self.__run_num += 1
        running.update(errors)
        return running

    def call_high(self, high):
        '''
        Process a high data call and ensure the defined states.
        '''
        errors = []
        # If there is extension data reconcile it
        high, ext_errors = self.reconcile_extend(high)
        errors += ext_errors
        errors += self.verify_high(high)
        if errors:
            return errors
        high, req_in_errors = self.requisite_in(high)
        errors += req_in_errors
        high = self.apply_exclude(high)
        # Verify that the high data is structurally sound
        if errors:
            return errors
        # Compile and verify the raw chunks
        chunks = self.compile_high_data(high)

        # Check for any disabled states
        disabled = {}
        if 'state_runs_disabled' in self.opts['grains']:
            for low in chunks[:]:
                state_ = '{0}.{1}'.format(low['state'], low['fun'])
                for pat in self.opts['grains']['state_runs_disabled']:
                    if fnmatch.fnmatch(state_, pat):
                        comment = (
                                    'The state function "{0}" is currently disabled by "{1}", '
                                    'to re-enable, run state.enable {1}.'
                                  ).format(
                                    state_,
                                    pat,
                                  )
                        _tag = _gen_tag(low)
                        disabled[_tag] = {'changes': {},
                                          'result': False,
                                          'comment': comment,
                                          '__run_num__': self.__run_num,
                                          '__sls__': low['__sls__']}
                        self.__run_num += 1
                        chunks.remove(low)
                        break

        # If there are extensions in the highstate, process them and update
        # the low data chunks
        if errors:
            return errors
        ret = dict(list(disabled.items()) + list(self.call_chunks(chunks).items()))
        ret = self.call_listen(chunks, ret)

        def _cleanup_accumulator_data():
            accum_data_path = os.path.join(
                salt.utils.get_accumulator_dir(self.opts['cachedir']),
                self.instance_id
            )
            try:
                os.remove(accum_data_path)
                log.debug('Deleted accumulator data file {0}'.format(
                    accum_data_path)
                )
            except OSError:
                log.debug('File {0} does not exist, no need to cleanup.'.format(
                    accum_data_path)
                )
        _cleanup_accumulator_data()

        return ret

    def render_template(self, high, template):
        errors = []
        if not high:
            return high, errors

        if not isinstance(high, dict):
            errors.append(
                'Template {0} does not render to a dictionary'.format(template)
            )
            return high, errors

        invalid_items = ('include', 'exclude', 'extends')
        for item in invalid_items:
            if item in high:
                errors.append(
                    'The \'{0}\' declaration found on \'{1}\' is invalid when '
                    'rendering single templates'.format(item, template)
                )
                return high, errors

        for name in high:
            if not isinstance(high[name], dict):
                if isinstance(high[name], six.string_types):
                    # Is this is a short state, it needs to be padded
                    if '.' in high[name]:
                        comps = high[name].split('.')
                        high[name] = {
                            # '__sls__': template,
                            # '__env__': None,
                            comps[0]: [comps[1]]
                        }
                        continue

                    errors.append(
                        'ID {0} in template {1} is not a dictionary'.format(
                            name, template
                        )
                    )
                    continue
            skeys = set()
            for key in sorted(high[name]):
                if key.startswith('_'):
                    continue
                if high[name][key] is None:
                    errors.append(
                        'ID \'{0}\' in template {1} contains a short '
                        'declaration ({2}) with a trailing colon. When not '
                        'passing any arguments to a state, the colon must be '
                        'omitted.'.format(name, template, key)
                    )
                    continue
                if not isinstance(high[name][key], list):
                    continue
                if '.' in key:
                    comps = key.split('.')
                    # Salt doesn't support state files such as:
                    #
                    # /etc/redis/redis.conf:
                    #   file.managed:
                    #     - user: redis
                    #     - group: redis
                    #     - mode: 644
                    #   file.comment:
                    #     - regex: ^requirepass
                    if comps[0] in skeys:
                        errors.append(
                            'ID \'{0}\' in template \'{1}\' contains multiple '
                            'state declarations of the same type'
                            .format(name, template)
                        )
                        continue
                    high[name][comps[0]] = high[name].pop(key)
                    high[name][comps[0]].append(comps[1])
                    skeys.add(comps[0])
                    continue
                skeys.add(key)

        return high, errors

    def call_template(self, template):
        '''
        Enforce the states in a template
        '''
        high = compile_template(
            template, self.rend, self.opts['renderer'])
        if not high:
            return high
        high, errors = self.render_template(high, template)
        if errors:
            return errors
        return self.call_high(high)

    def call_template_str(self, template):
        '''
        Enforce the states in a template, pass the template as a string
        '''
        high = compile_template_str(
            template, self.rend, self.opts['renderer'])
        if not high:
            return high
        high, errors = self.render_template(high, '<template-str>')
        if errors:
            return errors
        return self.call_high(high)


class BaseHighState(object):
    '''
    The BaseHighState is an abstract base class that is the foundation of
    running a highstate, extend it and add a self.state object of type State.

    When extending this class, please note that ``self.client`` and
    ``self.matcher`` should be instantiated and handled.
    '''
    def __init__(self, opts):
        self.opts = self.__gen_opts(opts)
        self.iorder = 10000
        self.avail = self.__gather_avail()
        self.serial = salt.payload.Serial(self.opts)
        self.building_highstate = {}

    def __gather_avail(self):
        '''
        Gather the lists of available sls data from the master
        '''
        avail = {}
        for saltenv in self._get_envs():
            avail[saltenv] = self.client.list_states(saltenv)
        return avail

    def __gen_opts(self, opts):
        '''
        The options used by the High State object are derived from options
        on the minion and the master, or just the minion if the high state
        call is entirely local.
        '''
        # If the state is intended to be applied locally, then the local opts
        # should have all of the needed data, otherwise overwrite the local
        # data items with data from the master
        if 'local_state' in opts:
            if opts['local_state']:
                return opts
        mopts = self.client.master_opts()
        if not isinstance(mopts, dict):
            # An error happened on the master
            opts['renderer'] = 'yaml_jinja'
            opts['failhard'] = False
            opts['state_top'] = salt.utils.url.create('top.sls')
            opts['nodegroups'] = {}
            opts['file_roots'] = {'base': [syspaths.BASE_FILE_ROOTS_DIR]}
        else:
            opts['renderer'] = mopts['renderer']
            opts['failhard'] = mopts.get('failhard', False)
            if mopts['state_top'].startswith('salt://'):
                opts['state_top'] = mopts['state_top']
            elif mopts['state_top'].startswith('/'):
                opts['state_top'] = salt.utils.url.create(mopts['state_top'][1:])
            else:
                opts['state_top'] = salt.utils.url.create(mopts['state_top'])
            opts['state_top_saltenv'] = mopts.get('state_top_saltenv', None)
            opts['nodegroups'] = mopts.get('nodegroups', {})
            opts['state_auto_order'] = mopts.get(
                'state_auto_order',
                opts['state_auto_order'])
            opts['file_roots'] = mopts['file_roots']
            opts['top_file_merging_strategy'] = mopts.get('top_file_merging_strategy',
                                                          opts.get('top_file_merging_strategy'))
            opts['env_order'] = mopts.get('env_order', opts.get('env_order', []))
            opts['default_top'] = mopts.get('default_top', opts.get('default_top'))
            opts['state_events'] = mopts.get('state_events')
            opts['state_aggregate'] = mopts.get('state_aggregate', opts.get('state_aggregate', False))
            opts['jinja_lstrip_blocks'] = mopts.get('jinja_lstrip_blocks', False)
            opts['jinja_trim_blocks'] = mopts.get('jinja_trim_blocks', False)
        return opts

    def _get_envs(self):
        '''
        Pull the file server environments out of the master options
        '''
        envs = ['base']
        if 'file_roots' in self.opts:
            envs.extend(list(self.opts['file_roots']))
        client_envs = self.client.envs()
        env_order = self.opts.get('env_order', [])
        client_envs = self.client.envs()
        if env_order and client_envs:
            client_env_list = self.client.envs()
            env_intersection = set(env_order).intersection(client_env_list)
            final_list = []
            for ord_env in env_order:
                if ord_env in env_intersection:
                    final_list.append(ord_env)
            return set(final_list)

        elif env_order:
            return set(env_order)
        else:
            for cenv in client_envs:
                if cenv not in envs:
                    envs.append(cenv)
            return set(envs)

    def get_tops(self):
        '''
        Gather the top files
        '''
        tops = DefaultOrderedDict(list)
        include = DefaultOrderedDict(list)
        done = DefaultOrderedDict(list)
        found = 0  # did we find any contents in the top files?
        # Gather initial top files
        if self.opts['top_file_merging_strategy'] == 'same' and \
        not self.opts['environment']:
            if not self.opts['default_top']:
                raise SaltRenderError('Top file merge strategy set to same, but no default_top '
                          'configuration option was set')
            self.opts['environment'] = self.opts['default_top']

        if self.opts['environment']:
            contents = self.client.cache_file(
                self.opts['state_top'],
                self.opts['environment']
            )
            if contents:
                found = 1
            tops[self.opts['environment']] = [
                compile_template(
                    contents,
                    self.state.rend,
                    self.state.opts['renderer'],
                    saltenv=self.opts['environment']
                )
            ]
        elif self.opts['top_file_merging_strategy'] == 'merge':
            found = 0
            if self.opts.get('state_top_saltenv', False):
                saltenv = self.opts['state_top_saltenv']
                contents = self.client.cache_file(
                    self.opts['state_top'],
                    saltenv
                )
                if contents:
                    found = found + 1
                else:
                    log.debug('No contents loaded for env: {0}'.format(saltenv))

                tops[saltenv].append(
                    compile_template(
                        contents,
                        self.state.rend,
                        self.state.opts['renderer'],
                        saltenv=saltenv
                    )
                )
            else:
                for saltenv in self._get_envs():
                    contents = self.client.cache_file(
                        self.opts['state_top'],
                        saltenv
                    )
                    if contents:
                        found = found + 1
                    else:
                        log.debug('No contents loaded for env: {0}'.format(saltenv))

                    tops[saltenv].append(
                        compile_template(
                            contents,
                            self.state.rend,
                            self.state.opts['renderer'],
                            saltenv=saltenv
                        )
                    )
            if found > 1:
                log.warning('Top file merge strategy set to \'merge\' and multiple top files found. '
                            'Top file merging order is undefined; '
                            'for better results use \'same\' option')

        if found == 0:
            log.error('No contents found in top file')

        # Search initial top files for includes
        for saltenv, ctops in six.iteritems(tops):
            for ctop in ctops:
                if 'include' not in ctop:
                    continue
                for sls in ctop['include']:
                    include[saltenv].append(sls)
                ctop.pop('include')
        # Go through the includes and pull out the extra tops and add them
        while include:
            pops = []
            for saltenv, states in six.iteritems(include):
                pops.append(saltenv)
                if not states:
                    continue
                for sls_match in states:
                    for sls in fnmatch.filter(self.avail[saltenv], sls_match):
                        if sls in done[saltenv]:
                            continue
                        tops[saltenv].append(
                            compile_template(
                                self.client.get_state(
                                    sls,
                                    saltenv
                                ).get('dest', False),
                                self.state.rend,
                                self.state.opts['renderer'],
                                saltenv=saltenv
                            )
                        )
                        done[saltenv].append(sls)
            for saltenv in pops:
                if saltenv in include:
                    include.pop(saltenv)
        return tops

    def merge_tops(self, tops):
        '''
        Cleanly merge the top files
        '''
        top = DefaultOrderedDict(OrderedDict)
        for ctops in six.itervalues(tops):
            for ctop in ctops:
                for saltenv, targets in six.iteritems(ctop):
                    if saltenv == 'include':
                        continue
                    try:
                        for tgt in targets:
                            if tgt not in top[saltenv]:
                                top[saltenv][tgt] = ctop[saltenv][tgt]
                                continue
                            matches = []
                            states = set()
                            for comp in top[saltenv][tgt]:
                                if isinstance(comp, dict):
                                    matches.append(comp)
                                if isinstance(comp, six.string_types):
                                    states.add(comp)
                            top[saltenv][tgt] = matches
                            top[saltenv][tgt].extend(list(states))
                    except TypeError:
                        raise SaltRenderError('Unable to render top file. No targets found.')
        return top

    def verify_tops(self, tops):
        '''
        Verify the contents of the top file data
        '''
        errors = []
        if not isinstance(tops, dict):
            errors.append('Top data was not formed as a dict')
            # No further checks will work, bail out
            return errors
        for saltenv, matches in six.iteritems(tops):
            if saltenv == 'include':
                continue
            if not isinstance(saltenv, six.string_types):
                errors.append(
                    'Environment {0} in top file is not formed as a '
                    'string'.format(saltenv)
                )
            if saltenv == '':
                errors.append('Empty saltenv statement in top file')
            if not isinstance(matches, dict):
                errors.append(
                    'The top file matches for saltenv {0} are not '
                    'formatted as a dict'.format(saltenv)
                )
            for slsmods in six.itervalues(matches):
                if not isinstance(slsmods, list):
                    errors.append('Malformed topfile (state declarations not '
                                  'formed as a list)')
                    continue
                for slsmod in slsmods:
                    if isinstance(slsmod, dict):
                        # This value is a match option
                        for val in six.itervalues(slsmod):
                            if not val:
                                errors.append(
                                    'Improperly formatted top file matcher '
                                    'in saltenv {0}: {1} file'.format(
                                        slsmod,
                                        val
                                    )
                                )
                    elif isinstance(slsmod, six.string_types):
                        # This is a sls module
                        if not slsmod:
                            errors.append(
                                'Environment {0} contains an empty sls '
                                'index'.format(saltenv)
                            )

        return errors

    def get_top(self):
        '''
        Returns the high data derived from the top file
        '''
        try:
            tops = self.get_tops()
        except SaltRenderError as err:
            log.error('Unable to render top file: ' + str(err.error))
            return {}
        return self.merge_tops(tops)

    def top_matches(self, top):
        '''
        Search through the top high data for matches and return the states
        that this minion needs to execute.

        Returns:
        {'saltenv': ['state1', 'state2', ...]}
        '''
        matches = {}
        # pylint: disable=cell-var-from-loop
        for saltenv, body in six.iteritems(top):
            if self.opts['environment']:
                if saltenv != self.opts['environment']:
                    continue
            for match, data in six.iteritems(body):
                def _filter_matches(_match, _data, _opts):
                    if isinstance(_data, six.string_types):
                        _data = [_data]
                    if self.matcher.confirm_top(
                            _match,
                            _data,
                            _opts
                            ):
                        if saltenv not in matches:
                            matches[saltenv] = []
                        for item in _data:
                            if 'subfilter' in item:
                                _tmpdata = item.pop('subfilter')
                                for match, data in six.iteritems(_tmpdata):
                                    _filter_matches(match, data, _opts)
                            if isinstance(item, six.string_types):
                                matches[saltenv].append(item)
                _filter_matches(match, data, self.opts['nodegroups'])
        ext_matches = self.client.ext_nodes()
        for saltenv in ext_matches:
            if saltenv in matches:
                matches[saltenv] = list(
                    set(ext_matches[saltenv]).union(matches[saltenv]))
            else:
                matches[saltenv] = ext_matches[saltenv]
        # pylint: enable=cell-var-from-loop
        return matches

    def load_dynamic(self, matches):
        '''
        If autoload_dynamic_modules is True then automatically load the
        dynamic modules
        '''
        if not self.opts['autoload_dynamic_modules']:
            return
        if self.opts.get('local', False):
            syncd = self.state.functions['saltutil.sync_all'](list(matches),
                                                              refresh=False)
        else:
            syncd = self.state.functions['saltutil.sync_all'](list(matches),
                                                              refresh=False)
        if syncd['grains']:
            self.opts['grains'] = salt.loader.grains(self.opts)
            self.state.opts['pillar'] = self.state._gather_pillar()
        self.state.module_refresh()

    def render_state(self, sls, saltenv, mods, matches, local=False):
        '''
        Render a state file and retrieve all of the include states
        '''
        errors = []
        if not local:
            state_data = self.client.get_state(sls, saltenv)
            fn_ = state_data.get('dest', False)
        else:
            fn_ = sls
            if not os.path.isfile(fn_):
                errors.append(
                    'Specified SLS {0} on local filesystem cannot '
                    'be found.'.format(sls)
                )
        if not fn_:
            errors.append(
                'Specified SLS {0} in saltenv {1} is not '
                'available on the salt master or through a configured '
                'fileserver'.format(sls, saltenv)
            )
        state = None
        try:
            state = compile_template(
                fn_, self.state.rend, self.state.opts['renderer'], saltenv,
                sls, rendered_sls=mods
            )
        except SaltRenderError as exc:
            msg = 'Rendering SLS \'{0}:{1}\' failed: {2}'.format(
                saltenv, sls, exc
            )
            log.critical(msg)
            errors.append(msg)
        except Exception as exc:
            msg = 'Rendering SLS {0} failed, render error: {1}'.format(
                sls, exc
            )
            log.critical(
                msg,
                # Show the traceback if the debug logging level is enabled
                exc_info_on_loglevel=logging.DEBUG
            )
            errors.append('{0}\n{1}'.format(msg, traceback.format_exc()))
        try:
            mods.add('{0}:{1}'.format(saltenv, sls))
        except AttributeError:
            pass
        if state:
            if not isinstance(state, dict):
                errors.append(
                    'SLS {0} does not render to a dictionary'.format(sls)
                )
            else:
                include = []
                if 'include' in state:
                    if not isinstance(state['include'], list):
                        err = ('Include Declaration in SLS {0} is not formed '
                               'as a list'.format(sls))
                        errors.append(err)
                    else:
                        include = state.pop('include')

                self._handle_extend(state, sls, saltenv, errors)
                self._handle_exclude(state, sls, saltenv, errors)
                self._handle_state_decls(state, sls, saltenv, errors)

                for inc_sls in include:
                    # inc_sls may take the form of:
                    #   'sls.to.include' <- same as {<saltenv>: 'sls.to.include'}
                    #   {<env_key>: 'sls.to.include'}
                    #   {'_xenv': 'sls.to.resolve'}
                    xenv_key = '_xenv'

                    if isinstance(inc_sls, dict):
                        env_key, inc_sls = inc_sls.popitem()
                    else:
                        env_key = saltenv

                    if env_key not in self.avail:
                        msg = ('Nonexistent saltenv \'{0}\' found in include '
                               'of \'{1}\' within SLS \'{2}:{3}\''
                               .format(env_key, inc_sls, saltenv, sls))
                        log.error(msg)
                        errors.append(msg)
                        continue

                    if inc_sls.startswith('.'):
                        levels, include = \
                            re.match(r'^(\.+)(.*)$', inc_sls).groups()
                        level_count = len(levels)
                        p_comps = sls.split('.')
                        if state_data.get('source', '').endswith('/init.sls'):
                            p_comps.append('init')
                        if level_count > len(p_comps):
                            msg = ('Attempted relative include of \'{0}\' '
                                   'within SLS \'{1}:{2}\' '
                                   'goes beyond top level package '
                                   .format(inc_sls, saltenv, sls))
                            log.error(msg)
                            errors.append(msg)
                            continue
                        inc_sls = '.'.join(p_comps[:-level_count] + [include])

                    if env_key != xenv_key:
                        if matches is None:
                            matches = []
                        # Resolve inc_sls in the specified environment
                        if env_key in matches or fnmatch.filter(self.avail[env_key], inc_sls):
                            resolved_envs = [env_key]
                        else:
                            resolved_envs = []
                    else:
                        # Resolve inc_sls in the subset of environment matches
                        resolved_envs = [
                            aenv for aenv in matches
                            if fnmatch.filter(self.avail[aenv], inc_sls)
                        ]

                    # An include must be resolved to a single environment, or
                    # the include must exist in the current environment
                    if len(resolved_envs) == 1 or saltenv in resolved_envs:
                        # Match inc_sls against the available states in the
                        # resolved env, matching wildcards in the process. If
                        # there were no matches, then leave inc_sls as the
                        # target so that the next recursion of render_state
                        # will recognize the error.
                        sls_targets = fnmatch.filter(
                            self.avail[saltenv],
                            inc_sls
                        ) or [inc_sls]

                        for sls_target in sls_targets:
                            r_env = resolved_envs[0] if len(resolved_envs) == 1 else saltenv
                            mod_tgt = '{0}:{1}'.format(r_env, sls_target)
                            if mod_tgt not in mods:
                                nstate, err = self.render_state(
                                    sls_target,
                                    r_env,
                                    mods,
                                    matches
                                )
                                if nstate:
                                    self.merge_included_states(state, nstate, errors)
                                    state.update(nstate)
                                if err:
                                    errors.extend(err)
                    else:
                        msg = ''
                        if not resolved_envs:
                            msg = ('Unknown include: Specified SLS {0}: {1} is not available on the salt '
                                   'master in saltenv(s): {2} '
                                   ).format(env_key,
                                            inc_sls,
                                            ', '.join(matches) if env_key == xenv_key else env_key)
                        elif len(resolved_envs) > 1:
                            msg = ('Ambiguous include: Specified SLS {0}: {1} is available on the salt master '
                                   'in multiple available saltenvs: {2}'
                                   ).format(env_key,
                                            inc_sls,
                                            ', '.join(resolved_envs))
                        log.critical(msg)
                        errors.append(msg)
                try:
                    self._handle_iorder(state)
                except TypeError:
                    log.critical('Could not render SLS {0}. Syntax error detected.'.format(sls))
        else:
            state = {}
        return state, errors

    def _handle_iorder(self, state):
        '''
        Take a state and apply the iorder system
        '''
        if self.opts['state_auto_order']:
            for name in state:
                for s_dec in state[name]:
                    if not isinstance(s_dec, six.string_types):
                        # PyDSL OrderedDict?
                        continue

                    if not isinstance(state[name], dict):
                        # Include's or excludes as lists?
                        continue
                    if not isinstance(state[name][s_dec], list):
                        # Bad syntax, let the verify seq pick it up later on
                        continue

                    found = False
                    if s_dec.startswith('_'):
                        continue

                    for arg in state[name][s_dec]:
                        if isinstance(arg, dict):
                            if len(arg) > 0:
                                if next(six.iterkeys(arg)) == 'order':
                                    found = True
                    if not found:
                        if not isinstance(state[name][s_dec], list):
                            # quite certainly a syntax error, managed elsewhere
                            continue
                        state[name][s_dec].append(
                                {'order': self.iorder}
                                )
                        self.iorder += 1
        return state

    def _handle_state_decls(self, state, sls, saltenv, errors):
        '''
        Add sls and saltenv components to the state
        '''
        for name in state:
            if not isinstance(state[name], dict):
                if name == '__extend__':
                    continue
                if name == '__exclude__':
                    continue

                if isinstance(state[name], six.string_types):
                    # Is this is a short state, it needs to be padded
                    if '.' in state[name]:
                        comps = state[name].split('.')
                        state[name] = {'__sls__': sls,
                                       '__env__': saltenv,
                                       comps[0]: [comps[1]]}
                        continue
                errors.append(
                    'ID {0} in SLS {1} is not a dictionary'.format(name, sls)
                )
                continue
            skeys = set()
            for key in state[name]:
                if key.startswith('_'):
                    continue
                if not isinstance(state[name][key], list):
                    continue
                if '.' in key:
                    comps = key.split('.')
                    # Salt doesn't support state files such as:
                    #
                    #     /etc/redis/redis.conf:
                    #       file.managed:
                    #         - source: salt://redis/redis.conf
                    #         - user: redis
                    #         - group: redis
                    #         - mode: 644
                    #       file.comment:
                    #           - regex: ^requirepass
                    if comps[0] in skeys:
                        errors.append(
                            'ID \'{0}\' in SLS \'{1}\' contains multiple state '
                            'declarations of the same type'.format(name, sls)
                        )
                        continue
                    state[name][comps[0]] = state[name].pop(key)
                    state[name][comps[0]].append(comps[1])
                    skeys.add(comps[0])
                    continue
                skeys.add(key)
            if '__sls__' not in state[name]:
                state[name]['__sls__'] = sls
            if '__env__' not in state[name]:
                state[name]['__env__'] = saltenv

    def _handle_extend(self, state, sls, saltenv, errors):
        '''
        Take the extend dec out of state and apply to the highstate global
        dec
        '''
        if 'extend' in state:
            ext = state.pop('extend')
            if not isinstance(ext, dict):
                errors.append(('Extension value in SLS \'{0}\' is not a '
                               'dictionary').format(sls))
                return
            for name in ext:
                if not isinstance(ext[name], dict):
                    errors.append(('Extension name \'{0}\' in SLS \'{1}\' is '
                                   'not a dictionary'
                                   .format(name, sls)))
                    continue
                if '__sls__' not in ext[name]:
                    ext[name]['__sls__'] = sls
                if '__env__' not in ext[name]:
                    ext[name]['__env__'] = saltenv
                for key in ext[name]:
                    if key.startswith('_'):
                        continue
                    if not isinstance(ext[name][key], list):
                        continue
                    if '.' in key:
                        comps = key.split('.')
                        ext[name][comps[0]] = ext[name].pop(key)
                        ext[name][comps[0]].append(comps[1])
            state.setdefault('__extend__', []).append(ext)

    def _handle_exclude(self, state, sls, saltenv, errors):
        '''
        Take the exclude dec out of the state and apply it to the highstate
        global dec
        '''
        if 'exclude' in state:
            exc = state.pop('exclude')
            if not isinstance(exc, list):
                err = ('Exclude Declaration in SLS {0} is not formed '
                       'as a list'.format(sls))
                errors.append(err)
            state.setdefault('__exclude__', []).extend(exc)

    def render_highstate(self, matches):
        '''
        Gather the state files and render them into a single unified salt
        high data structure.
        '''
        highstate = self.building_highstate
        all_errors = []
        mods = set()
        statefiles = []
        for saltenv, states in six.iteritems(matches):
            for sls_match in states:
                try:
                    statefiles = fnmatch.filter(self.avail[saltenv], sls_match)
                except KeyError:
                    all_errors.extend(
                        ['No matching salt environment for environment '
                         '\'{0}\' found'.format(saltenv)]
                    )
                # if we did not found any sls in the fileserver listing, this
                # may be because the sls was generated or added later, we can
                # try to directly execute it, and if it fails, anyway it will
                # return the former error
                if not statefiles:
                    statefiles = [sls_match]

                for sls in statefiles:
                    r_env = '{0}:{1}'.format(saltenv, sls)
                    if r_env in mods:
                        continue
                    state, errors = self.render_state(
                        sls, saltenv, mods, matches)
                    if state:
                        self.merge_included_states(highstate, state, errors)
                    for i, error in enumerate(errors[:]):
                        if 'is not available' in error:
                            # match SLS foobar in environment
                            this_sls = 'SLS {0} in saltenv'.format(
                                sls_match)
                            if this_sls in error:
                                errors[i] = (
                                    'No matching sls found for \'{0}\' '
                                    'in env \'{1}\''.format(sls_match, saltenv))
                    all_errors.extend(errors)

        self.clean_duplicate_extends(highstate)
        return highstate, all_errors

    def clean_duplicate_extends(self, highstate):
        if '__extend__' in highstate:
            highext = []
            for items in (six.iteritems(ext) for ext in highstate['__extend__']):
                for item in items:
                    if item not in highext:
                        highext.append(item)
            highstate['__extend__'] = [{t[0]: t[1]} for t in highext]

    def merge_included_states(self, highstate, state, errors):
        # The extend members can not be treated as globally unique:
        if '__extend__' in state:
            highstate.setdefault('__extend__',
                                 []).extend(state.pop('__extend__'))
        if '__exclude__' in state:
            highstate.setdefault('__exclude__',
                                 []).extend(state.pop('__exclude__'))
        for id_ in state:
            if id_ in highstate:
                if highstate[id_] != state[id_]:
                    errors.append((
                            'Detected conflicting IDs, SLS'
                            ' IDs need to be globally unique.\n    The'
                            ' conflicting ID is \'{0}\' and is found in SLS'
                            ' \'{1}:{2}\' and SLS \'{3}:{4}\'').format(
                                    id_,
                                    highstate[id_]['__env__'],
                                    highstate[id_]['__sls__'],
                                    state[id_]['__env__'],
                                    state[id_]['__sls__'])
                    )
        try:
            highstate.update(state)
        except ValueError:
            errors.append(
                'Error when rendering state with contents: {0}'.format(state)
            )

    def _check_pillar(self, force=False):
        '''
        Check the pillar for errors, refuse to run the state if there are
        errors in the pillar and return the pillar errors
        '''
        if force:
            return True
        if '_errors' in self.state.opts['pillar']:
            return False
        return True

    def matches_whitelist(self, matches, whitelist):
        '''
        Reads over the matches and returns a matches dict with just the ones
        that are in the whitelist
        '''
        if not whitelist:
            return matches
        ret_matches = {}
        if not isinstance(whitelist, list):
            whitelist = whitelist.split(',')
        for env in matches:
            for sls in matches[env]:
                if sls in whitelist:
                    ret_matches[env] = ret_matches[env] if env in ret_matches else []
                    ret_matches[env].append(sls)
        return ret_matches

    def call_highstate(self, exclude=None, cache=None, cache_name='highstate',
                       force=False, whitelist=None):
        '''
        Run the sequence to execute the salt highstate for this minion
        '''
        # Check that top file exists
        tag_name = 'no_|-states_|-states_|-None'
        ret = {tag_name: {
                'result': False,
                'comment': 'No states found for this minion',
                'name': 'No States',
                'changes': {},
                '__run_num__': 0,
        }}
        cfn = os.path.join(
                self.opts['cachedir'],
                '{0}.cache.p'.format(cache_name)
        )

        if cache:
            if os.path.isfile(cfn):
                with salt.utils.fopen(cfn, 'rb') as fp_:
                    high = self.serial.load(fp_)
                    return self.state.call_high(high)
        # File exists so continue
        err = []
        try:
            top = self.get_top()
        except SaltRenderError as err:
            ret[tag_name]['comment'] = 'Unable to render top file: '
            ret[tag_name]['comment'] += str(err.error)
            return ret
        except Exception:
            trb = traceback.format_exc()
            err.append(trb)
            return err
        err += self.verify_tops(top)
        matches = self.top_matches(top)
        if not matches:
            msg = 'No Top file or external nodes data matches found.'
            ret[tag_name]['comment'] = msg
            return ret
        matches = self.matches_whitelist(matches, whitelist)
        self.load_dynamic(matches)
        if not self._check_pillar(force):
            err += ['Pillar failed to render with the following messages:']
            err += self.state.opts['pillar']['_errors']
        else:
            high, errors = self.render_highstate(matches)
            if exclude:
                if isinstance(exclude, str):
                    exclude = exclude.split(',')
                if '__exclude__' in high:
                    high['__exclude__'].extend(exclude)
                else:
                    high['__exclude__'] = exclude
            err += errors
        if err:
            return err
        if not high:
            return ret
        cumask = os.umask(0o77)
        try:
            if salt.utils.is_windows():
                # Make sure cache file isn't read-only
                self.state.functions['cmd.run']('attrib -R "{0}"'.format(cfn), output_loglevel='quiet')
            with salt.utils.fopen(cfn, 'w+b') as fp_:
                try:
                    self.serial.dump(high, fp_)
                except TypeError:
                    # Can't serialize pydsl
                    pass
        except (IOError, OSError):
            msg = 'Unable to write to "state.highstate" cache file {0}'
            log.error(msg.format(cfn))

        os.umask(cumask)
        return self.state.call_high(high)

    def compile_highstate(self):
        '''
        Return just the highstate or the errors
        '''
        err = []
        top = self.get_top()
        err += self.verify_tops(top)
        matches = self.top_matches(top)
        high, errors = self.render_highstate(matches)
        err += errors

        if err:
            return err

        return high

    def compile_low_chunks(self):
        '''
        Compile the highstate but don't run it, return the low chunks to
        see exactly what the highstate will execute
        '''
        top = self.get_top()
        matches = self.top_matches(top)
        high, errors = self.render_highstate(matches)

        # If there is extension data reconcile it
        high, ext_errors = self.state.reconcile_extend(high)
        errors += ext_errors

        # Verify that the high data is structurally sound
        errors += self.state.verify_high(high)
        high, req_in_errors = self.state.requisite_in(high)
        errors += req_in_errors
        high = self.state.apply_exclude(high)

        if errors:
            return errors

        # Compile and verify the raw chunks
        chunks = self.state.compile_high_data(high)

        return chunks


class HighState(BaseHighState):
    '''
    Generate and execute the salt "High State". The High State is the
    compound state derived from a group of template files stored on the
    salt master or in the local cache.
    '''
    # a stack of active HighState objects during a state.highstate run
    stack = []

    def __init__(self, opts, pillar=None, jid=None, pillar_enc=None, proxy=None):
        self.opts = opts
        self.client = salt.fileclient.get_file_client(self.opts)
        BaseHighState.__init__(self, opts)
        self.state = State(self.opts, pillar, jid, pillar_enc, proxy=proxy)
        self.matcher = salt.minion.Matcher(self.opts)

        # tracks all pydsl state declarations globally across sls files
        self._pydsl_all_decls = {}

        # a stack of current rendering Sls objects, maintained and used by the pydsl renderer.
        self._pydsl_render_stack = []

    def push_active(self):
        self.stack.append(self)

    @classmethod
    def clear_active(cls):
        # Nuclear option
        #
        # Blow away the entire stack. Used primarily by the test runner but also
        # useful in custom wrappers of the HighState class, to reset the stack
        # to a fresh state.
        cls.stack = []

    @classmethod
    def pop_active(cls):
        cls.stack.pop()

    @classmethod
    def get_active(cls):
        try:
            return cls.stack[-1]
        except IndexError:
            return None


class MasterState(State):
    '''
    Create a State object for master side compiling
    '''
    def __init__(self, opts, minion):
        State.__init__(self, opts)

    def load_modules(self, data=None, proxy=None):
        '''
        Load the modules into the state
        '''
        log.info('Loading fresh modules for state activity')
        # Load a modified client interface that looks like the interface used
        # from the minion, but uses remote execution
        #
        self.functions = salt.client.FunctionWrapper(
                self.opts,
                self.opts['id']
                )
        # Load the states, but they should not be used in this class apart
        # from inspection
        self.utils = salt.loader.utils(self.opts)
        self.states = salt.loader.states(self.opts, self.functions, self.utils)
        self.rend = salt.loader.render(self.opts, self.functions, states=self.states)


class MasterHighState(HighState):
    '''
    Execute highstate compilation from the master
    '''
    def __init__(self, master_opts, minion_opts, grains, id_,
                 saltenv=None,
                 env=None):
        if isinstance(env, six.string_types):
            salt.utils.warn_until(
                'Boron',
                'Passing a salt environment should be done using \'saltenv\' '
                'not \'env\'. This functionality will be removed in Salt '
                'Boron.'
            )
            # Backwards compatibility
            saltenv = env
        # Force the fileclient to be local
        opts = copy.deepcopy(minion_opts)
        opts['file_client'] = 'local'
        opts['file_roots'] = master_opts['master_roots']
        opts['renderer'] = master_opts['renderer']
        opts['state_top'] = master_opts['state_top']
        opts['id'] = id_
        opts['grains'] = grains
        HighState.__init__(self, opts)


class RemoteHighState(object):
    '''
    Manage gathering the data from the master
    '''
    def __init__(self, opts, grains):
        self.opts = opts
        self.grains = grains
        self.serial = salt.payload.Serial(self.opts)
        # self.auth = salt.crypt.SAuth(opts)
        self.channel = salt.transport.Channel.factory(self.opts['master_uri'])

    def compile_master(self):
        '''
        Return the state data from the master
        '''
        load = {'grains': self.grains,
                'opts': self.opts,
                'cmd': '_master_state'}
        try:
            return self.channel.send(load, tries=3, timeout=72000)
        except SaltReqTimeoutError:
            return {}<|MERGE_RESOLUTION|>--- conflicted
+++ resolved
@@ -42,12 +42,9 @@
     SaltReqTimeoutError
 )
 from salt.utils.odict import OrderedDict, DefaultOrderedDict
-<<<<<<< HEAD
+from salt.utils.locales import sdecode
 # Explicit late import to avoid circular import. DO NOT MOVE THIS.
 import salt.utils.yamlloader as yamlloader
-=======
-from salt.utils.locales import sdecode
->>>>>>> 430e9376
 
 # Import third party libs
 # pylint: disable=import-error,no-name-in-module,redefined-builtin
