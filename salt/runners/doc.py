--- conflicted
+++ resolved
@@ -71,9 +71,6 @@
     i = itertools.chain.from_iterable([i.items() for i in six.itervalues(docs)])
     ret = dict(list(i))
 
-<<<<<<< HEAD
-    return ret
-=======
     return ret
 
 
@@ -96,5 +93,4 @@
         return funcs
     for _, val in __opts__['external_auth'].items():
         if user in val:
-            pass
->>>>>>> 34e0cab7
+            pass