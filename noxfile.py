--- conflicted
+++ resolved
@@ -1998,13 +1998,8 @@
         except CommandFailed:
             if os.environ.get("RERUN_FAILURES", "0") == "0":
                 # Don't rerun on failures
-<<<<<<< HEAD
-                return
+                sys.exit(1)
             cmd_args = chunks[chunk]
-=======
-                sys.exit(1)
-            cmd_args = chunks["install"]
->>>>>>> 799a2cf1
             pytest_args = (
                 common_pytest_args[:]
                 + cmd_args[:]
