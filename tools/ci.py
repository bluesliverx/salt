"""
These commands are used in the CI pipeline.
"""

# pylint: disable=resource-leakage,broad-except,3rd-party-module-not-gated
from __future__ import annotations

import json
import logging
import os
import pathlib
import pprint
import random
import shutil
import sys
import time
from typing import TYPE_CHECKING, Any, Literal

import yaml
from ptscripts import Context, command_group

import tools.utils
import tools.utils.gh
from tools.precommit.workflows import TEST_SALT_LISTING, TEST_SALT_PKG_LISTING

if sys.version_info < (3, 11):
    from typing_extensions import NotRequired, TypedDict
else:
    from typing import NotRequired, TypedDict  # pylint: disable=no-name-in-module

log = logging.getLogger(__name__)

# Define the command group
ci = command_group(name="ci", help="CI Related Commands", description=__doc__)


@ci.command(
    name="print-gh-event",
)
def print_gh_event(ctx: Context):
    """
    Pretty print the GH Actions event.
    """
    gh_event_path = os.environ.get("GITHUB_EVENT_PATH") or None
    if gh_event_path is None:
        ctx.warn("The 'GITHUB_EVENT_PATH' variable is not set.")
        ctx.exit(1)

    if TYPE_CHECKING:
        assert gh_event_path is not None

    try:
        gh_event = json.loads(open(gh_event_path, encoding="utf-8").read())
    except Exception as exc:
        ctx.error(f"Could not load the GH Event payload from {gh_event_path!r}:\n", exc)  # type: ignore[arg-type]
        ctx.exit(1)

    ctx.info("GH Event Payload:")
    ctx.print(gh_event, soft_wrap=True)
    ctx.exit(0)


@ci.command(
    name="process-changed-files",
    arguments={
        "event_name": {
            "help": "The name of the GitHub event being processed.",
        },
        "changed_files": {
            "help": (
                "Path to '.json' file containing the payload of changed files "
                "from the 'dorny/paths-filter' GitHub action."
            ),
        },
    },
)
def process_changed_files(ctx: Context, event_name: str, changed_files: pathlib.Path):
    """
    Process changed files to avoid path traversal.
    """
    github_output = os.environ.get("GITHUB_OUTPUT")
    if github_output is None:
        ctx.warn("The 'GITHUB_OUTPUT' variable is not set.")
        ctx.exit(1)

    if TYPE_CHECKING:
        assert github_output is not None

    if not changed_files.exists():
        ctx.error(f"The '{changed_files}' file does not exist.")
        ctx.exit(1)

    contents = changed_files.read_text()
    if not contents:
        if event_name == "pull_request":
            ctx.error(f"The '{changed_files}' file is empty.")
            ctx.exit(1)
        else:
            ctx.debug(f"The '{changed_files}' file is empty.")
            with open(github_output, "a", encoding="utf-8") as wfh:
                wfh.write(f"changed-files={json.dumps({})}\n")
            ctx.exit(0)

    try:
        changed_files_contents = json.loads(contents)
    except Exception as exc:
        ctx.error(f"Could not load the changed files from '{changed_files}': {exc}")
        ctx.exit(1)

    sanitized_changed_files = {}
    ctx.info("Sanitizing paths and confirming no path traversal is being used...")
    for key, data in changed_files_contents.items():
        try:
            loaded_data = json.loads(data)
        except ValueError:
            loaded_data = data
        if key.endswith("_files"):
            files = set()
            for entry in list(loaded_data):
                if not entry:
                    loaded_data.remove(entry)
                try:
                    entry = (
                        tools.utils.REPO_ROOT.joinpath(entry)
                        .resolve()
                        .relative_to(tools.utils.REPO_ROOT)
                    )
                except ValueError:
                    ctx.error(
                        f"While processing the changed files key {key!r}, the "
                        f"path entry {entry!r} was checked and it's not relative "
                        "to the repository root."
                    )
                    ctx.exit(1)
                files.add(str(entry))
            sanitized_changed_files[key] = sorted(files)
            continue
        sanitized_changed_files[key] = loaded_data

    ctx.info("Writing 'changed-files' to the github outputs file")
    with open(github_output, "a", encoding="utf-8") as wfh:
        wfh.write(f"changed-files={json.dumps(sanitized_changed_files)}\n")
    ctx.exit(0)


<<<<<<< HEAD
@ci.command(
    name="define-jobs",
    arguments={
        "event_name": {
            "help": "The name of the GitHub event being processed.",
        },
        "skip_tests": {
            "help": "Skip running the Salt tests",
        },
        "skip_pkg_tests": {
            "help": "Skip running the Salt Package tests",
        },
        "skip_pkg_download_tests": {
            "help": "Skip running the Salt Package download tests",
        },
        "changed_files": {
            "help": (
                "Path to '.json' file containing the payload of changed files "
                "from the 'dorny/paths-filter' GitHub action."
            ),
        },
    },
)
def define_jobs(
    ctx: Context,
    event_name: str,
    changed_files: pathlib.Path,
    skip_tests: bool = False,
    skip_pkg_tests: bool = False,
    skip_pkg_download_tests: bool = False,
):
    """
    Set GH Actions 'jobs' output to know which jobs should run.
    """
    github_output = os.environ.get("GITHUB_OUTPUT")
    if github_output is None:
        ctx.warn("The 'GITHUB_OUTPUT' variable is not set.")
        ctx.exit(1)

    if TYPE_CHECKING:
        assert github_output is not None

    github_step_summary = os.environ.get("GITHUB_STEP_SUMMARY")
    if github_step_summary is None:
        ctx.warn("The 'GITHUB_STEP_SUMMARY' variable is not set.")
        ctx.exit(1)

    if TYPE_CHECKING:
        assert github_step_summary is not None

    jobs = {
        "lint": True,
        "test": True,
        "test-pkg": True,
        "test-pkg-download": True,
        "prepare-release": True,
        "build-docs": True,
        "build-source-tarball": True,
        "build-deps-onedir": True,
        "build-salt-onedir": True,
        "build-pkgs": True,
        "build-deps-ci": True,
    }

    if skip_tests:
        jobs["test"] = False
    if skip_pkg_tests:
        jobs["test-pkg"] = False
    if skip_pkg_download_tests:
        jobs["test-pkg-download"] = False

    if event_name != "pull_request":
        # In this case, all defined jobs should run
        with open(github_step_summary, "a", encoding="utf-8") as wfh:
            wfh.write("Selected Jobs:\n")
            for name, value in sorted(jobs.items()):
                wfh.write(f" - `{name}`: {value}\n")

        ctx.info("Writing 'jobs' to the github outputs file")
        with open(github_output, "a", encoding="utf-8") as wfh:
            wfh.write(f"jobs={json.dumps(jobs)}\n")

        with open(github_step_summary, "a", encoding="utf-8") as wfh:
            wfh.write(
                f"All defined jobs will run due to event type of `{event_name}`.\n"
            )
        return

    # This is a pull-request

    labels: list[str] = []
    gh_event_path = os.environ.get("GITHUB_EVENT_PATH") or None
    if gh_event_path is not None:
        try:
            gh_event = json.loads(open(gh_event_path, encoding="utf-8").read())
        except Exception as exc:
            ctx.error(
                f"Could not load the GH Event payload from {gh_event_path!r}:\n", exc  # type: ignore[arg-type]
            )
            ctx.exit(1)

        labels.extend(
            label[0] for label in _get_pr_test_labels_from_event_payload(gh_event)
        )

    if not changed_files.exists():
        ctx.error(f"The '{changed_files}' file does not exist.")
        ctx.error(
            "FYI, the command 'tools process-changed-files <changed-files-path>' "
            "needs to run prior to this one."
        )
        ctx.exit(1)
    try:
        changed_files_contents = json.loads(changed_files.read_text())
    except Exception as exc:
        ctx.error(f"Could not load the changed files from '{changed_files}': {exc}")
        ctx.exit(1)

    # So, it's a pull request...
    # Based on which files changed, we can decide what jobs to run.
    required_lint_changes: set[str] = {
        changed_files_contents["salt"],
        changed_files_contents["tests"],
        changed_files_contents["lint"],
    }
    if required_lint_changes == {"false"}:
        with open(github_step_summary, "a", encoding="utf-8") as wfh:
            wfh.write("De-selecting the 'lint' job.\n")
        jobs["lint"] = False

    required_docs_changes: set[str] = {
        changed_files_contents["salt"],
        changed_files_contents["docs"],
    }
    if required_docs_changes == {"false"}:
        with open(github_step_summary, "a", encoding="utf-8") as wfh:
            wfh.write("De-selecting the 'build-docs' job.\n")
        jobs["build-docs"] = False

    required_test_changes: set[str] = {
        changed_files_contents["testrun"],
        changed_files_contents["workflows"],
        changed_files_contents["golden_images"],
    }
    if jobs["test"] and required_test_changes == {"false"}:
        with open(github_step_summary, "a", encoding="utf-8") as wfh:
            wfh.write("De-selecting the 'test' job.\n")
        jobs["test"] = False

    required_pkg_test_changes: set[str] = {
        changed_files_contents["pkg_tests"],
        changed_files_contents["workflows"],
        changed_files_contents["golden_images"],
    }
    if "test:os:all" in labels or any([_.startswith("test:os:macos") for _ in labels]):
        jobs["build-deps-onedir-macos"] = True
        jobs["build-salt-onedir-macos"] = True
    if jobs["test-pkg"] and required_pkg_test_changes == {"false"}:
        if "test:pkg" in labels:
            with open(github_step_summary, "a", encoding="utf-8") as wfh:
                wfh.write(
                    "The 'test-pkg' job is forcefully selected by the use of the 'test:pkg' label.\n"
                )
            jobs["test-pkg"] = True
        else:
            with open(github_step_summary, "a", encoding="utf-8") as wfh:
                wfh.write("De-selecting the 'test-pkg' job.\n")
            jobs["test-pkg"] = False

    if jobs["test-pkg-download"] and required_pkg_test_changes == {"false"}:
        with open(github_step_summary, "a", encoding="utf-8") as wfh:
            wfh.write("De-selecting the 'test-pkg-download' job.\n")
        jobs["test-pkg-download"] = False

    if not jobs["test"] and not jobs["test-pkg"] and not jobs["test-pkg-download"]:
        with open(github_step_summary, "a", encoding="utf-8") as wfh:
            for job in (
                "build-deps-ci",
                "build-deps-onedir",
                "build-salt-onedir",
                "build-pkgs",
            ):
                wfh.write(f"De-selecting the '{job}' job.\n")
                jobs[job] = False
            if not jobs["build-docs"]:
                with open(github_step_summary, "a", encoding="utf-8") as wfh:
                    wfh.write("De-selecting the 'build-source-tarball' job.\n")
                jobs["build-source-tarball"] = False

    with open(github_step_summary, "a", encoding="utf-8") as wfh:
        wfh.write("Selected Jobs:\n")
        for name, value in sorted(jobs.items()):
            wfh.write(f" - `{name}`: {value}\n")

    ctx.info("Writing 'jobs' to the github outputs file")
    with open(github_output, "a", encoding="utf-8") as wfh:
        wfh.write(f"jobs={json.dumps(jobs)}\n")


=======
>>>>>>> cd62b3ab
class TestRun(TypedDict):
    type: str
    skip_code_coverage: bool
    from_filenames: NotRequired[str]
    selected_tests: NotRequired[dict[str, bool]]


def _build_matrix(os_kind, linux_arm_runner):
    """
    Generate matrix for build ci/cd steps.
    """
    _matrix = [{"arch": "x86_64"}]
    if os_kind == "windows":
        _matrix = [
            {"arch": "amd64"},
            {"arch": "x86"},
        ]
    elif os_kind == "macos":
        _matrix.append({"arch": "arm64"})
    elif os_kind == "linux" and linux_arm_runner:
        _matrix.append({"arch": "arm64"})
    return _matrix


@ci.command(
    name="get-releases",
    arguments={
        "repository": {
            "help": "The repository to query for releases, e.g. saltstack/salt",
        },
    },
)
def get_releases(ctx: Context, repository: str = "saltstack/salt"):
    """
    Generate the latest salt release.
    """
    releases = tools.utils.get_salt_releases(ctx, repository)
    str_releases = [str(version) for version in releases]
    latest = str_releases[-1]

    ctx.info("Releases:", sorted(str_releases))
    ctx.info(f"Latest Release: '{latest}'")

    github_output = os.environ.get("GITHUB_OUTPUT")
    if github_output is not None:
        with open(github_output, "a", encoding="utf-8") as wfh:
            wfh.write(f"latest-release={latest}\n")
            wfh.write(f"releases={json.dumps(str_releases)}\n")
        ctx.exit(0)


@ci.command(
    name="get-release-changelog-target",
    arguments={
        "event_name": {
            "help": "The name of the GitHub event being processed.",
        },
    },
)
def get_release_changelog_target(ctx: Context, event_name: str):
    """
    Define which kind of release notes should be generated, next minor or major.
    """
    gh_event_path = os.environ.get("GITHUB_EVENT_PATH") or None
    if gh_event_path is None:
        ctx.warn("The 'GITHUB_EVENT_PATH' variable is not set.")
        ctx.exit(1)

    if TYPE_CHECKING:
        assert gh_event_path is not None

    try:
        gh_event = json.loads(open(gh_event_path, encoding="utf-8").read())
    except Exception as exc:
        ctx.error(f"Could not load the GH Event payload from {gh_event_path!r}:\n", exc)  # type: ignore[arg-type]
        ctx.exit(1)

    github_output = os.environ.get("GITHUB_OUTPUT")
    if github_output is None:
        ctx.warn("The 'GITHUB_OUTPUT' variable is not set.")
        ctx.exit(1)

    if TYPE_CHECKING:
        assert github_output is not None

    shared_context = yaml.safe_load(
        tools.utils.SHARED_WORKFLOW_CONTEXT_FILEPATH.read_text()
    )
    release_branches = shared_context["release_branches"]

    release_changelog_target = "next-major-release"
    if event_name == "pull_request":
        if gh_event["pull_request"]["base"]["ref"] in release_branches:
            release_changelog_target = "next-minor-release"
    elif event_name == "schedule":
        branch_name = gh_event["repository"]["default_branch"]
        if branch_name in release_branches:
            release_changelog_target = "next-minor-release"
    else:
        for branch_name in release_branches:
            if branch_name in gh_event["ref"]:
                release_changelog_target = "next-minor-release"
                break
    with open(github_output, "a", encoding="utf-8") as wfh:
        wfh.write(f"release-changelog-target={release_changelog_target}\n")
    ctx.exit(0)


@ci.command(
    name="get-pr-test-labels",
    arguments={
        "pr": {
            "help": "Pull request number",
        },
        "repository": {
            "help": "Github repository.",
        },
    },
)
def get_pr_test_labels(
    ctx: Context, repository: str = "saltstack/salt", pr: int = None
):
    """
    Set the pull-request labels.
    """
    github_step_summary = os.environ.get("GITHUB_STEP_SUMMARY")
    gh_event_path = os.environ.get("GITHUB_EVENT_PATH") or None
    if gh_event_path is None:
        labels = _get_pr_test_labels_from_api(ctx, repository, pr=pr)
    else:
        if TYPE_CHECKING:
            assert gh_event_path is not None

        try:
            gh_event = json.loads(open(gh_event_path, encoding="utf-8").read())
        except Exception as exc:
            ctx.error(
                f"Could not load the GH Event payload from {gh_event_path!r}:\n", exc  # type: ignore[arg-type]
            )
            ctx.exit(1)

        if "pull_request" not in gh_event:
            ctx.warn("The 'pull_request' key was not found on the event payload.")
            ctx.exit(1)

        pr = gh_event["pull_request"]["number"]
        labels = _get_pr_test_labels_from_event_payload(gh_event)

    shared_context = tools.utils.get_cicd_shared_context()
    mandatory_os_slugs = set(shared_context["mandatory_os_slugs"])
    available = set(tools.utils.get_golden_images())
    # Add MacOS provided by GitHub
    available.update({"macos-12", "macos-13", "macos-13-arm64"})
    # Remove mandatory OS'ss
    available.difference_update(mandatory_os_slugs)
    select_all = set(available)
    selected = set()
    test_labels = []
    if labels:
        ctx.info(f"Test labels for pull-request #{pr} on {repository}:")
        for name, description in sorted(labels):
            ctx.info(
                f" * [yellow]{name}[/yellow]: {description or '[red][No description][/red]'}"
            )
            if name.startswith("test:os:"):
                slug = name.split("test:os:", 1)[-1]
                if slug not in available and name != "test:os:all":
                    ctx.warn(
                        f"The '{slug}' slug exists as a label but not as an available OS."
                    )
                selected.add(slug)
                if slug != "all" and slug in available:
                    available.remove(slug)
                continue
            test_labels.append(name)

    else:
        ctx.info(f"No test labels for pull-request #{pr} on {repository}")

    if "test:coverage" in test_labels:
        ctx.info(
            "Selecting ALL available OS'es because the label 'test:coverage' is set."
        )
        selected.add("all")
        if github_step_summary is not None:
            with open(github_step_summary, "a", encoding="utf-8") as wfh:
                wfh.write(
                    "Selecting ALL available OS'es because the label `test:coverage` is set.\n"
                )

    if "all" in selected:
        selected = select_all
        available.clear()

    github_output = os.environ.get("GITHUB_OUTPUT")
    if github_output is None:
        ctx.exit(0)

    if TYPE_CHECKING:
        assert github_output is not None

    ctx.info("Writing 'labels' to the github outputs file...")
    ctx.info("Test Labels:")
    if not test_labels:
        ctx.info(" * None")
    else:
        for label in sorted(test_labels):
            ctx.info(f" * [yellow]{label}[/yellow]")
    ctx.info("* OS Labels:")
    if not selected:
        ctx.info(" * None")
    else:
        for slug in sorted(selected):
            ctx.info(f" * [yellow]{slug}[/yellow]")
    with open(github_output, "a", encoding="utf-8") as wfh:
        wfh.write(f"os-labels={json.dumps([label for label in selected])}\n")
        wfh.write(f"test-labels={json.dumps([label for label in test_labels])}\n")

    github_step_summary = os.environ.get("GITHUB_STEP_SUMMARY")
    if github_step_summary is not None:
        with open(github_step_summary, "a", encoding="utf-8") as wfh:
            wfh.write("Mandatory OS Test Runs:\n")
            for slug in sorted(mandatory_os_slugs):
                wfh.write(f"* `{slug}`\n")

            wfh.write("\nOptional OS Test Runs(selected by label):\n")
            if not selected:
                wfh.write("* None\n")
            else:
                for slug in sorted(selected):
                    wfh.write(f"* `{slug}`\n")

            wfh.write("\nSkipped OS Tests Runs(NOT selected by label):\n")
            if not available:
                wfh.write("* None\n")
            else:
                for slug in sorted(available):
                    wfh.write(f"* `{slug}`\n")

    ctx.exit(0)


def _get_pr_test_labels_from_api(
    ctx: Context, repository: str = "saltstack/salt", pr: int = None
) -> list[tuple[str, str]]:
    """
    Set the pull-request labels.
    """
    if pr is None:
        ctx.error(
            "Could not find the 'GITHUB_EVENT_PATH' variable and the "
            "--pr flag was not passed. Unable to detect pull-request number."
        )
        ctx.exit(1)
    with ctx.web as web:
        headers = {
            "Accept": "application/vnd.github+json",
        }
        github_token = tools.utils.gh.get_github_token(ctx)
        if github_token is not None:
            headers["Authorization"] = f"Bearer {github_token}"
        web.headers.update(headers)
        ret = web.get(f"https://api.github.com/repos/{repository}/pulls/{pr}")
        if ret.status_code != 200:
            ctx.error(
                f"Failed to get the #{pr} pull-request details on repository {repository!r}: {ret.reason}"
            )
            ctx.exit(1)
        pr_details = ret.json()
        return _filter_test_labels(pr_details["labels"])


def _get_pr_test_labels_from_event_payload(
    gh_event: dict[str, Any]
) -> list[tuple[str, str]]:
    """
    Get the pull-request test labels.
    """
    if "pull_request" not in gh_event:
        return []
    return _filter_test_labels(gh_event["pull_request"]["labels"])


def _filter_test_labels(labels: list[dict[str, Any]]) -> list[tuple[str, str]]:
    """
    Filter labels that can affect the workflow configuration. Return a tuple of
    their name and description.
    """
    return [
        (label["name"], label["description"])
        for label in labels
        if label["name"].startswith("test:")
    ]


@ci.command(
    name="get-testing-releases",
    arguments={
        "releases": {
            "help": "The list of releases of salt",
            "nargs": "*",
        },
        "salt_version": {
            "help": "The version of salt being tested against",
            "required": True,
        },
    },
)
def get_testing_releases(
    ctx: Context,
    releases: list[tools.utils.Version],
    salt_version: str = None,
):
    """
    Get a list of releases to use for the upgrade and downgrade tests.
    """
    parsed_salt_version = tools.utils.Version(salt_version)
    # We want the latest 4 major versions, removing the oldest if this version is a new major
    num_major_versions = 4
    if parsed_salt_version.minor == 0:
        num_major_versions = 3
    majors = sorted(
        list(
            {
                # We aren't testing upgrades from anything before 3006.0
                # and we don't want to test 3007.? on the 3006.x branch
                version.major
                for version in releases
                if version.major > 3005 and version.major <= parsed_salt_version.major
            }
        )
    )[-num_major_versions:]
    testing_releases = []
    # Append the latest minor for each major
    for major in majors:
        minors_of_major = [version for version in releases if version.major == major]
        testing_releases.append(minors_of_major[-1])

    str_releases = [str(version) for version in testing_releases]

    ctx.info("Testing Releases:", sorted(str_releases))

    github_output = os.environ.get("GITHUB_OUTPUT")
    if github_output is not None:
        with open(github_output, "a", encoding="utf-8") as wfh:
            wfh.write(f"testing-releases={json.dumps(str_releases)}\n")

    ctx.exit(0)


@ci.command(
    name="define-cache-seed",
    arguments={
        "static_cache_seed": {
            "help": "The static cache seed value",
        },
        "randomize": {
            "help": "Randomize the cache seed value",
        },
    },
)
def define_cache_seed(ctx: Context, static_cache_seed: str, randomize: bool = False):
    """
    Set `cache-seed` in GH Actions outputs.
    """
    github_output = os.environ.get("GITHUB_OUTPUT")
    if github_output is None:
        ctx.warn("The 'GITHUB_OUTPUT' variable is not set.")
        ctx.exit(1)

    if TYPE_CHECKING:
        assert github_output is not None

    github_step_summary = os.environ.get("GITHUB_STEP_SUMMARY")
    if github_step_summary is None:
        ctx.warn("The 'GITHUB_STEP_SUMMARY' variable is not set.")
        ctx.exit(1)

    if TYPE_CHECKING:
        assert github_step_summary is not None

    labels: list[str] = []
    gh_event_path = os.environ.get("GITHUB_EVENT_PATH") or None
    if gh_event_path is not None:
        try:
            gh_event = json.loads(open(gh_event_path, encoding="utf-8").read())
        except Exception as exc:
            ctx.error(
                f"Could not load the GH Event payload from {gh_event_path!r}:\n", exc  # type: ignore[arg-type]
            )
            ctx.exit(1)

        labels.extend(
            label[0] for label in _get_pr_test_labels_from_event_payload(gh_event)
        )

    if randomize is True:
        cache_seed = f"SEED-{random.randint(100, 1000)}"
        with open(github_step_summary, "a", encoding="utf-8") as wfh:
            wfh.write(
                f"The cache seed has been randomized to `{cache_seed}` because "
                "`--randomize` was passed to `tools ci define-cache-seed`."
            )
    elif "test:random-cache-seed" in labels:
        cache_seed = f"SEED-{random.randint(100, 1000)}"
        with open(github_step_summary, "a", encoding="utf-8") as wfh:
            wfh.write(
                f"The cache seed has been randomized to `{cache_seed}` because "
                "the label `test:random-cache-seed` was set."
            )
    else:
        cache_seed = static_cache_seed

    ctx.info("Writing 'cache-seed' to the github outputs file")
    with open(github_output, "a", encoding="utf-8") as wfh:
        wfh.write(f"cache-seed={cache_seed}\n")


@ci.command(
    name="upload-coverage",
    arguments={
        "commit_sha": {
            "help": "The commit SHA",
            "required": True,
        },
        "reports_path": {
            "help": "The path to the directory containing the XML Coverage Reports",
        },
    },
)
def upload_coverage(ctx: Context, reports_path: pathlib.Path, commit_sha: str = None):
    """
    Upload code coverage to codecov.
    """
    codecov = shutil.which("codecov")
    if not codecov:
        ctx.error("Could not find the path to the 'codecov' binary")
        ctx.exit(1)

    if TYPE_CHECKING:
        assert commit_sha is not None

    codecov_args: list[str] = [
        codecov,
        "--nonZero",
        "--sha",
        commit_sha,
    ]

    from_pull_request = False

    gh_event_path = os.environ.get("GITHUB_EVENT_PATH") or None
    if gh_event_path is not None:
        try:
            gh_event = json.loads(open(gh_event_path, encoding="utf-8").read())
            pr_event_data = gh_event.get("pull_request")
            if pr_event_data:
                from_pull_request = True
                codecov_args.extend(["--parent", pr_event_data["base"]["sha"]])
        except Exception as exc:
            ctx.error(
                f"Could not load the GH Event payload from {gh_event_path!r}:\n", exc  # type: ignore[arg-type]
            )

    sleep_time = 15
    for fpath in reports_path.glob("*.xml"):
        if fpath.name in ("salt.xml", "tests.xml"):
            flags = fpath.stem
        else:
            try:
                section, distro_slug, _, _ = fpath.stem.split("..")
                fips = ",fips"
            except ValueError:
                fips = ""
                try:
                    section, distro_slug, _ = fpath.stem.split("..")
                except ValueError:
                    ctx.error(
                        f"The file {fpath} does not respect the expected naming convention "
                        "'{salt|tests}..<distro-slug>..<nox-session>.xml'. Skipping..."
                    )
                    continue
            flags = f"{section},{distro_slug}{fips}"

        max_attempts = 3
        current_attempt = 0
        while True:
            current_attempt += 1
            ctx.info(
                f"Uploading '{fpath}' coverage report to codecov (attempt {current_attempt} of {max_attempts}) ..."
            )

            ret = ctx.run(
                *codecov_args,
                "--file",
                str(fpath),
                "--name",
                fpath.stem,
                "--flags",
                flags,
                check=False,
                capture=True,
            )
            stdout = ret.stdout.strip().decode()
            stderr = ret.stderr.strip().decode()
            if ret.returncode == 0:
                ctx.console_stdout.print(stdout)
                ctx.console.print(stderr)
                break

            if (
                "Too many uploads to this commit" in stdout
                or "Too many uploads to this commit" in stderr
            ):
                # Let's just stop trying
                ctx.console_stdout.print(stdout)
                ctx.console.print(stderr)
                break

            if current_attempt >= max_attempts:
                ctx.error(f"Failed to upload {fpath} to codecov:")
                ctx.console_stdout.print(stdout)
                ctx.console.print(stderr)
                if from_pull_request is True:
                    # Codecov is having some issues with tokenless uploads
                    # Don't let PR's fail, but do fail otherwise so we know
                    # we should fix it.
                    github_step_summary = os.environ.get("GITHUB_STEP_SUMMARY")
                    if github_step_summary is not None:
                        with open(github_step_summary, "a", encoding="utf-8") as wfh:
                            wfh.write(f"Failed to upload `{fpath}` to codecov\n")
                    ctx.exit(0)
                ctx.exit(1)

            ctx.warn(f"Waiting {sleep_time} seconds until next retry...")
            time.sleep(sleep_time)

    ctx.exit(0)


def _os_test_filter(osdef, transport, chunk, arm_runner, requested_slugs):
    """
    Filter out some test runs based on os, tranport and chunk to be run.
    """
    if osdef.slug not in requested_slugs:
        return False
    if transport == "tcp" and chunk in ("unit", "functional"):
        return False
    if "macos" in osdef.slug and chunk == "scenarios":
        return False
    if not arm_runner:
        return False
    if transport == "tcp" and osdef.slug not in (
        "rockylinux-9",
        "rockylinux-9-arm64",
        "photonos-5",
        "photonos-5-arm64",
        "ubuntu-22.04",
        "ubuntu-22.04-arm64",
    ):
        return False
    return True


def _define_testrun(ctx, changed_files, labels, full):
    if not changed_files.exists():
        ctx.error(f"The '{changed_files}' file does not exist.")
        ctx.error(
            "FYI, the command 'tools process-changed-files <changed-files-path>' "
            "needs to run prior to this one."
        )
        ctx.exit(1)
    try:
        changed_files_contents = json.loads(changed_files.read_text())
    except Exception as exc:
        ctx.error(f"Could not load the changed files from '{changed_files}': {exc}")
        ctx.exit(1)

    # Based on which files changed, or other things like PR labels we can
    # decide what to run, or even if the full test run should be running on the
    # pull request, etc...
    changed_pkg_requirements_files: list[str] = []
    changed_test_requirements_files: list[str] = []
    if "pkg_requirements_files" in changed_files_contents:
        changed_pkg_requirements_files = json.loads(
            changed_files_contents["pkg_requirements_files"]
        )
    if "test_requirements_files" in changed_files_contents:
        changed_test_requirements_files = json.loads(
            changed_files_contents["test_requirements_files"]
        )
    if full:
        ctx.info("Full test run chosen")
        testrun = TestRun(type="full", skip_code_coverage=True)
    elif changed_pkg_requirements_files or changed_test_requirements_files:
        ctx.info(
            "Full test run chosen because there was a change made "
            "to the requirements files."
        )
        testrun = TestRun(type="full", skip_code_coverage=True)
    elif "test:full" in labels:
        ctx.info("Full test run chosen because the label `test:full` is set.\n")
        testrun = TestRun(type="full", skip_code_coverage=True)
    else:
        testrun_changed_files_path = tools.utils.REPO_ROOT / "testrun-changed-files.txt"
        testrun = TestRun(
            type="changed",
            skip_code_coverage=True,
            from_filenames=str(
                testrun_changed_files_path.relative_to(tools.utils.REPO_ROOT)
            ),
        )
        ctx.info(f"Writing {testrun_changed_files_path.name} ...")
        selected_changed_files = []
        for fpath in json.loads(changed_files_contents["testrun_files"]):
            if fpath.startswith(("tools/", "tasks/")):
                continue
            if fpath in ("noxfile.py",):
                continue
            if fpath == "tests/conftest.py":
                # In this particular case, just run the full test suite
                testrun["type"] = "full"
                ctx.info(
                    f"Full test run chosen because there was a change to `{fpath}`."
                )
            selected_changed_files.append(fpath)
        testrun_changed_files_path.write_text("\n".join(sorted(selected_changed_files)))
        if testrun["type"] == "changed":
            testrun["selected_tests"] = {
                "core": False,
                "slow": False,
                "fast": True,
                "flaky": False,
            }
            if "test:slow" in labels:
                ctx.info("Slow tests chosen by `test:slow` label.")
                testrun["selected_tests"]["slow"] = True
            if "test:core" in labels:
                ctx.info("Core tests chosen by `test:core` label.")
                testrun["selected_tests"]["core"] = True
            if "test:no-fast" in labels:
                ctx.info("Fast tests deselected by `test:no-fast` label.")
                testrun["selected_tests"]["fast"] = False
            if "test:flaky-jail" in labels:
                ctx.info("Flaky jailed tests chosen by `test:flaky-jail` label.")
                testrun["selected_tests"]["flaky"] = True
    return testrun


def _environment_slugs(ctx, slugdef, labels):
    """
    Based a slugs defenition from our environment and labels for a pr, return
    the requeted slugs for a testrun.

    Environment slug defenitions can be a comma separated list. An "all" item
    in the list will include all os and package slugs.
    """
    if isinstance(slugdef, list):
        requests = slugdef
    else:
        requests = [_.strip().lower() for _ in slugdef.split(",") if _.strip()]
    label_requests = [
        _[0].rsplit(":", 1)[1] for _ in labels if _[0].startswith("test:os:")
    ]
    all_slugs = []
    slugs = set()
    for platform in TEST_SALT_LISTING:
        for osdef in TEST_SALT_LISTING[platform]:
            all_slugs.append(osdef.slug)
    for platform in TEST_SALT_LISTING:
        for osdef in TEST_SALT_LISTING[platform]:
            all_slugs.append(osdef.slug)
    if "all" in requests:
        slugs = all_slugs[:]
        requests.remove("all")
    if "all" in label_requests:
        slugs = all_slugs[:]
        label_requests.remove("all")
    for request in requests[:]:
        if request.startswith("+"):
            request = request.strip("+")
            if request not in all_slugs:
                ctx.warn(f"invalid slug name from environment {request}")
                continue
            if request in slugs:
                ctx.info("slug already requested from environment {request}")
                continue
            slugs.add(request)
        elif request.startswith("-"):
            request = request.strip("-")
            if request not in all_slugs:
                ctx.warn(f"invalid slug name from environment {request}")
                continue
            if request in slugs:
                slugs.remove(request)
            else:
                ctx.info("slug from environment was never requested {request}")
        else:
            if request not in all_slugs:
                ctx.warn(f"invalid slug name from environment {request}")
                continue
            if request in slugs:
                ctx.info("slug from environment already requested {request}")
                continue
            slugs.add(request)

    for label in label_requests:
        if label not in all_slugs:
            ctx.warn(f"invalid slug name from label {label}")
            continue
        if label in slugs:
            ctx.info(f"slug from labels already requested {label}")
            continue
        slugs.add(label)

    return list(slugs)


@ci.command(
    name="workflow-config",
    arguments={
        "salt_version": {
            "help": "The version of salt being tested against",
        },
        "event_name": {
            "help": "The name of the GitHub event being processed.",
        },
        "skip_tests": {
            "help": "Skip running the Salt tests",
        },
        "skip_pkg_tests": {
            "help": "Skip running the Salt Package tests",
        },
        "skip_pkg_download_tests": {
            "help": "Skip running the Salt Package download tests",
        },
        "changed_files": {
            "help": (
                "Path to '.json' file containing the payload of changed files "
                "from the 'dorny/paths-filter' GitHub action."
            ),
        },
    },
)
def workflow_config(
    ctx: Context,
    salt_version: str,
    event_name: str,
    changed_files: pathlib.Path,
    skip_tests: bool = False,
    skip_pkg_tests: bool = False,
    skip_pkg_download_tests: bool = False,
):
    full = False
    gh_event_path = os.environ.get("GITHUB_EVENT_PATH") or None
    gh_event: dict[str, Any] = {}
    config: dict[str, Any] = {}
    labels: list[tuple[str, str]] = []
    slugs: list[str] = []

    ctx.info(f"{'==== environment ====':^80s}")
    ctx.info(f"{pprint.pformat(dict(os.environ))}")
    ctx.info(f"{'==== end environment ====':^80s}")
    ctx.info(f"Github event path is {gh_event_path}")

    if gh_event_path is None:
        config["linux_arm_runner"] = ""
    else:
        try:
            gh_event = json.loads(open(gh_event_path, encoding="utf-8").read())
        except Exception as exc:
            ctx.error(
                f"Could not load the GH Event payload from {gh_event_path!r}:\n", exc
            )
            ctx.exit(1)

        if "pull_request" in gh_event:
            pr = gh_event["pull_request"]["number"]
            labels = _get_pr_test_labels_from_event_payload(gh_event)
        else:
            ctx.warn("The 'pull_request' key was not found on the event payload.")

        if gh_event["repository"]["private"]:
            # Private repositories need arm runner configuration environment
            # variable.
            if os.environ.get("LINUX_ARM_RUNNER", "0") in ("0", ""):
                config["linux_arm_runner"] = ""
            else:
                config["linux_arm_runner"] = os.environ["LINUX_ARM_RUNNER"]
        else:
            # Public repositories can use github's arm64 runners.
            config["linux_arm_runner"] = "ubuntu-24.04-arm"

    if event_name != "pull_request" or "test:full" in [_[0] for _ in labels]:
        full = True
        requested_slugs = _environment_slugs(
            ctx,
            tools.utils.get_cicd_shared_context()["full-testrun-slugs"],
            labels,
        )
    else:
        requested_slugs = _environment_slugs(
            ctx,
            tools.utils.get_cicd_shared_context()["pr-testrun-slugs"],
            labels,
        )

    ctx.info(f"{'==== requested slugs ====':^80s}")
    ctx.info(f"{pprint.pformat(requested_slugs)}")
    ctx.info(f"{'==== end requested slugs ====':^80s}")

    ctx.info(f"{'==== labels ====':^80s}")
    ctx.info(f"{pprint.pformat(labels)}")
    ctx.info(f"{'==== end labels ====':^80s}")

    config["skip_code_coverage"] = True
    if "test:coverage" in labels:
        config["skip_code_coverage"] = False
    else:
        ctx.info("Skipping code coverage.")

    ctx.info(f"{'==== github event ====':^80s}")
    ctx.info(f"{pprint.pformat(gh_event)}")
    ctx.info(f"{'==== end github event ====':^80s}")

    config["testrun"] = _define_testrun(ctx, changed_files, labels, full)

    ctx.info(f"{'==== testrun ====':^80s}")
    ctx.info(f"{pprint.pformat(config['testrun'])}")
    ctx.info(f"{'==== testrun ====':^80s}")

    jobs = {
        "lint": True,
        "test": True,
        "test-pkg": True,
        "test-pkg-download": True,
        "prepare-release": True,
        "build-docs": True,
        "build-source-tarball": True,
        "build-deps-onedir": True,
        "build-salt-onedir": True,
        "build-pkgs": True,
        "build-deps-ci": True if requested_slugs else False,
    }

    platforms: list[Literal["linux", "macos", "windows"]] = [
        "linux",
        "macos",
        "windows",
    ]

    if skip_pkg_download_tests:
        jobs["test-pkg-download"] = False

    config["jobs"] = jobs
    config["build-matrix"] = {
        platform: _build_matrix(platform, config["linux_arm_runner"])
        for platform in platforms
    }
    ctx.info(f"{'==== build matrix ====':^80s}")
    ctx.info(f"{pprint.pformat(config['build-matrix'])}")
    ctx.info(f"{'==== end build matrix ====':^80s}")
    config["artifact-matrix"] = []
    for platform in platforms:
        config["artifact-matrix"] += [
            dict({"platform": platform}, **_) for _ in config["build-matrix"][platform]
        ]
    ctx.info(f"{'==== artifact matrix ====':^80s}")
    ctx.info(f"{pprint.pformat(config['artifact-matrix'])}")
    ctx.info(f"{'==== end artifact matrix ====':^80s}")

    # Get salt releases.
    releases = tools.utils.get_salt_releases(ctx)
    str_releases = [str(version) for version in releases]
    latest = str_releases[-1]

    # Get testing releases.
    parsed_salt_version = tools.utils.Version(salt_version)
    # We want the latest 4 major versions, removing the oldest if this version is a new major
    num_major_versions = 4
    if parsed_salt_version.minor == 0:
        num_major_versions = 3
    majors = sorted(
        list(
            {
                # We aren't testing upgrades from anything before 3006.0
                # and we don't want to test 3007.? on the 3006.x branch
                version.major
                for version in releases
                if version.major > 3005 and version.major <= parsed_salt_version.major
            }
        )
    )[-num_major_versions:]
    testing_releases = []
    # Append the latest minor for each major
    for major in majors:
        minors_of_major = [version for version in releases if version.major == major]
        testing_releases.append(minors_of_major[-1])
    str_releases = [str(version) for version in testing_releases]
    ctx.info(f"str_releases {str_releases}")

    pkg_test_matrix: dict[str, list] = {_: [] for _ in platforms}

    if not config["linux_arm_runner"]:
        # Filter out linux arm tests because we are on a private repository and
        # no arm64 runner is defined.
        TEST_SALT_LISTING["linux"] = list(
            filter(lambda x: x.arch != "arm64", TEST_SALT_LISTING["linux"])
        )
        TEST_SALT_PKG_LISTING["linux"] = list(
            filter(lambda x: x.arch != "arm64", TEST_SALT_PKG_LISTING["linux"])
        )
    if not skip_pkg_tests:
        for platform in platforms:
            pkg_test_matrix[platform] = [
                dict(
                    {
                        "tests-chunk": "install",
                        "version": None,
                    },
                    **_.as_dict(),
                )
                for _ in TEST_SALT_PKG_LISTING[platform]
                if _.slug in requested_slugs
            ]
        for version in str_releases:
            for platform in platforms:
                pkg_test_matrix[platform] += [
                    dict(
                        {
                            "tests-chunk": "upgrade",
                            "version": version,
                        },
                        **_.as_dict(),
                    )
                    for _ in TEST_SALT_PKG_LISTING[platform]
                    if _.slug in requested_slugs
                ]
                pkg_test_matrix[platform] += [
                    dict(
                        {
                            "tests-chunk": "downgrade",
                            "version": version,
                        },
                        **_.as_dict(),
                    )
                    for _ in TEST_SALT_PKG_LISTING[platform]
                    if _.slug in requested_slugs
                ]
    ctx.info(f"{'==== pkg test matrix ====':^80s}")
    ctx.info(f"{pprint.pformat(pkg_test_matrix)}")
    ctx.info(f"{'==== end pkg test matrix ====':^80s}")

    # We need to be careful about how many chunks we make. We are limitied to
    # 256 items in a matrix.
    _splits = {
        "functional": 4,
        "integration": 7,
        "scenarios": 1,
        "unit": 4,
    }

    test_matrix: dict[str, list] = {
        "linux-x86_64": [],
        "linux-arm64": [],
        "macos": [],
        "windows": [],
    }
    if not skip_tests:
        for platform in platforms:
            for transport in ("zeromq", "tcp"):
                for chunk in ("unit", "functional", "integration", "scenarios"):
                    splits = _splits.get(chunk) or 1
                    if full and splits > 1:
                        for split in range(1, splits + 1):
                            if platform != "linux":
                                if platform not in test_matrix:
                                    test_matrix[platform] = []
                                test_matrix[platform] += [
                                    dict(
                                        {
                                            "transport": transport,
                                            "tests-chunk": chunk,
                                            "test-group": split,
                                            "test-group-count": splits,
                                        },
                                        **_.as_dict(),
                                    )
                                    for _ in TEST_SALT_LISTING[platform]
                                    if _os_test_filter(
                                        _,
                                        transport,
                                        chunk,
                                        config["linux_arm_runner"],
                                        requested_slugs,
                                    )
                                ]
                            else:
                                for arch in ["x86_64", "arm64"]:
                                    if f"{platform}-{arch}" not in test_matrix:
                                        test_matrix[f"{platform}-{arch}"] = []
                                    test_matrix[f"{platform}-{arch}"] += [
                                        dict(
                                            {
                                                "transport": transport,
                                                "tests-chunk": chunk,
                                                "test-group": split,
                                                "test-group-count": splits,
                                            },
                                            **_.as_dict(),
                                        )
                                        for _ in TEST_SALT_LISTING[platform]
                                        if _os_test_filter(
                                            _,
                                            transport,
                                            chunk,
                                            config["linux_arm_runner"],
                                            requested_slugs,
                                        )
                                        and _.arch == arch
                                    ]
                    else:
                        if platform != "linux":
                            if platform not in test_matrix:
                                test_matrix[platform] = []
                            test_matrix[platform] += [
                                dict(
                                    {"transport": transport, "tests-chunk": chunk},
                                    **_.as_dict(),
                                )
                                for _ in TEST_SALT_LISTING[platform]
                                if _os_test_filter(
                                    _,
                                    transport,
                                    chunk,
                                    config["linux_arm_runner"],
                                    requested_slugs,
                                )
                            ]
                        else:
                            for arch in ["x86_64", "arm64"]:
                                if f"{platform}-{arch}" not in test_matrix:
                                    test_matrix[f"{platform}-{arch}"] = []
                                test_matrix[f"{platform}-{arch}"] += [
                                    dict(
                                        {"transport": transport, "tests-chunk": chunk},
                                        **_.as_dict(),
                                    )
                                    for _ in TEST_SALT_LISTING[platform]
                                    if _os_test_filter(
                                        _,
                                        transport,
                                        chunk,
                                        config["linux_arm_runner"],
                                        requested_slugs,
                                    )
                                    and _.arch == arch
                                ]

    for key in test_matrix:
        if len(test_matrix[key]) > 256:
            ctx.warn(
                f"Number of jobs in {platform} test matrix exceeds 256 ({len(test_matrix[key])}), jobs may not run."
            )

    ctx.info(f"{'==== test matrix ====':^80s}")
    ctx.info(f"{pprint.pformat(test_matrix)}")
    ctx.info(f"{'==== end test matrix ====':^80s}")
    config["pkg-test-matrix"] = pkg_test_matrix
    config["test-matrix"] = test_matrix
    ctx.info("Jobs selected are")
    for x, y in jobs.items():
        ctx.info(f"{x} = {y}")
    github_step_summary = os.environ.get("GITHUB_STEP_SUMMARY")
    if github_step_summary is not None:
        with open(github_step_summary, "a", encoding="utf-8") as wfh:
            wfh.write("Selected Jobs:\n")
            for name, value in sorted(jobs.items()):
                wfh.write(f" - `{name}`: {value}\n")
    github_output = os.environ.get("GITHUB_OUTPUT")
    if github_output is not None:
        with open(github_output, "a", encoding="utf-8") as wfh:
            wfh.write(f"config={json.dumps(config)}\n")
    ctx.exit(0)<|MERGE_RESOLUTION|>--- conflicted
+++ resolved
@@ -143,208 +143,6 @@
     ctx.exit(0)
 
 
-<<<<<<< HEAD
-@ci.command(
-    name="define-jobs",
-    arguments={
-        "event_name": {
-            "help": "The name of the GitHub event being processed.",
-        },
-        "skip_tests": {
-            "help": "Skip running the Salt tests",
-        },
-        "skip_pkg_tests": {
-            "help": "Skip running the Salt Package tests",
-        },
-        "skip_pkg_download_tests": {
-            "help": "Skip running the Salt Package download tests",
-        },
-        "changed_files": {
-            "help": (
-                "Path to '.json' file containing the payload of changed files "
-                "from the 'dorny/paths-filter' GitHub action."
-            ),
-        },
-    },
-)
-def define_jobs(
-    ctx: Context,
-    event_name: str,
-    changed_files: pathlib.Path,
-    skip_tests: bool = False,
-    skip_pkg_tests: bool = False,
-    skip_pkg_download_tests: bool = False,
-):
-    """
-    Set GH Actions 'jobs' output to know which jobs should run.
-    """
-    github_output = os.environ.get("GITHUB_OUTPUT")
-    if github_output is None:
-        ctx.warn("The 'GITHUB_OUTPUT' variable is not set.")
-        ctx.exit(1)
-
-    if TYPE_CHECKING:
-        assert github_output is not None
-
-    github_step_summary = os.environ.get("GITHUB_STEP_SUMMARY")
-    if github_step_summary is None:
-        ctx.warn("The 'GITHUB_STEP_SUMMARY' variable is not set.")
-        ctx.exit(1)
-
-    if TYPE_CHECKING:
-        assert github_step_summary is not None
-
-    jobs = {
-        "lint": True,
-        "test": True,
-        "test-pkg": True,
-        "test-pkg-download": True,
-        "prepare-release": True,
-        "build-docs": True,
-        "build-source-tarball": True,
-        "build-deps-onedir": True,
-        "build-salt-onedir": True,
-        "build-pkgs": True,
-        "build-deps-ci": True,
-    }
-
-    if skip_tests:
-        jobs["test"] = False
-    if skip_pkg_tests:
-        jobs["test-pkg"] = False
-    if skip_pkg_download_tests:
-        jobs["test-pkg-download"] = False
-
-    if event_name != "pull_request":
-        # In this case, all defined jobs should run
-        with open(github_step_summary, "a", encoding="utf-8") as wfh:
-            wfh.write("Selected Jobs:\n")
-            for name, value in sorted(jobs.items()):
-                wfh.write(f" - `{name}`: {value}\n")
-
-        ctx.info("Writing 'jobs' to the github outputs file")
-        with open(github_output, "a", encoding="utf-8") as wfh:
-            wfh.write(f"jobs={json.dumps(jobs)}\n")
-
-        with open(github_step_summary, "a", encoding="utf-8") as wfh:
-            wfh.write(
-                f"All defined jobs will run due to event type of `{event_name}`.\n"
-            )
-        return
-
-    # This is a pull-request
-
-    labels: list[str] = []
-    gh_event_path = os.environ.get("GITHUB_EVENT_PATH") or None
-    if gh_event_path is not None:
-        try:
-            gh_event = json.loads(open(gh_event_path, encoding="utf-8").read())
-        except Exception as exc:
-            ctx.error(
-                f"Could not load the GH Event payload from {gh_event_path!r}:\n", exc  # type: ignore[arg-type]
-            )
-            ctx.exit(1)
-
-        labels.extend(
-            label[0] for label in _get_pr_test_labels_from_event_payload(gh_event)
-        )
-
-    if not changed_files.exists():
-        ctx.error(f"The '{changed_files}' file does not exist.")
-        ctx.error(
-            "FYI, the command 'tools process-changed-files <changed-files-path>' "
-            "needs to run prior to this one."
-        )
-        ctx.exit(1)
-    try:
-        changed_files_contents = json.loads(changed_files.read_text())
-    except Exception as exc:
-        ctx.error(f"Could not load the changed files from '{changed_files}': {exc}")
-        ctx.exit(1)
-
-    # So, it's a pull request...
-    # Based on which files changed, we can decide what jobs to run.
-    required_lint_changes: set[str] = {
-        changed_files_contents["salt"],
-        changed_files_contents["tests"],
-        changed_files_contents["lint"],
-    }
-    if required_lint_changes == {"false"}:
-        with open(github_step_summary, "a", encoding="utf-8") as wfh:
-            wfh.write("De-selecting the 'lint' job.\n")
-        jobs["lint"] = False
-
-    required_docs_changes: set[str] = {
-        changed_files_contents["salt"],
-        changed_files_contents["docs"],
-    }
-    if required_docs_changes == {"false"}:
-        with open(github_step_summary, "a", encoding="utf-8") as wfh:
-            wfh.write("De-selecting the 'build-docs' job.\n")
-        jobs["build-docs"] = False
-
-    required_test_changes: set[str] = {
-        changed_files_contents["testrun"],
-        changed_files_contents["workflows"],
-        changed_files_contents["golden_images"],
-    }
-    if jobs["test"] and required_test_changes == {"false"}:
-        with open(github_step_summary, "a", encoding="utf-8") as wfh:
-            wfh.write("De-selecting the 'test' job.\n")
-        jobs["test"] = False
-
-    required_pkg_test_changes: set[str] = {
-        changed_files_contents["pkg_tests"],
-        changed_files_contents["workflows"],
-        changed_files_contents["golden_images"],
-    }
-    if "test:os:all" in labels or any([_.startswith("test:os:macos") for _ in labels]):
-        jobs["build-deps-onedir-macos"] = True
-        jobs["build-salt-onedir-macos"] = True
-    if jobs["test-pkg"] and required_pkg_test_changes == {"false"}:
-        if "test:pkg" in labels:
-            with open(github_step_summary, "a", encoding="utf-8") as wfh:
-                wfh.write(
-                    "The 'test-pkg' job is forcefully selected by the use of the 'test:pkg' label.\n"
-                )
-            jobs["test-pkg"] = True
-        else:
-            with open(github_step_summary, "a", encoding="utf-8") as wfh:
-                wfh.write("De-selecting the 'test-pkg' job.\n")
-            jobs["test-pkg"] = False
-
-    if jobs["test-pkg-download"] and required_pkg_test_changes == {"false"}:
-        with open(github_step_summary, "a", encoding="utf-8") as wfh:
-            wfh.write("De-selecting the 'test-pkg-download' job.\n")
-        jobs["test-pkg-download"] = False
-
-    if not jobs["test"] and not jobs["test-pkg"] and not jobs["test-pkg-download"]:
-        with open(github_step_summary, "a", encoding="utf-8") as wfh:
-            for job in (
-                "build-deps-ci",
-                "build-deps-onedir",
-                "build-salt-onedir",
-                "build-pkgs",
-            ):
-                wfh.write(f"De-selecting the '{job}' job.\n")
-                jobs[job] = False
-            if not jobs["build-docs"]:
-                with open(github_step_summary, "a", encoding="utf-8") as wfh:
-                    wfh.write("De-selecting the 'build-source-tarball' job.\n")
-                jobs["build-source-tarball"] = False
-
-    with open(github_step_summary, "a", encoding="utf-8") as wfh:
-        wfh.write("Selected Jobs:\n")
-        for name, value in sorted(jobs.items()):
-            wfh.write(f" - `{name}`: {value}\n")
-
-    ctx.info("Writing 'jobs' to the github outputs file")
-    with open(github_output, "a", encoding="utf-8") as wfh:
-        wfh.write(f"jobs={json.dumps(jobs)}\n")
-
-
-=======
->>>>>>> cd62b3ab
 class TestRun(TypedDict):
     type: str
     skip_code_coverage: bool
